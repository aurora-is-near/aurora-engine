[workspace.package]
authors = ["Aurora Labs <hello@aurora.dev>"]
edition = "2021"
homepage = "https://github.com/aurora-is-near/aurora-engine"
repository = "https://github.com/aurora-is-near/aurora-engine"
license = "CC0-1.0"
readme = "README.md"
publish = false

[workspace.dependencies]
aurora-engine = { path = "engine", default-features = false }
aurora-engine-hashchain = { path = "engine-hashchain", default-features = false }
aurora-engine-precompiles = { path = "engine-precompiles", default-features = false }
aurora-engine-sdk = { path = "engine-sdk", default-features = false }
aurora-engine-transactions = { path = "engine-transactions", default-features = false }
aurora-engine-types = { path = "engine-types", default-features = false }
aurora-engine-modexp = { path = "engine-modexp", default-features = false }
aurora-engine-test-doubles = { path = "engine-test-doubles" }
aurora-engine-workspace = { path = "engine-workspace" }
engine-standalone-storage = { path = "engine-standalone-storage" }
engine-standalone-tracing = { path = "engine-standalone-tracing", default-features = false, features = ["impl-serde"] }

anyhow = "1"
base64 = { version = "0.22", default-features = false, features = ["alloc"] }
bitflags = { version = "1", default-features = false }
bn = { version = "0.5", package = "zeropool-bn", default-features = false }
borsh = { version = "1", default-features = false, features = ["derive"] }
bs58 = { version = "0.5", default-features = false, features = ["alloc", "sha2"] }
bstr = "1"
byte-slice-cast = { version = "1", default-features = false }
criterion = "0.5"
digest = "0.10"
ethabi = { version = "18", default-features = false }
<<<<<<< HEAD
evm = { git = "https://github.com/aurora-is-near/sputnikvm.git", tag = "v0.45.4-aurora", default-features = false }
evm-core = { git = "https://github.com/aurora-is-near/sputnikvm.git", tag = "v0.45.4-aurora", default-features = false, features = ["std"] }
evm-gasometer = { git = "https://github.com/aurora-is-near/sputnikvm.git", tag = "v0.45.4-aurora", default-features = false, features = ["std", "tracing"] }
evm-runtime = { git = "https://github.com/aurora-is-near/sputnikvm.git", tag = "v0.45.4-aurora", default-features = false, features = ["std", "tracing"] }
=======
evm = { git = "https://github.com/aurora-is-near/sputnikvm.git", tag = "v0.45.0-aurora", default-features = false }
evm-core = { git = "https://github.com/aurora-is-near/sputnikvm.git", tag = "v0.45.0-aurora", default-features = false, features = ["std"] }
evm-gasometer = { git = "https://github.com/aurora-is-near/sputnikvm.git", tag = "v0.45.0-aurora", default-features = false, features = ["std", "tracing"] }
evm-runtime = { git = "https://github.com/aurora-is-near/sputnikvm.git", tag = "v0.45.0-aurora", default-features = false, features = ["std", "tracing"] }
>>>>>>> 9cb8359b
fixed-hash = { version = "0.8", default-features = false }
function_name = "0.3"
git2 = "0.19"
hex = { version = "0.4", default-features = false, features = ["alloc"] }
ibig = { version = "0.3", default-features = false, features = ["num-traits"] }
impl-serde = { version = "0.4", default-features = false }
lazy_static = "1"
libsecp256k1 = { version = "0.7", default-features = false }
near-crypto = "0.25"
near-gas = "0.3"
near-parameters = "0.25"
near-primitives = "0.25"
near-primitives-core = "0.25"
near-sdk = "5"
near-vm-runner = { version = "0.25", features = ["wasmtime_vm", "wasmer2_vm", "near_vm"] }
near-workspaces = "0.12"
num = { version = "0.4", default-features = false, features = ["alloc"] }
postgres = "0.19"
primitive-types = { version = "0.12", default-features = false, features = ["rlp", "serde_no_std"] }
rand = "0.8"
reqwest = "0.12"
ripemd = { version = "0.1", default-features = false }
rlp = { version = "0.5", default-features = false }
rocksdb = { version = "0.21", default-features = false }
serde = { version = "1", default-features = false, features = ["alloc", "derive"] }
serde_json = { version = "1", default-features = false, features = ["alloc"] }
sha2 = { version = "0.10", default-features = false }
sha3 = { version = "0.10", default-features = false }
strum = { version = "0.26", features = ["derive"] }
tempfile = "3"
tokio = { version = "1", default-features = false, features = ["macros"] }
test-case = "3.1"
walrus = "0.21"
wee_alloc = { version = "0.4", default-features = false }

[workspace]
resolver = "2"
members = [
    "engine",
    "engine-hashchain",
    "engine-test-doubles",
    "engine-modexp",
    "engine-precompiles",
    "engine-sdk",
    "engine-standalone-storage",
    "engine-standalone-tracing",
    "engine-tests",
    "engine-tests-connector",
    "engine-transactions",
    "engine-types",
    "engine-workspace",
]

exclude = [
    "etc/tests/state-migration-test",
    "etc/tests/ft-receiver",
    "etc/tests/benchmark-contract",
    "etc/tests/self-contained-5bEgfRQ",
    "etc/tests/fibonacci",
    "etc/tests/modexp-bench",
    "etc/xcc-router",
]

[profile.release]
opt-level = 3
debug = false
debug-assertions = false
overflow-checks = true
lto = true
panic = "abort"
incremental = false
codegen-units = 1
rpath = false

[profile.dev]
# Due to a strange bug, setting this to 3 will cause test failures
opt-level = "z"
debug = false
debug-assertions = true
overflow-checks = true
lto = true
panic = "abort"
incremental = false
codegen-units = 1
rpath = false

[profile.bench]
# lto must be enabled in the bench profile as well for
# it to actually happen when running tests with --release
lto = true
opt-level = 3

# The profile is needed for faster linking in case we need to run locally a small amount of tests or just test
# business logic rather than test gas cost. E.g. of using the profile with the cargo:
# `cargo test --profile fast-link --features mainnet-test name_of_test_we_want_execute`
[profile.fast-link]
inherits = "dev"
opt-level = 0
lto = false<|MERGE_RESOLUTION|>--- conflicted
+++ resolved
@@ -31,17 +31,10 @@
 criterion = "0.5"
 digest = "0.10"
 ethabi = { version = "18", default-features = false }
-<<<<<<< HEAD
 evm = { git = "https://github.com/aurora-is-near/sputnikvm.git", tag = "v0.45.4-aurora", default-features = false }
 evm-core = { git = "https://github.com/aurora-is-near/sputnikvm.git", tag = "v0.45.4-aurora", default-features = false, features = ["std"] }
 evm-gasometer = { git = "https://github.com/aurora-is-near/sputnikvm.git", tag = "v0.45.4-aurora", default-features = false, features = ["std", "tracing"] }
 evm-runtime = { git = "https://github.com/aurora-is-near/sputnikvm.git", tag = "v0.45.4-aurora", default-features = false, features = ["std", "tracing"] }
-=======
-evm = { git = "https://github.com/aurora-is-near/sputnikvm.git", tag = "v0.45.0-aurora", default-features = false }
-evm-core = { git = "https://github.com/aurora-is-near/sputnikvm.git", tag = "v0.45.0-aurora", default-features = false, features = ["std"] }
-evm-gasometer = { git = "https://github.com/aurora-is-near/sputnikvm.git", tag = "v0.45.0-aurora", default-features = false, features = ["std", "tracing"] }
-evm-runtime = { git = "https://github.com/aurora-is-near/sputnikvm.git", tag = "v0.45.0-aurora", default-features = false, features = ["std", "tracing"] }
->>>>>>> 9cb8359b
 fixed-hash = { version = "0.8", default-features = false }
 function_name = "0.3"
 git2 = "0.19"
