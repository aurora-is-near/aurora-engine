[workspace.package]
authors = ["Aurora Labs <hello@aurora.dev>"]
edition = "2021"
homepage = "https://github.com/aurora-is-near/aurora-engine"
repository = "https://github.com/aurora-is-near/aurora-engine"
license = "CC0-1.0"
readme = "README.md"
publish = false

[workspace.dependencies]
aurora-engine = { path = "engine", default-features = false }
aurora-engine-hashchain = { path = "engine-hashchain", default-features = false }
aurora-engine-precompiles = { path = "engine-precompiles", default-features = false }
aurora-engine-sdk = { path = "engine-sdk", default-features = false }
aurora-engine-transactions = { path = "engine-transactions", default-features = false }
aurora-engine-types = { path = "engine-types", default-features = false }
aurora-engine-modexp = { path = "engine-modexp", default-features = false }
aurora-engine-test-doubles = { path = "engine-test-doubles" }
aurora-engine-workspace = { path = "engine-workspace" }
engine-standalone-storage = { path = "engine-standalone-storage" }
engine-standalone-tracing = { path = "engine-standalone-tracing", default-features = false, features = ["impl-serde"] }

anyhow = "1"
base64 = { version = "0.22", default-features = false, features = ["alloc"] }
bitflags = { version = "1", default-features = false }
bn = { version = "0.5", package = "zeropool-bn", default-features = false }
borsh = { version = "1", default-features = false, features = ["derive"] }
bs58 = { version = "0.5", default-features = false, features = ["alloc", "sha2"] }
bstr = "1"
byte-slice-cast = { version = "1", default-features = false }
criterion = "0.5"
ethabi = { version = "18", default-features = false }
<<<<<<< HEAD
evm = { git = "https://github.com/aurora-is-near/sputnikvm.git", tag = "v1.0-opt.8", default-features = false }
evm-core = { git = "https://github.com/aurora-is-near/sputnikvm.git", tag = "v1.0-opt.8", default-features = false, features = ["std"] }
evm-gasometer = { git = "https://github.com/aurora-is-near/sputnikvm.git", tag = "v1.0-opt.8", default-features = false, features = ["std", "tracing"] }
evm-runtime = { git = "https://github.com/aurora-is-near/sputnikvm.git", tag = "v1.0-opt.8", default-features = false, features = ["std", "tracing"] }
=======
evm = { git = "https://github.com/aurora-is-near/sputnikvm.git", tag = "v0.47.0-beta.1", default-features = false }
evm-core = { git = "https://github.com/aurora-is-near/sputnikvm.git", tag = "v0.47.0-beta.1", default-features = false, features = ["std"] }
evm-gasometer = { git = "https://github.com/aurora-is-near/sputnikvm.git", tag = "v0.47.0-beta.1", default-features = false, features = ["std", "tracing"] }
evm-runtime = { git = "https://github.com/aurora-is-near/sputnikvm.git", tag = "v0.47.0-beta.1", default-features = false, features = ["std", "tracing"] }
>>>>>>> 0007cf74
fixed-hash = { version = "0.8", default-features = false }
function_name = "0.3"
git2 = "0.20"
hex = { version = "0.4", default-features = false, features = ["alloc"] }
ibig = { version = "0.3", default-features = false, features = ["num-traits"] }
impl-serde = { version = "0.5", default-features = false }
libsecp256k1 = { version = "0.7", default-features = false }
near-crypto = "0.27"
near-gas = "0.3"
near-parameters = "0.27"
near-primitives = "0.27"
near-primitives-core = "0.27"
near-sdk = "5"
near-vm-runner = { version = "0.27", features = ["wasmtime_vm", "wasmer2_vm", "near_vm"] }
near-workspaces = "0.16"
num = { version = "0.4", default-features = false, features = ["alloc"] }
postgres = "0.19"
primitive-types = { version = "0.13", default-features = false, features = ["rlp", "serde_no_std"] }
rand = "0.8"
reqwest = "0.12"
ripemd = { version = "0.1", default-features = false }
rlp = { version = "0.6", default-features = false }
rocksdb = { version = "0.21", default-features = false }
serde = { version = "1", default-features = false, features = ["alloc", "derive"] }
serde_json = { version = "1", default-features = false, features = ["alloc"] }
sha2 = { version = "0.10", default-features = false }
sha3 = { version = "0.10", default-features = false }
strum = { version = "0.26", features = ["derive"] }
tempfile = "3"
tokio = { version = "1", default-features = false, features = ["macros"] }
test-case = "3.1"
walrus = "0.23"
wee_alloc = { version = "0.4", default-features = false }

[workspace.lints.clippy]
all = { level = "deny", priority = -1 }
pedantic = { level = "deny", priority = -1 }
nursery = { level = "deny", priority = -1 }
missing_errors_doc = "allow"
missing_panics_doc = "allow"
module_name_repetitions = "allow"
unreadable_literal = "allow"
similar_names = "allow"

[workspace]
resolver = "2"
members = [
    "engine",
    "engine-hashchain",
    "engine-test-doubles",
    "engine-modexp",
    "engine-precompiles",
    "engine-sdk",
    "engine-standalone-storage",
    "engine-standalone-tracing",
    "engine-tests",
    "engine-tests-connector",
    "engine-transactions",
    "engine-types",
    "engine-workspace",
]

exclude = [
    "etc/tests/state-migration-test",
    "etc/tests/ft-receiver",
    "etc/tests/benchmark-contract",
    "etc/tests/self-contained-5bEgfRQ",
    "etc/tests/fibonacci",
    "etc/tests/modexp-bench",
    "etc/xcc-router",
]

[profile.release]
opt-level = 3
debug = false
debug-assertions = false
overflow-checks = true
lto = true
panic = "abort"
incremental = false
codegen-units = 1
rpath = false

[profile.dev]
# Due to a strange bug, setting this to 3 will cause test failures
opt-level = "z"
debug = false
debug-assertions = true
overflow-checks = true
lto = true
panic = "abort"
incremental = false
codegen-units = 1
rpath = false

[profile.bench]
# lto must be enabled in the bench profile as well for
# it to actually happen when running tests with --release
lto = true
opt-level = 3

# The profile is needed for faster linking in case we need to run locally a small amount of tests or just test
# business logic rather than test gas cost. E.g. of using the profile with the cargo:
# `cargo test --profile fast-link --features mainnet-test name_of_test_we_want_execute`
[profile.fast-link]
inherits = "dev"
opt-level = 0
lto = false<|MERGE_RESOLUTION|>--- conflicted
+++ resolved
@@ -30,17 +30,10 @@
 byte-slice-cast = { version = "1", default-features = false }
 criterion = "0.5"
 ethabi = { version = "18", default-features = false }
-<<<<<<< HEAD
-evm = { git = "https://github.com/aurora-is-near/sputnikvm.git", tag = "v1.0-opt.8", default-features = false }
-evm-core = { git = "https://github.com/aurora-is-near/sputnikvm.git", tag = "v1.0-opt.8", default-features = false, features = ["std"] }
-evm-gasometer = { git = "https://github.com/aurora-is-near/sputnikvm.git", tag = "v1.0-opt.8", default-features = false, features = ["std", "tracing"] }
-evm-runtime = { git = "https://github.com/aurora-is-near/sputnikvm.git", tag = "v1.0-opt.8", default-features = false, features = ["std", "tracing"] }
-=======
 evm = { git = "https://github.com/aurora-is-near/sputnikvm.git", tag = "v0.47.0-beta.1", default-features = false }
 evm-core = { git = "https://github.com/aurora-is-near/sputnikvm.git", tag = "v0.47.0-beta.1", default-features = false, features = ["std"] }
 evm-gasometer = { git = "https://github.com/aurora-is-near/sputnikvm.git", tag = "v0.47.0-beta.1", default-features = false, features = ["std", "tracing"] }
 evm-runtime = { git = "https://github.com/aurora-is-near/sputnikvm.git", tag = "v0.47.0-beta.1", default-features = false, features = ["std", "tracing"] }
->>>>>>> 0007cf74
 fixed-hash = { version = "0.8", default-features = false }
 function_name = "0.3"
 git2 = "0.20"
