[profile.release]
opt-level = 3
debug = false
debug-assertions = false
overflow-checks = true
lto = true
panic = "abort"
incremental = false
codegen-units = 1
rpath = false

[profile.dev]
# Due to a strange bug, setting this to 3 will cause test failures
opt-level = "z"
debug = false
debug-assertions = true
overflow-checks = true
lto = true
panic = "abort"
incremental = false
codegen-units = 1
rpath = false

[profile.bench]
# lto must be enabled in the bench profile as well for
# it to actually happen when running tests with --release
lto = true
opt-level = 3

<<<<<<< HEAD
[dependencies]
base64 = { version = "0.13.0", default-features = false, features = ["alloc"] }
blake2 = { git = "https://github.com/near/near-blake2.git", version = "0.9.1", default-features = false }
borsh = { version = "0.8.2", default-features = false }
bn = { package = "aurora-bn", git = "https://github.com/aurora-is-near/aurora-bn.git", default-features = false }
evm = { git = "https://github.com/aurora-is-near/sputnikvm.git", default-features = false }
evm-core = { git = "https://github.com/aurora-is-near/sputnikvm.git", default-features = false }
libsecp256k1 = { version = "0.3.5", default-features = false }
num = { version = "0.4.0", default-features = false, features = ["alloc"] }
primitive-types = { version = "0.10", default-features = false, features = ["rlp"] }
ripemd160 = { version = "0.9.1", default-features = false }
rlp = { version = "0.5.0", default-features = false }
sha2 = { version = "0.9.3", default-features = false, optional = true }
sha3 = { version = "0.9.1", default-features = false }
wee_alloc = { version = "0.4.5", default-features = false }
logos = { version = "0.12", default-features = false, features = ["export_derive"] }
ethabi = { git = "https://github.com/darwinia-network/ethabi", branch = "xavier-no-std", default-features = false }
hex = { version = "0.4", default-features = false, features = ["alloc"] }
byte-slice-cast = { version = "1.0", default-features = false }
rjson = { git = "https://github.com/aurora-is-near/rjson", rev = "cc3da949", default-features = false, features = ["integer"] }

[dev-dependencies]
bstr = "0.2"
serde = { version = "1", features = ["derive"] }
serde_json = "1"
hex = { version = "0.4.3", default-features = false }
near-sdk = { git = "https://github.com/aurora-is-near/near-sdk-rs.git", rev = "5e58722bd61d9d24ae6293326146c751f0a814fb" }
near-sdk-sim = { git = "https://github.com/aurora-is-near/near-sdk-rs.git", rev = "5e58722bd61d9d24ae6293326146c751f0a814fb" }
near-crypto = { git = "https://github.com/near/nearcore.git", rev = "8a377fda0b4ce319385c463f1ae46e4b0b29dcd9"}
near-vm-runner = { git = "https://github.com/near/nearcore.git", rev = "8a377fda0b4ce319385c463f1ae46e4b0b29dcd9"}
near-vm-logic = { git = "https://github.com/near/nearcore.git", rev = "8a377fda0b4ce319385c463f1ae46e4b0b29dcd9"}
near-primitives-core = { git = "https://github.com/near/nearcore.git", rev = "8a377fda0b4ce319385c463f1ae46e4b0b29dcd9"}
near-primitives = { git = "https://github.com/near/nearcore.git", rev = "8a377fda0b4ce319385c463f1ae46e4b0b29dcd9"}
wasmer-runtime-core = { version = "0.18.2", package = "wasmer-runtime-core-near"}
libsecp256k1 = "0.3.5"
rand = "0.7.3"
criterion = "0.3.4"
git2 = "0.13"

[features]
default = ["sha2", "std"]
std = ["borsh/std", "evm/std", "primitive-types/std", "rlp/std", "sha3/std", "ethabi/std", "logos/std", "bn/std"]
contract = []
evm_bully = []
log = []
meta-call = []
integration-test = ["log"]
mainnet = ["contract", "log"]
testnet = ["contract", "log"]
betanet = ["contract", "log", "meta-call"]
mainnet-test = ["meta-call"]
testnet-test = ["meta-call"]
betanet-test = ["meta-call"]
=======
[workspace]
members = [
    "engine",
    "engine-types",
    "engine-sdk",
    "engine-precompiles",
    "engine-tests"
]
exclude = [
    "etc/state-migration-test"
]
>>>>>>> 3724907e
<|MERGE_RESOLUTION|>--- conflicted
+++ resolved
@@ -27,61 +27,6 @@
 lto = true
 opt-level = 3
 
-<<<<<<< HEAD
-[dependencies]
-base64 = { version = "0.13.0", default-features = false, features = ["alloc"] }
-blake2 = { git = "https://github.com/near/near-blake2.git", version = "0.9.1", default-features = false }
-borsh = { version = "0.8.2", default-features = false }
-bn = { package = "aurora-bn", git = "https://github.com/aurora-is-near/aurora-bn.git", default-features = false }
-evm = { git = "https://github.com/aurora-is-near/sputnikvm.git", default-features = false }
-evm-core = { git = "https://github.com/aurora-is-near/sputnikvm.git", default-features = false }
-libsecp256k1 = { version = "0.3.5", default-features = false }
-num = { version = "0.4.0", default-features = false, features = ["alloc"] }
-primitive-types = { version = "0.10", default-features = false, features = ["rlp"] }
-ripemd160 = { version = "0.9.1", default-features = false }
-rlp = { version = "0.5.0", default-features = false }
-sha2 = { version = "0.9.3", default-features = false, optional = true }
-sha3 = { version = "0.9.1", default-features = false }
-wee_alloc = { version = "0.4.5", default-features = false }
-logos = { version = "0.12", default-features = false, features = ["export_derive"] }
-ethabi = { git = "https://github.com/darwinia-network/ethabi", branch = "xavier-no-std", default-features = false }
-hex = { version = "0.4", default-features = false, features = ["alloc"] }
-byte-slice-cast = { version = "1.0", default-features = false }
-rjson = { git = "https://github.com/aurora-is-near/rjson", rev = "cc3da949", default-features = false, features = ["integer"] }
-
-[dev-dependencies]
-bstr = "0.2"
-serde = { version = "1", features = ["derive"] }
-serde_json = "1"
-hex = { version = "0.4.3", default-features = false }
-near-sdk = { git = "https://github.com/aurora-is-near/near-sdk-rs.git", rev = "5e58722bd61d9d24ae6293326146c751f0a814fb" }
-near-sdk-sim = { git = "https://github.com/aurora-is-near/near-sdk-rs.git", rev = "5e58722bd61d9d24ae6293326146c751f0a814fb" }
-near-crypto = { git = "https://github.com/near/nearcore.git", rev = "8a377fda0b4ce319385c463f1ae46e4b0b29dcd9"}
-near-vm-runner = { git = "https://github.com/near/nearcore.git", rev = "8a377fda0b4ce319385c463f1ae46e4b0b29dcd9"}
-near-vm-logic = { git = "https://github.com/near/nearcore.git", rev = "8a377fda0b4ce319385c463f1ae46e4b0b29dcd9"}
-near-primitives-core = { git = "https://github.com/near/nearcore.git", rev = "8a377fda0b4ce319385c463f1ae46e4b0b29dcd9"}
-near-primitives = { git = "https://github.com/near/nearcore.git", rev = "8a377fda0b4ce319385c463f1ae46e4b0b29dcd9"}
-wasmer-runtime-core = { version = "0.18.2", package = "wasmer-runtime-core-near"}
-libsecp256k1 = "0.3.5"
-rand = "0.7.3"
-criterion = "0.3.4"
-git2 = "0.13"
-
-[features]
-default = ["sha2", "std"]
-std = ["borsh/std", "evm/std", "primitive-types/std", "rlp/std", "sha3/std", "ethabi/std", "logos/std", "bn/std"]
-contract = []
-evm_bully = []
-log = []
-meta-call = []
-integration-test = ["log"]
-mainnet = ["contract", "log"]
-testnet = ["contract", "log"]
-betanet = ["contract", "log", "meta-call"]
-mainnet-test = ["meta-call"]
-testnet-test = ["meta-call"]
-betanet-test = ["meta-call"]
-=======
 [workspace]
 members = [
     "engine",
@@ -92,5 +37,4 @@
 ]
 exclude = [
     "etc/state-migration-test"
-]
->>>>>>> 3724907e
+]