[package]
name = "aurora-engine"
version = "1.0.0"
authors = ["NEAR <hello@near.org>"]
edition = "2018"
description = ""
documentation = ""
readme = true
homepage = "https://github.com/aurora-is-near/aurora-engine"
repository = "https://github.com/aurora-is-near/aurora-engine"
license = "CC0-1.0"
publish = false
autobenches = false

[lib]
crate-type = ["cdylib", "rlib"]

[profile.release]
opt-level = "z"
debug = false
debug-assertions = false
overflow-checks = true
lto = true
panic = "abort"
incremental = false
codegen-units = 1
rpath = false

[profile.dev]
opt-level = "z"
debug = false
debug-assertions = true
overflow-checks = true
lto = true
panic = "abort"
incremental = false
codegen-units = 1
rpath = false

[dependencies]
blake2 = { git = "https://github.com/near/near-blake2.git", version = "0.9.1", default-features = false }
borsh = { version = "0.8.2", default-features = false }
bn = { package = "aurora-bn", git = "https://github.com/aurora-is-near/aurora-bn.git", default-features = false }
evm = { version = "0.26.0", default-features = false }
evm-core = { version = "0.26.1", default-features = false }
libsecp256k1 = { version = "0.3.5", default-features = false }
num = { version = "0.4.0", default-features = false, features = ["alloc"] }
primitive-types = { version = "0.9.0", default-features = false, features = ["rlp"] }
ripemd160 = { version = "0.9.1", default-features = false }
rlp = { version = "0.5.0", default-features = false }
sha2 = { version = "0.9.3", default-features = false, optional = true }
sha3 = { version = "0.9.1", default-features = false }
wee_alloc = { version = "0.4.5", default-features = false }
lunarity-lexer = { git = "https://github.com/ilblackdragon/lunarity", rev = "5201d9a76f7e491082b7f74af7e64049271e387f", default-features = false }
ethabi = { git = "https://github.com/darwinia-network/ethabi", branch = "xavier-no-std", default-features = false }
hex = { version = "0.4", default-features = false, features = ["alloc"] }
byte-slice-cast = { version = "1.0", default-features = false }
rjson = { version = "0.3.1", default-features = false }

[dev-dependencies]
bstr = "0.2"
hex = { version = "0.4.3", default-features = false }
near-sdk = { git = "https://github.com/near/near-sdk-rs", rev = "9d99077c6acfde68c06845f2a1eb2b5ed7983401" }
near-sdk-sim = { git = "https://github.com/near/near-sdk-rs", rev = "9d99077c6acfde68c06845f2a1eb2b5ed7983401" }
near-crypto = "0.1.0"
near-vm-runner = { git = "https://github.com/near/nearcore", rev = "3744f07e13bf43a9522fb39fa8f6f128396d0e1f" }
near-primitives-core = { git = "https://github.com/near/nearcore", rev = "3744f07e13bf43a9522fb39fa8f6f128396d0e1f" }
near-vm-logic = { git = "https://github.com/near/nearcore", rev = "3744f07e13bf43a9522fb39fa8f6f128396d0e1f" }
libsecp256k1 = "0.3.5"
rand = "0.7.3"
criterion = "0.3.4"
git2 = "0.13"

[features]
default = ["sha2", "std"]
std = ["borsh/std", "evm/std", "primitive-types/std", "rlp/std", "sha3/std", "ethabi/std", "lunarity-lexer/std", "bn/std"]
<<<<<<< HEAD
contract = []
evm_bully = []
log = []
integration-test = ["log"]
=======
testnet = []
engine = []
contract = ["engine"]
evm_bully = []
>>>>>>> b09b530a
<|MERGE_RESOLUTION|>--- conflicted
+++ resolved
@@ -74,14 +74,9 @@
 [features]
 default = ["sha2", "std"]
 std = ["borsh/std", "evm/std", "primitive-types/std", "rlp/std", "sha3/std", "ethabi/std", "lunarity-lexer/std", "bn/std"]
-<<<<<<< HEAD
-contract = []
-evm_bully = []
-log = []
-integration-test = ["log"]
-=======
 testnet = []
 engine = []
 contract = ["engine"]
 evm_bully = []
->>>>>>> b09b530a
+log = []
+integration-test = ["log"]