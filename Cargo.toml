--- conflicted
+++ resolved
@@ -14,6 +14,7 @@
 aurora-engine-transactions = { path = "engine-transactions", default-features = false }
 aurora-engine-types = { path = "engine-types", default-features = false }
 aurora-engine-modexp = { path = "engine-modexp", default-features = false }
+aurora-engine-standalone-nep141-legacy = { path = "engine-standalone-nep141-legacy", default-features = false }
 aurora-engine-test-doubles = { path = "engine-test-doubles" }
 aurora-engine-workspace = { path = "engine-workspace" }
 engine-standalone-storage = { path = "engine-standalone-storage" }
@@ -74,9 +75,11 @@
     "engine-modexp",
     "engine-precompiles",
     "engine-sdk",
+    "engine-standalone-nep141-legacy",
     "engine-standalone-storage",
     "engine-standalone-tracing",
     "engine-tests",
+    "engine-tests-connector",
     "engine-transactions",
     "engine-types",
     "engine-workspace",
@@ -119,32 +122,4 @@
 # lto must be enabled in the bench profile as well for
 # it to actually happen when running tests with --release
 lto = true
-<<<<<<< HEAD
-opt-level = 3
-
-[workspace]
-resolver = "2"
-members = [
-    "engine",
-    "engine-test-doubles",
-    "engine-precompiles",
-    "engine-sdk",
-    "engine-standalone-storage",
-    "engine-standalone-nep141-legacy",
-    "engine-standalone-tracing",
-    "engine-tests",
-    "engine-transactions",
-    "engine-types",
-    "engine-tests-connector",
-]
-exclude = [
-    "etc/tests/state-migration-test",
-    "etc/tests/ft-receiver",
-    "etc/tests/benchmark-contract",
-    "etc/tests/self-contained-5bEgfRQ",
-    "etc/tests/fibonacci",
-    "etc/xcc-router",
-]
-=======
-opt-level = 3
->>>>>>> 056c4c58
+opt-level = 3