--- conflicted
+++ resolved
@@ -1,11 +1,9 @@
 CARGO = cargo
 NEAR  = near
 FEATURES = mainnet
-<<<<<<< HEAD
+# More strict clippy rules
 FEATURES_CLIPPY = contract
-=======
 ADDITIONAL_FEATURES =
->>>>>>> 3532cb39
 
 ifeq ($(evm-bully),yes)
   ADDITIONAL_FEATURES := $(ADDITIONAL_FEATURES),evm_bully
@@ -101,11 +99,7 @@
 	$(CARGO) fmt -- --check
 
 check-clippy:
-<<<<<<< HEAD
-	$(CARGO) clippy --no-default-features --features=$(FEATURES_CLIPPY) -- -D warnings
-=======
-	$(CARGO) clippy --no-default-features --features=$(FEATURES)$(ADDITIONAL_FEATURES) -- -D warnings
->>>>>>> 3532cb39
+	$(CARGO) clippy --no-default-features --features=$(FEATURES_CLIPPY)$(ADDITIONAL_FEATURES) -- -D warnings
 
 test-sol:
 	cd etc/eth-contracts && yarn && yarn test
