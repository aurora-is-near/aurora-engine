--- conflicted
+++ resolved
@@ -247,11 +247,7 @@
 fn test_withdraw_near() {
     #[derive(BorshSerialize, BorshDeserialize)]
     pub struct WithdrawCallArgs {
-<<<<<<< HEAD
-        pub recipient_id: String,
-=======
         pub recipient_address: EthAddress,
->>>>>>> d1cf4d7a
         pub amount: Balance,
     }
 
@@ -263,11 +259,7 @@
         CONTRACT_ACC.to_string(),
         "withdraw",
         &WithdrawCallArgs {
-<<<<<<< HEAD
-            recipient_id: RECIPIENT_ETH_ADDRESS.into(),
-=======
             recipient_address: validate_eth_address(RECIPIENT_ETH_ADDRESS),
->>>>>>> d1cf4d7a
             amount: withdraw_amount,
         }
         .try_to_vec()
