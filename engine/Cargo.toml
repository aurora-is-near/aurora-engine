[package]
name = "aurora-engine"
<<<<<<< HEAD
version = "2.7.0"
=======
version = "2.6.1"
>>>>>>> c37b4f22
authors = ["Aurora Labs <hello@aurora.dev>"]
edition = "2021"
description = ""
documentation = ""
readme = true
homepage = "https://github.com/aurora-is-near/aurora-engine"
repository = "https://github.com/aurora-is-near/aurora-engine"
license = "CC0-1.0"
publish = false
autobenches = false

[lib]
crate-type = ["cdylib", "rlib"]

[dependencies]
aurora-engine-types = { path = "../engine-types", default-features = false }
aurora-engine-sdk = { path = "../engine-sdk", default-features = false }
aurora-engine-precompiles = { path = "../engine-precompiles", default-features = false }
aurora-engine-transactions = { path = "../engine-transactions", default-features = false }
base64 = { version = "0.13.0", default-features = false, features = ["alloc"] }
borsh = { version = "0.9.3", default-features = false }
byte-slice-cast = { version = "1.0", default-features = false }
ethabi = { version = "17.1", default-features = false }
evm = { git = "https://github.com/aurora-is-near/sputnikvm.git", tag = "v0.36.0-aurora", default-features = false }
hex = { version = "0.4", default-features = false, features = ["alloc"] }
rjson = { git = "https://github.com/aurora-is-near/rjson", rev = "cc3da949", default-features = false, features = ["integer"] }
rlp = { version = "0.5.0", default-features = false }
serde = { version = "1", features = ["derive"], optional = true }

[target.'cfg(target_arch = "wasm32")'.dependencies]
wee_alloc = { version = "0.4.5", default-features = false }

[dev-dependencies]
serde_json = "1"
rand = "0.7.3"

[features]
default = ["std"]
std = ["aurora-engine-types/std", "aurora-engine-sdk/std", "aurora-engine-precompiles/std", "aurora-engine-transactions/std", "base64/std", "borsh/std", "byte-slice-cast/std", "ethabi/std", "evm/std", "hex/std", "rjson/std", "rlp/std"]
contract = ["aurora-engine-sdk/contract", "aurora-engine-precompiles/contract"]
evm_bully = []
log = ["aurora-engine-sdk/log", "aurora-engine-precompiles/log"]
tracing = ["evm/tracing"]
error_refund = ["aurora-engine-precompiles/error_refund"]
integration-test = ["log"]
mainnet = ["contract", "log", "aurora-engine-sdk/mainnet"]
testnet = ["contract", "log", "aurora-engine-sdk/testnet"]
impl-serde = ["aurora-engine-types/impl-serde", "serde", "aurora-engine-transactions/impl-serde", "evm/with-serde"]<|MERGE_RESOLUTION|>--- conflicted
+++ resolved
@@ -1,10 +1,6 @@
 [package]
 name = "aurora-engine"
-<<<<<<< HEAD
-version = "2.7.0"
-=======
 version = "2.6.1"
->>>>>>> c37b4f22
 authors = ["Aurora Labs <hello@aurora.dev>"]
 edition = "2021"
 description = ""
