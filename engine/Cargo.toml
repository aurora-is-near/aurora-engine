[package]
name = "aurora-engine"
version = "3.6.1"
authors.workspace = true
edition.workspace = true
homepage.workspace = true
repository.workspace = true
license.workspace = true
readme.workspace = true
publish.workspace = true
autobenches = false

[lib]
crate-type = ["cdylib", "rlib"]

[dependencies]
aurora-engine-hashchain.workspace = true
aurora-engine-modexp.workspace = true
aurora-engine-precompiles.workspace = true
aurora-engine-transactions.workspace = true
aurora-engine-types.workspace = true
aurora-engine-sdk.workspace = true
aurora-engine-evm.workspace = true
bitflags.workspace = true
ethabi.workspace = true
<<<<<<< HEAD
=======
evm = { workspace = true, features = ["create-fixed"] }
>>>>>>> c03a2d86
function_name.workspace = true
hex.workspace = true
rlp.workspace = true
serde.workspace = true
serde_json.workspace = true

[target.'cfg(target_arch = "wasm32")'.dependencies]
wee_alloc.workspace = true

[dev-dependencies]
aurora-engine-test-doubles.workspace = true
digest.workspace = true
test-case.workspace = true

[features]
default = ["std"]
std = ["aurora-engine-types/std", "aurora-engine-hashchain/std", "aurora-engine-sdk/std", "aurora-engine-precompiles/std", "aurora-engine-transactions/std", "ethabi/std", "aurora-engine-evm/std", "hex/std", "rlp/std", "serde/std", "serde_json/std"]
contract = ["aurora-engine-sdk/contract", "aurora-engine-precompiles/contract"]
log = ["aurora-engine-sdk/log", "aurora-engine-precompiles/log"]
error_refund = ["aurora-engine-precompiles/error_refund"]
integration-test = ["log", "aurora-engine-evm/integration-test"]
all-promise-actions = ["aurora-engine-sdk/all-promise-actions"]
mainnet = ["contract", "log", "aurora-engine-sdk/mainnet"]
testnet = ["contract", "log", "aurora-engine-sdk/testnet"]
impl-serde = ["aurora-engine-types/impl-serde", "aurora-engine-transactions/impl-serde", "aurora-engine-evm/impl-serde"]
ext-connector = ["aurora-engine-precompiles/ext-connector"]<|MERGE_RESOLUTION|>--- conflicted
+++ resolved
@@ -23,10 +23,6 @@
 aurora-engine-evm.workspace = true
 bitflags.workspace = true
 ethabi.workspace = true
-<<<<<<< HEAD
-=======
-evm = { workspace = true, features = ["create-fixed"] }
->>>>>>> c03a2d86
 function_name.workspace = true
 hex.workspace = true
 rlp.workspace = true
