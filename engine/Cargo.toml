[package]
name = "aurora-engine"
version = "2.9.2"
authors.workspace = true
edition.workspace = true
homepage.workspace = true
repository.workspace = true
license.workspace = true
readme.workspace = true
publish.workspace = true
autobenches = false

[lib]
crate-type = ["cdylib", "rlib"]

[dependencies]
<<<<<<< HEAD
aurora-engine-types = { path = "../engine-types", default-features = false }
aurora-engine-sdk = { path = "../engine-sdk", default-features = false }
aurora-engine-modexp = { path = "../engine-modexp", default-features = false }
aurora-engine-precompiles = { path = "../engine-precompiles", default-features = false }
aurora-engine-transactions = { path = "../engine-transactions", default-features = false }
bitflags = { version = "1.3", default-features = false }
borsh = { version = "0.10", default-features = false }
byte-slice-cast = { version = "1.0", default-features = false }
ethabi = { version = "18.0", default-features = false }
evm = { git = "https://github.com/aurora-is-near/sputnikvm.git", tag = "v0.38.0-aurora", default-features = false }
fixed-hash = { version = "0.8.0", default-features = false}
function_name = "0.3.0"
hex = { version = "0.4", default-features = false, features = ["alloc"] }
impl-serde = { version = "0.4.0", default-features = false}
rlp = { version = "0.5.0", default-features = false }
serde = { version = "1", default-features = false, features = ["alloc", "derive"] }
serde_json = { version = "1", default-features = false, features = ["alloc"] }
=======
aurora-engine-modexp.workspace = true
aurora-engine-precompiles.workspace = true
aurora-engine-transactions.workspace = true
aurora-engine-types.workspace = true
aurora-engine-sdk.workspace = true
bitflags.workspace = true
ethabi.workspace = true
evm.workspace = true
hex.workspace = true
rlp.workspace = true
serde.workspace = true
serde_json.workspace = true
>>>>>>> 0a871259

[target.'cfg(target_arch = "wasm32")'.dependencies]
wee_alloc.workspace = true

[dev-dependencies]
aurora-engine-test-doubles.workspace = true
digest.workspace = true
test-case.workspace = true

[package.metadata.cargo-udeps.ignore]
normal = ["function_name"]

[features]
default = ["std"]
std = ["aurora-engine-types/std", "aurora-engine-sdk/std", "aurora-engine-precompiles/std", "aurora-engine-transactions/std", "ethabi/std", "evm/std", "hex/std", "rlp/std", "serde/std", "serde_json/std"]
contract = ["aurora-engine-sdk/contract", "aurora-engine-precompiles/contract"]
borsh-compat = ["aurora-engine-types/borsh-compat", "aurora-engine-sdk/borsh-compat", "aurora-engine-precompiles/borsh-compat"]
evm_bully = []
log = ["aurora-engine-sdk/log", "aurora-engine-precompiles/log"]
tracing = ["evm/tracing"]
error_refund = ["aurora-engine-precompiles/error_refund"]
integration-test = ["log"]
all-promise-actions = ["aurora-engine-sdk/all-promise-actions"]
mainnet = ["contract", "log", "aurora-engine-sdk/mainnet"]
testnet = ["contract", "log", "aurora-engine-sdk/testnet"]
impl-serde = ["aurora-engine-types/impl-serde", "aurora-engine-transactions/impl-serde", "evm/with-serde"]<|MERGE_RESOLUTION|>--- conflicted
+++ resolved
@@ -14,38 +14,22 @@
 crate-type = ["cdylib", "rlib"]
 
 [dependencies]
-<<<<<<< HEAD
-aurora-engine-types = { path = "../engine-types", default-features = false }
-aurora-engine-sdk = { path = "../engine-sdk", default-features = false }
-aurora-engine-modexp = { path = "../engine-modexp", default-features = false }
-aurora-engine-precompiles = { path = "../engine-precompiles", default-features = false }
-aurora-engine-transactions = { path = "../engine-transactions", default-features = false }
-bitflags = { version = "1.3", default-features = false }
-borsh = { version = "0.10", default-features = false }
-byte-slice-cast = { version = "1.0", default-features = false }
-ethabi = { version = "18.0", default-features = false }
-evm = { git = "https://github.com/aurora-is-near/sputnikvm.git", tag = "v0.38.0-aurora", default-features = false }
-fixed-hash = { version = "0.8.0", default-features = false}
-function_name = "0.3.0"
-hex = { version = "0.4", default-features = false, features = ["alloc"] }
-impl-serde = { version = "0.4.0", default-features = false}
-rlp = { version = "0.5.0", default-features = false }
-serde = { version = "1", default-features = false, features = ["alloc", "derive"] }
-serde_json = { version = "1", default-features = false, features = ["alloc"] }
-=======
 aurora-engine-modexp.workspace = true
 aurora-engine-precompiles.workspace = true
 aurora-engine-transactions.workspace = true
 aurora-engine-types.workspace = true
 aurora-engine-sdk.workspace = true
 bitflags.workspace = true
+borsh.workspace = true
 ethabi.workspace = true
 evm.workspace = true
+fixed-hash.workspace = true
+function_name = "0.3.0"
 hex.workspace = true
+impl-serde.workspace = true
 rlp.workspace = true
 serde.workspace = true
 serde_json.workspace = true
->>>>>>> 0a871259
 
 [target.'cfg(target_arch = "wasm32")'.dependencies]
 wee_alloc.workspace = true
@@ -60,7 +44,7 @@
 
 [features]
 default = ["std"]
-std = ["aurora-engine-types/std", "aurora-engine-sdk/std", "aurora-engine-precompiles/std", "aurora-engine-transactions/std", "ethabi/std", "evm/std", "hex/std", "rlp/std", "serde/std", "serde_json/std"]
+std = ["aurora-engine-types/std", "aurora-engine-sdk/std", "aurora-engine-precompiles/std", "aurora-engine-transactions/std", "borsh/std", "ethabi/std", "evm/std", "hex/std", "rlp/std", "serde/std", "serde_json/std"]
 contract = ["aurora-engine-sdk/contract", "aurora-engine-precompiles/contract"]
 borsh-compat = ["aurora-engine-types/borsh-compat", "aurora-engine-sdk/borsh-compat", "aurora-engine-precompiles/borsh-compat"]
 evm_bully = []
