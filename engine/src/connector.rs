--- conflicted
+++ resolved
@@ -9,29 +9,16 @@
     StorageWithdrawCallArgs, TransferCallArgs, TransferCallCallArgs, WithdrawResult,
 };
 use crate::prelude::{
-<<<<<<< HEAD
-    format, sdk, str, types_new::Address, AccountId, Balance, BorshDeserialize, BorshSerialize,
-    EthConnectorStorageId, KeyPrefix, NearGas, PromiseResult, ToString, Vec, WithdrawCallArgs,
-    ERR_FAILED_PARSE,
-=======
-    format, sdk, str, validate_eth_address, AccountId, Address, BorshDeserialize, BorshSerialize,
-    EthAddress, EthConnectorStorageId, KeyPrefix, NearGas, PromiseResult, ToString, Vec,
-    WithdrawCallArgs, Yocto, ERR_FAILED_PARSE, H160,
+    address::error::AddressError, NEP141Wei, Wei, U256, ZERO_NEP141_WEI, ZERO_WEI,
 };
 use crate::prelude::{
-    AddressValidationError, PromiseBatchAction, PromiseCreateArgs, PromiseWithCallbackArgs,
->>>>>>> 79b65295
+    format, sdk, str, AccountId, Address, BorshDeserialize, BorshSerialize, EthConnectorStorageId,
+    KeyPrefix, NearGas, PromiseResult, ToString, Vec, WithdrawCallArgs, Yocto, ERR_FAILED_PARSE,
 };
 use crate::prelude::{PromiseBatchAction, PromiseCreateArgs, PromiseWithCallbackArgs};
 use crate::proof::Proof;
 use aurora_engine_sdk::env::Env;
 use aurora_engine_sdk::io::{StorageIntermediate, IO};
-<<<<<<< HEAD
-use aurora_engine_types::types_new::address::error::AddressError;
-=======
-use aurora_engine_types::types::{NEP141Wei, Wei, ZERO_NEP141_WEI, ZERO_WEI};
-use primitive_types::U256;
->>>>>>> 79b65295
 
 pub const ERR_NOT_ENOUGH_BALANCE_FOR_FEE: &str = "ERR_NOT_ENOUGH_BALANCE_FOR_FEE";
 /// Indicate zero attached balance for promise call
@@ -338,13 +325,8 @@
     ///  Mint ETH tokens
     fn mint_eth_on_aurora(
         &mut self,
-<<<<<<< HEAD
         owner_id: Address,
-        amount: Balance,
-=======
-        owner_id: EthAddress,
         amount: Wei,
->>>>>>> 79b65295
     ) -> Result<(), fungible_token::error::DepositError> {
         sdk::log!(&format!(
             "Mint {} ETH tokens for: {}",
@@ -357,13 +339,8 @@
     /// Burn ETH tokens
     fn burn_eth_on_aurora(
         &mut self,
-<<<<<<< HEAD
         address: &Address,
-        amount: Balance,
-=======
-        address: EthAddress,
         amount: Wei,
->>>>>>> 79b65295
     ) -> Result<(), fungible_token::error::WithdrawError> {
         sdk::log!(&format!(
             "Burn {} ETH tokens for: {}",
@@ -432,14 +409,10 @@
     pub fn ft_balance_of_eth_on_aurora(
         &mut self,
         args: BalanceOfEthCallArgs,
-    ) -> Result<(), crate::prelude::types::error::BalanceOverflowError> {
+    ) -> Result<(), crate::prelude::types::balance::error::BalanceOverflowError> {
         let balance = self
             .ft
-<<<<<<< HEAD
-            .internal_unwrap_balance_of_eth_on_aurora(&args.address)?;
-=======
-            .internal_unwrap_balance_of_eth_on_aurora(args.address);
->>>>>>> 79b65295
+            .internal_unwrap_balance_of_eth_on_aurora(&args.address);
         sdk::log!(&format!(
             "Balance of ETH [{}]: {}",
             args.address.encode(),
@@ -523,17 +496,11 @@
             // Note: It can't overflow because the total supply doesn't change during transfer.
             let amount_for_check = self
                 .ft
-<<<<<<< HEAD
-                .internal_unwrap_balance_of_eth_on_aurora(&message_data.recipient)
-                .map_err(error::FtTransferCallError::BalanceOverflow)?;
-            if amount_for_check.checked_add(args.amount).is_none() {
-=======
-                .internal_unwrap_balance_of_eth_on_aurora(message_data.recipient);
+                .internal_unwrap_balance_of_eth_on_aurora(&message_data.recipient);
             if amount_for_check
                 .checked_add(Wei::from(args.amount))
                 .is_none()
             {
->>>>>>> 79b65295
                 return Err(error::FtTransferCallError::Transfer(
                     fungible_token::error::TransferError::BalanceOverflow,
                 ));
@@ -637,18 +604,12 @@
         let wei_fee = Wei::from(message_data.fee);
         // Mint fee to relayer
         let relayer = engine.get_relayer(message_data.relayer.as_bytes());
-<<<<<<< HEAD
-        match (fee, relayer) {
-            (fee, Some(evm_relayer_address)) if fee > 0 => {
-                self.mint_eth_on_aurora(message_data.recipient, args.amount - fee)?;
-=======
         match (wei_fee, relayer) {
-            (fee, Some(H160(evm_relayer_address))) if fee > ZERO_WEI => {
+            (fee, Some(evm_relayer_address)) if fee > ZERO_WEI => {
                 self.mint_eth_on_aurora(
                     message_data.recipient,
                     Wei::new(U256::from(args.amount.as_u128())) - fee,
                 )?;
->>>>>>> 79b65295
                 self.mint_eth_on_aurora(evm_relayer_address, fee)?;
             }
             _ => self.mint_eth_on_aurora(
@@ -769,8 +730,8 @@
 }
 
 pub mod error {
-    use crate::prelude::types::error::BalanceOverflowError;
-    use aurora_engine_types::types_new::address::error::AddressError;
+    use aurora_engine_types::types::address::error::AddressError;
+    use aurora_engine_types::types::balance::error::BalanceOverflowError;
 
     use crate::deposit_event::error::ParseOnTransferMessageError;
     use crate::{deposit_event, fungible_token};
