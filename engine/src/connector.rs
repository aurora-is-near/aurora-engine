use crate::admin_controlled::AdminControlled;
use crate::parameters::{BalanceOfEthCallArgs, NEP141FtOnTransferArgs, SetContractDataCallArgs};
use crate::prelude::{address::error::AddressError, Wei};
use crate::prelude::{PromiseCreateArgs, U256};

use crate::deposit_event::FtTransferMessageData;
use crate::engine::Engine;
use crate::prelude::{
    format, sdk, str, AccountId, Address, BorshDeserialize, BorshSerialize, EthConnectorStorageId,
    KeyPrefix, NearGas, ToString, Vec, Yocto,
};
use aurora_engine_sdk::env::{Env, DEFAULT_PREPAID_GAS};
use aurora_engine_sdk::io::{StorageIntermediate, IO};
use aurora_engine_types::types::ZERO_WEI;
use error::DepositError;

pub const ERR_NOT_ENOUGH_BALANCE_FOR_FEE: &str = "ERR_NOT_ENOUGH_BALANCE_FOR_FEE";
/// Indicate zero attached balance for promise call
pub const ZERO_ATTACHED_BALANCE: Yocto = Yocto::new(0);
/// NEAR Gas for calling `fininsh_deposit` promise. Used in the `deposit` logic.
pub const GAS_FOR_FINISH_DEPOSIT: NearGas = NearGas::new(50_000_000_000_000);
pub const GAS_FOR_DEPOSIT: NearGas = NearGas::new(120_000_000_000_000);
pub const GAS_FOR_WITHDRAW: NearGas = NearGas::new(20_000_000_000_000);
pub const GAS_FOR_FT_TRANSFER: NearGas = NearGas::new(50_000_000_000_000);
pub const GAS_FOR_FT_TRANSFER_CALL: NearGas = NearGas::new(100_000_000_000_000);
pub const VIEW_CALL_GAS: NearGas = NearGas::new(15_000_000_000_000);
/// NEAR Gas for calling `verify_log_entry` promise. Used in the `deposit` logic.
// Note: Is 40Tgas always enough?

/// Eth-connector contract data. It's stored in the storage.
/// Contains:
/// * connector specific data
/// * Fungible token data
/// * paused_mask - admin control flow data
/// * io - I/O trait handler
pub struct EthConnectorContract<I: IO> {
    io: I,
}

/// Connector specific data. It always should contain `prover account` -
#[derive(BorshSerialize, BorshDeserialize)]
pub struct EthConnector {
    /// It used in the Deposit flow, to verify log entry form incoming proof.
    pub prover_account: AccountId,
    /// It is Eth address, used in the Deposit and Withdraw logic.
    pub eth_custodian_address: Address,
}

impl<I: IO + Copy> EthConnectorContract<I> {
    /// Init Eth-connector contract instance.
    /// Load contract data from storage and init I/O handler.
    /// Used as single point of contract access for various contract actions
    pub fn init_instance(io: I) -> Result<Self, error::StorageReadError> {
        Ok(Self { io })
    }

    /// Create contract data - init eth-connector contract specific data.
    /// Used only once for first time initialization.
    /// Initialized contract data stored in the storage.
    pub fn create_contract() -> Result<(), error::InitContractError> {
        // NOTE: do nothing
        Ok(())
    }

    /// Deposit all types of tokens
    pub fn deposit(&self, data: Vec<u8>) -> PromiseCreateArgs {
        sdk::log!("Call Deposit");
        PromiseCreateArgs {
            target_account_id: self.get_eth_connector_contract_account(),
            method: "deposit".to_string(),
            args: data,
            attached_balance: ZERO_ATTACHED_BALANCE,
            attached_gas: GAS_FOR_DEPOSIT,
        }
    }

    /// Withdraw nETH from NEAR accounts
    /// NOTE: it should be without any log data
    pub fn withdraw_eth_from_near(&self, data: Vec<u8>) -> PromiseCreateArgs {
        PromiseCreateArgs {
            target_account_id: self.get_eth_connector_contract_account(),
            method: "withdraw".to_string(),
            args: data,
            attached_balance: Yocto::new(1),
            attached_gas: GAS_FOR_WITHDRAW,
        }
    }

    /// Returns total ETH supply on NEAR (nETH as NEP-141 token)
    pub fn ft_total_eth_supply_on_near(&mut self) -> PromiseCreateArgs {
        PromiseCreateArgs {
            target_account_id: self.get_eth_connector_contract_account(),
            method: "ft_total_supply".to_string(),
            args: Vec::new(),
            attached_balance: ZERO_ATTACHED_BALANCE,
            attached_gas: VIEW_CALL_GAS,
        }
    }

    /// Return balance of nETH (ETH on Near)
    pub fn ft_balance_of(&self, input: Vec<u8>) -> PromiseCreateArgs {
        PromiseCreateArgs {
            target_account_id: self.get_eth_connector_contract_account(),
            method: "ft_balance_of".to_string(),
            args: input,
            attached_balance: ZERO_ATTACHED_BALANCE,
            attached_gas: VIEW_CALL_GAS,
        }
    }

    /// Return balance of ETH (ETH in Aurora EVM)
    /// Return balance of ETH (ETH in Aurora EVM)
    pub fn ft_balance_of_eth_on_aurora(
        &mut self,
        args: BalanceOfEthCallArgs,
    ) -> Result<(), crate::prelude::types::balance::error::BalanceOverflowError> {
        let balance = self.internal_unwrap_balance_of_eth_on_aurora(&args.address);
        sdk::log!("Balance of ETH [{}]: {}", args.address.encode(), balance);
        self.io.return_output(format!("\"{}\"", balance).as_bytes());
        Ok(())
    }

    /// Balance of ETH (ETH on Aurora)
    pub fn internal_unwrap_balance_of_eth_on_aurora(&self, address: &Address) -> Wei {
        crate::engine::get_balance(&self.io, address)
    }

    /// ft_on_transfer callback function
    pub fn ft_on_transfer<'env, E: Env>(
        &mut self,
        engine: &Engine<'env, I, E>,
        args: &NEP141FtOnTransferArgs,
    ) -> Result<(), error::FtTransferCallError> {
        sdk::log!("Call ft_on_transfer");
        // Parse message with specific rules
        let message_data = FtTransferMessageData::parse_on_transfer_message(&args.msg)
            .map_err(error::FtTransferCallError::MessageParseFailed)?;

        // Special case when predecessor_account_id is current_account_id
        let wei_fee = Wei::from(message_data.fee);
        // Mint fee to relayer
        let relayer = engine.get_relayer(message_data.relayer.as_bytes());
        match (wei_fee, relayer) {
            (fee, Some(evm_relayer_address)) if fee > ZERO_WEI => {
                self.mint_eth_on_aurora(
                    message_data.recipient,
                    Wei::new(U256::from(args.amount.as_u128())) - fee,
                )?;
                self.mint_eth_on_aurora(evm_relayer_address, fee)?;
            }
            _ => self.mint_eth_on_aurora(
                message_data.recipient,
                Wei::new(U256::from(args.amount.as_u128())),
            )?,
        }
        //self.save_ft_contract();
        self.io.return_output("\"0\"".as_bytes());
        Ok(())
    }

    ///  Mint ETH tokens
    fn mint_eth_on_aurora(&mut self, owner_id: Address, amount: Wei) -> Result<(), DepositError> {
        sdk::log!("Mint {} ETH tokens for: {}", amount, owner_id.encode());
        self.internal_deposit_eth_to_aurora(owner_id, amount)
    }

    /// Internal ETH deposit to Aurora
    pub fn internal_deposit_eth_to_aurora(
        &mut self,
        address: Address,
        amount: Wei,
    ) -> Result<(), DepositError> {
        let balance = self.internal_unwrap_balance_of_eth_on_aurora(&address);
        let new_balance = balance
            .checked_add(amount)
            .ok_or(DepositError::BalanceOverflow)?;
        crate::engine::set_balance(&mut self.io, &address, &new_balance);
        Ok(())
    }

    /// Transfer between NEAR accounts
    pub fn ft_transfer(&self, data: Vec<u8>) -> PromiseCreateArgs {
        PromiseCreateArgs {
            target_account_id: self.get_eth_connector_contract_account(),
            method: "engine_ft_transfer".to_string(),
            args: data,
            attached_balance: Yocto::new(1),
            attached_gas: GAS_FOR_FT_TRANSFER,
        }
    }

    /// FT transfer call from sender account (invoker account) to receiver
    /// We starting early checking for message data to avoid `ft_on_transfer` call panics
    /// But we don't check relayer exists. If relayer doesn't exist we simply not mint/burn the amount of the fee
    /// We allow empty messages for cases when `receiver_id =! current_account_id`
    pub fn ft_transfer_call(&mut self, data: Vec<u8>) -> PromiseCreateArgs {
        PromiseCreateArgs {
            target_account_id: self.get_eth_connector_contract_account(),
            method: "engine_ft_transfer_call".to_string(),
            args: data,
            attached_balance: Yocto::new(1),
            attached_gas: GAS_FOR_FT_TRANSFER_CALL,
        }
    }

    /// FT storage deposit logic
    pub fn storage_deposit(&self, data: Vec<u8>, attached_deposit: u128) -> PromiseCreateArgs {
        PromiseCreateArgs {
            target_account_id: self.get_eth_connector_contract_account(),
            method: "engine_storage_deposit".to_string(),
            args: data,
            attached_balance: Yocto::new(attached_deposit),
            attached_gas: DEFAULT_PREPAID_GAS,
        }
    }

    /// FT storage unregister
    pub fn storage_unregister(&mut self, data: Vec<u8>) -> PromiseCreateArgs {
        PromiseCreateArgs {
            target_account_id: self.get_eth_connector_contract_account(),
            method: "engine_storage_unregister".to_string(),
            args: data,
            attached_balance: ZERO_ATTACHED_BALANCE,
            attached_gas: DEFAULT_PREPAID_GAS,
        }
    }

    /// FT storage withdraw
    pub fn storage_withdraw(&mut self, data: Vec<u8>) -> PromiseCreateArgs {
        PromiseCreateArgs {
            target_account_id: self.get_eth_connector_contract_account(),
            method: "engine_storage_withdraw".to_string(),
            args: data,
            attached_balance: ZERO_ATTACHED_BALANCE,
            attached_gas: DEFAULT_PREPAID_GAS,
        }
    }

    /// Get balance of storage
    pub fn storage_balance_of(&mut self, data: Vec<u8>) -> PromiseCreateArgs {
        PromiseCreateArgs {
            target_account_id: self.get_eth_connector_contract_account(),
            method: "storage_balance_of".to_string(),
            args: data,
            attached_balance: ZERO_ATTACHED_BALANCE,
            attached_gas: DEFAULT_PREPAID_GAS,
        }
    }

    /// Get accounts counter for statistics.
    /// It represents total unique accounts (all-time, including accounts which now have zero balance).
    pub fn get_accounts_counter(&mut self) -> PromiseCreateArgs {
        PromiseCreateArgs {
            target_account_id: self.get_eth_connector_contract_account(),
            method: "get_accounts_counter".to_string(),
            args: Vec::new(),
            attached_balance: ZERO_ATTACHED_BALANCE,
            attached_gas: GAS_FOR_FINISH_DEPOSIT,
        }
    }

    pub fn get_bridge_prover(&self) -> PromiseCreateArgs {
        PromiseCreateArgs {
            target_account_id: self.get_eth_connector_contract_account(),
            method: "get_bridge_prover".to_string(),
            args: Vec::new(),
            attached_balance: ZERO_ATTACHED_BALANCE,
            attached_gas: GAS_FOR_FINISH_DEPOSIT,
        }
    }

    /// Checks whether the provided proof was already used
    pub fn is_used_proof(&self, data: Vec<u8>) -> PromiseCreateArgs {
        PromiseCreateArgs {
            target_account_id: self.get_eth_connector_contract_account(),
            method: "is_used_proof".to_string(),
            args: data,
            attached_balance: ZERO_ATTACHED_BALANCE,
            attached_gas: VIEW_CALL_GAS,
        }
    }

    /// Get Eth connector paused flags
    pub fn get_paused_flags(&self) -> PromiseCreateArgs {
        PromiseCreateArgs {
            target_account_id: self.get_eth_connector_contract_account(),
            method: "get_paused_flags".to_string(),
            args: Vec::new(),
            attached_balance: ZERO_ATTACHED_BALANCE,
            attached_gas: DEFAULT_PREPAID_GAS,
        }
    }

    /// Return FT metadata
    pub fn get_metadata(&self) -> PromiseCreateArgs {
        PromiseCreateArgs {
            target_account_id: self.get_eth_connector_contract_account(),
            method: "ft_metadata".to_string(),
            args: Vec::new(),
            attached_balance: ZERO_ATTACHED_BALANCE,
            attached_gas: GAS_FOR_FINISH_DEPOSIT,
        }
    }

    /// Disable flag for standalone-legacy-nep141
    pub fn disable_legacy_nep141(&mut self) {
        self.io.write_borsh(
            &construct_contract_key(&EthConnectorStorageId::DisableLegacyNEP141),
            &1u8,
        );
    }

    pub fn is_disabled_legacy_nep141(&self) -> bool {
        self.io.storage_has_key(&construct_contract_key(
            &EthConnectorStorageId::DisableLegacyNEP141,
        ))
    }
}

impl<I: IO + Copy> AdminControlled for EthConnectorContract<I> {
    fn get_eth_connector_contract_account(&self) -> AccountId {
        get_contract_data(&self.io, &EthConnectorStorageId::EthConnectorAccount).unwrap()
    }

    fn set_eth_connector_contract_account(&mut self, account: &AccountId) {
        self.io.write_borsh(
            &construct_contract_key(&EthConnectorStorageId::EthConnectorAccount),
            account,
        );
    }
}

fn construct_contract_key(suffix: &EthConnectorStorageId) -> Vec<u8> {
    crate::prelude::bytes_to_key(KeyPrefix::EthConnector, &[u8::from(*suffix)])
}

fn get_contract_data<T: BorshDeserialize, I: IO>(
    io: &I,
    suffix: &EthConnectorStorageId,
) -> Result<T, error::StorageReadError> {
    io.read_storage(&construct_contract_key(suffix))
        .ok_or(error::StorageReadError::KeyNotFound)
        .and_then(|x| {
            x.to_value()
                .map_err(|_| error::StorageReadError::BorshDeserialize)
        })
}

/// Sets the contract data and returns it back
pub fn set_contract_data<I: IO>(
    io: &mut I,
    args: SetContractDataCallArgs,
) -> Result<EthConnector, AddressError> {
    // Get initial contract arguments
    let contract_data = EthConnector {
        prover_account: args.prover_account,
        eth_custodian_address: Address::decode(&args.eth_custodian_address)?,
    };
    // Save eth-connector specific data
    io.write_borsh(
        &construct_contract_key(&EthConnectorStorageId::Contract),
        &contract_data,
    );

    io.write_borsh(
        &construct_contract_key(&EthConnectorStorageId::FungibleTokenMetadata),
        &args.metadata,
    );

    Ok(contract_data)
}

<<<<<<< HEAD
=======
/// Return metadata
pub fn get_metadata<I: IO>(io: &I) -> Option<FungibleTokenMetadata> {
    io.read_storage(&construct_contract_key(
        &EthConnectorStorageId::FungibleTokenMetadata,
    ))
    .and_then(|data| data.to_value().ok())
}

>>>>>>> ab133936
pub mod error {
    use crate::errors;
    use aurora_engine_types::types::address::error::AddressError;

    use crate::deposit_event::error::ParseOnTransferMessageError;
    use crate::prelude::types::balance::error::BalanceOverflowError;

    const TOTAL_SUPPLY_OVERFLOW: &[u8; 25] = errors::ERR_TOTAL_SUPPLY_OVERFLOW;
    const BALANCE_OVERFLOW: &[u8; 20] = errors::ERR_BALANCE_OVERFLOW;
    const NOT_ENOUGH_BALANCE: &[u8; 22] = errors::ERR_NOT_ENOUGH_BALANCE;
    const TOTAL_SUPPLY_UNDERFLOW: &[u8; 26] = errors::ERR_TOTAL_SUPPLY_UNDERFLOW;
    const ZERO_AMOUNT: &[u8; 15] = errors::ERR_ZERO_AMOUNT;
    const SELF_TRANSFER: &[u8; 26] = errors::ERR_SENDER_EQUALS_RECEIVER;

    const PROOF_EXIST: &[u8; 15] = errors::ERR_PROOF_EXIST;

    #[derive(Debug)]
    pub enum StorageReadError {
        KeyNotFound,
        BorshDeserialize,
    }

    impl AsRef<[u8]> for StorageReadError {
        fn as_ref(&self) -> &[u8] {
            match self {
                Self::KeyNotFound => errors::ERR_CONNECTOR_STORAGE_KEY_NOT_FOUND,
                Self::BorshDeserialize => errors::ERR_FAILED_DESERIALIZE_CONNECTOR_DATA,
            }
        }
    }

    #[cfg_attr(not(target_arch = "wasm32"), derive(Debug))]
    pub enum FinishDepositError {
        TransferCall(FtTransferCallError),
        ProofUsed,
    }

    impl From<ProofUsed> for FinishDepositError {
        fn from(_: ProofUsed) -> Self {
            Self::ProofUsed
        }
    }

    impl From<FtTransferCallError> for FinishDepositError {
        fn from(e: FtTransferCallError) -> Self {
            Self::TransferCall(e)
        }
    }

    impl From<DepositError> for FinishDepositError {
        fn from(e: DepositError) -> Self {
            Self::TransferCall(FtTransferCallError::Transfer(e.into()))
        }
    }

    impl AsRef<[u8]> for FinishDepositError {
        fn as_ref(&self) -> &[u8] {
            match self {
                Self::ProofUsed => PROOF_EXIST,
                Self::TransferCall(e) => e.as_ref(),
            }
        }
    }

    #[derive(Debug)]
    pub enum WithdrawError {
        FT(WithdrawFtError),
        ParseArgs,
    }

    impl From<WithdrawFtError> for WithdrawError {
        fn from(e: WithdrawFtError) -> Self {
            Self::FT(e)
        }
    }

    impl AsRef<[u8]> for WithdrawError {
        fn as_ref(&self) -> &[u8] {
            match self {
                Self::FT(e) => e.as_ref(),
                Self::ParseArgs => b"ERR_PARSE_ARGS",
            }
        }
    }

    #[cfg_attr(not(target_arch = "wasm32"), derive(Debug))]
    pub enum FtTransferCallError {
        BalanceOverflow(BalanceOverflowError),
        MessageParseFailed(ParseOnTransferMessageError),
        InsufficientAmountForFee,
        Transfer(TransferError),
    }

    impl From<TransferError> for FtTransferCallError {
        fn from(e: TransferError) -> Self {
            Self::Transfer(e)
        }
    }

    impl From<DepositError> for FtTransferCallError {
        fn from(e: DepositError) -> Self {
            Self::Transfer(e.into())
        }
    }

    impl From<ParseOnTransferMessageError> for FtTransferCallError {
        fn from(e: ParseOnTransferMessageError) -> Self {
            Self::MessageParseFailed(e)
        }
    }

    impl AsRef<[u8]> for FtTransferCallError {
        fn as_ref(&self) -> &[u8] {
            match self {
                Self::MessageParseFailed(e) => e.as_ref(),
                Self::InsufficientAmountForFee => super::ERR_NOT_ENOUGH_BALANCE_FOR_FEE.as_bytes(),
                Self::Transfer(e) => e.as_ref(),
                Self::BalanceOverflow(e) => e.as_ref(),
            }
        }
    }

    #[derive(Debug)]
    pub enum InitContractError {
        AlreadyInitialized,
        InvalidCustodianAddress(AddressError),
    }

    impl AsRef<[u8]> for InitContractError {
        fn as_ref(&self) -> &[u8] {
            match self {
                Self::AlreadyInitialized => errors::ERR_CONTRACT_INITIALIZED,
                Self::InvalidCustodianAddress(e) => e.as_ref(),
            }
        }
    }

    pub struct ProofUsed;

    impl AsRef<[u8]> for ProofUsed {
        fn as_ref(&self) -> &[u8] {
            PROOF_EXIST
        }
    }

    #[derive(Debug)]
    pub enum DepositError {
        TotalSupplyOverflow,
        BalanceOverflow,
    }

    impl AsRef<[u8]> for DepositError {
        fn as_ref(&self) -> &[u8] {
            match self {
                Self::TotalSupplyOverflow => TOTAL_SUPPLY_OVERFLOW,
                Self::BalanceOverflow => BALANCE_OVERFLOW,
            }
        }
    }

    #[derive(Debug)]
    pub enum WithdrawFtError {
        TotalSupplyUnderflow,
        InsufficientFunds,
        BalanceOverflow(BalanceOverflowError),
    }

    impl AsRef<[u8]> for WithdrawFtError {
        fn as_ref(&self) -> &[u8] {
            match self {
                Self::TotalSupplyUnderflow => TOTAL_SUPPLY_UNDERFLOW,
                Self::InsufficientFunds => NOT_ENOUGH_BALANCE,
                Self::BalanceOverflow(e) => e.as_ref(),
            }
        }
    }

    #[derive(Debug)]
    pub enum TransferError {
        TotalSupplyUnderflow,
        TotalSupplyOverflow,
        InsufficientFunds,
        BalanceOverflow,
        ZeroAmount,
        SelfTransfer,
    }

    impl AsRef<[u8]> for TransferError {
        fn as_ref(&self) -> &[u8] {
            match self {
                Self::TotalSupplyUnderflow => TOTAL_SUPPLY_UNDERFLOW,
                Self::TotalSupplyOverflow => TOTAL_SUPPLY_OVERFLOW,
                Self::InsufficientFunds => NOT_ENOUGH_BALANCE,
                Self::BalanceOverflow => BALANCE_OVERFLOW,
                Self::ZeroAmount => ZERO_AMOUNT,
                Self::SelfTransfer => SELF_TRANSFER,
            }
        }
    }

    impl From<WithdrawFtError> for TransferError {
        fn from(err: WithdrawFtError) -> Self {
            match err {
                WithdrawFtError::InsufficientFunds => Self::InsufficientFunds,
                WithdrawFtError::TotalSupplyUnderflow => Self::TotalSupplyUnderflow,
                WithdrawFtError::BalanceOverflow(_) => Self::BalanceOverflow,
            }
        }
    }

    impl From<DepositError> for TransferError {
        fn from(err: DepositError) -> Self {
            match err {
                DepositError::BalanceOverflow => Self::BalanceOverflow,
                DepositError::TotalSupplyOverflow => Self::TotalSupplyOverflow,
            }
        }
    }

    #[derive(Debug)]
    pub enum StorageFundingError {
        NotRegistered,
        NoAvailableBalance,
        InsufficientDeposit,
        UnRegisterPositiveBalance,
    }

    impl AsRef<[u8]> for StorageFundingError {
        fn as_ref(&self) -> &[u8] {
            match self {
                Self::NotRegistered => errors::ERR_ACCOUNT_NOT_REGISTERED,
                Self::NoAvailableBalance => errors::ERR_NO_AVAILABLE_BALANCE,
                Self::InsufficientDeposit => errors::ERR_ATTACHED_DEPOSIT_NOT_ENOUGH,
                Self::UnRegisterPositiveBalance => {
                    errors::ERR_FAILED_UNREGISTER_ACCOUNT_POSITIVE_BALANCE
                }
            }
        }
    }
}<|MERGE_RESOLUTION|>--- conflicted
+++ resolved
@@ -370,8 +370,6 @@
     Ok(contract_data)
 }
 
-<<<<<<< HEAD
-=======
 /// Return metadata
 pub fn get_metadata<I: IO>(io: &I) -> Option<FungibleTokenMetadata> {
     io.read_storage(&construct_contract_key(
@@ -380,7 +378,6 @@
     .and_then(|data| data.to_value().ok())
 }
 
->>>>>>> ab133936
 pub mod error {
     use crate::errors;
     use aurora_engine_types::types::address::error::AddressError;
