--- conflicted
+++ resolved
@@ -724,26 +724,8 @@
     use crate::{deposit_event, fungible_token};
 
     const PROOF_EXIST: &[u8; 15] = b"ERR_PROOF_EXIST";
-<<<<<<< HEAD
-=======
-    const INVALID_ACCOUNT: &[u8; 22] = b"ERR_INVALID_ACCOUNT_ID";
-
-    #[derive(Debug)]
-    pub enum ParseEventMessageError {
-        TooManyParts,
-        InvalidAccount,
-    }
-    impl AsRef<[u8]> for ParseEventMessageError {
-        fn as_ref(&self) -> &[u8] {
-            match self {
-                Self::TooManyParts => b"ERR_INVALID_EVENT_MESSAGE_FORMAT",
-                Self::InvalidAccount => INVALID_ACCOUNT,
-            }
-        }
-    }
->>>>>>> 84ddb919
-
-    #[derive(Debug)]
+
+    #[cfg_attr(not(target_arch = "wasm32"), derive(Debug))]
     pub enum DepositError {
         Paused,
         ProofParseFailed,
@@ -766,7 +748,7 @@
         }
     }
 
-    #[derive(Debug)]
+    #[cfg_attr(not(target_arch = "wasm32"), derive(Debug))]
     pub enum FinishDepositError {
         TransferCall(FtTransferCallError),
         ProofUsed,
@@ -819,28 +801,7 @@
         }
     }
 
-<<<<<<< HEAD
-=======
-    #[derive(Debug)]
-    pub enum ParseOnTransferMessageError {
-        TooManyParts,
-        InvalidHexData,
-        WrongMessageFormat,
-        InvalidAccount,
-    }
-    impl AsRef<[u8]> for ParseOnTransferMessageError {
-        fn as_ref(&self) -> &[u8] {
-            match self {
-                Self::TooManyParts => b"ERR_INVALID_ON_TRANSFER_MESSAGE_FORMAT",
-                Self::InvalidHexData => b"ERR_INVALID_ON_TRANSFER_MESSAGE_HEX",
-                Self::WrongMessageFormat => b"ERR_INVALID_ON_TRANSFER_MESSAGE_DATA",
-                Self::InvalidAccount => INVALID_ACCOUNT,
-            }
-        }
-    }
-
-    #[derive(Debug)]
->>>>>>> 84ddb919
+    #[cfg_attr(not(target_arch = "wasm32"), derive(Debug))]
     pub enum FtTransferCallError {
         BalanceOverflow(BalanceOverflowError),
         MessageParseFailed(ParseOnTransferMessageError),
