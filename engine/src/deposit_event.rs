use crate::deposit_event::error::ParseEventMessageError;
use crate::log_entry::LogEntry;
use crate::prelude::account_id::AccountId;
use crate::prelude::{
<<<<<<< HEAD
    types_new::Address, vec, Balance, BorshDeserialize, BorshSerialize, Fee, String, ToString,
    TryFrom, TryInto, Vec, U256,
=======
    validate_eth_address, vec, AddressValidationError, BorshDeserialize, BorshSerialize,
    EthAddress, Fee, NEP141Wei, String, ToString, TryFrom, TryInto, Vec, U256,
>>>>>>> 79b65295
};
use aurora_engine_types::types_new::address::error::AddressError;
use byte_slice_cast::AsByteSlice;
use ethabi::{Event, EventParam, Hash, Log, ParamType, RawLog};

pub const DEPOSITED_EVENT: &str = "Deposited";

pub type EventParams = Vec<EventParam>;

/// On-transfer message. Used for `ft_transfer_call` and  `ft_on_transfer` functions.
/// Message parsed from input args with `parse_on_transfer_message`.
#[derive(BorshSerialize, BorshDeserialize)]
#[cfg_attr(not(target_arch = "wasm32"), derive(Debug))]
pub struct FtTransferMessageData {
    pub relayer: AccountId,
    pub recipient: Address,
    pub fee: Fee,
}

impl FtTransferMessageData {
    /// Get on-transfer data from arguments message field.
    /// Used for `ft_transfer_call` and `ft_on_transfer`
    pub fn parse_on_transfer_message(
        message: &str,
    ) -> Result<Self, error::ParseOnTransferMessageError> {
        // Split message by separator
        let data: Vec<_> = message.split(':').collect();
        // Message data array should contain 2 elements
        if data.len() != 2 {
            return Err(error::ParseOnTransferMessageError::TooManyParts);
        }

        // Check relayer account id from 1-th data element
        let account_id = AccountId::try_from(data[0].as_bytes())
            .map_err(|_| error::ParseOnTransferMessageError::InvalidAccount)?;

        // Decode message array from 2-th element of data array
        let msg =
            hex::decode(data[1]).map_err(|_| error::ParseOnTransferMessageError::InvalidHexData)?;
        // Length = fee[32] + eth_address[20] bytes
        if msg.len() != 52 {
            return Err(error::ParseOnTransferMessageError::WrongMessageFormat);
        }

        // Parse fee from message slice. It should contain 32 bytes
        // But after that in will be parse to u128
        // That logic for compatability.
        let mut raw_fee: [u8; 32] = Default::default();
        raw_fee.copy_from_slice(&msg[..32]);
        let fee_u128: u128 = U256::from_little_endian(&raw_fee)
            .try_into()
            .map_err(|_| error::ParseOnTransferMessageError::OverflowNumber)?;
        let fee: Fee = fee_u128.into();

        // Get recipient Eth address from message slice
        let recipient = Address::from_slice(&msg[32..52]);

        Ok(FtTransferMessageData {
            relayer: account_id,
            recipient,
            fee,
        })
    }

    /// Encode to String with specific rules
    pub fn encode(&self) -> String {
        // The first data section should contain fee data.
        // Pay attention, that for compatibility reasons we used U256 type
        // it means 32 bytes for fee data
        let mut data = U256::from(self.fee.as_u128()).as_byte_slice().to_vec();
        // Second data section should contain Eth address
        data.extend(self.recipient.as_bytes());
        // Add `:` separator between relayer_id and data message
        [self.relayer.as_ref(), &hex::encode(data)].join(":")
    }

    /// Prepare message for `ft_transfer_call` -> `ft_on_transfer`
    pub fn prepare_message_for_on_transfer(
        relayer_account_id: &AccountId,
        fee: Fee,
        recipient: String,
    ) -> Result<Self, ParseEventMessageError> {
        // The first data section should contain fee data.
        // Pay attention, that for compatibility reasons we used U256 type
        // it means 32 bytes for fee data
        let mut data = U256::from(fee.as_u128()).as_byte_slice().to_vec();

        // Check message length.
        let address = if recipient.len() == 42 {
            recipient
                .strip_prefix("0x")
                .ok_or(ParseEventMessageError::EthAddressValidationError(
                    AddressError::FailedDecodeHex,
                ))?
                .to_string()
        } else {
            recipient
        };
        let recipient_address =
            Address::decode(address).map_err(ParseEventMessageError::EthAddressValidationError)?;
        // Second data section should contain Eth address
        data.extend(recipient_address.as_bytes());
        // Add `:` separator between relayer_id and data message
        //Ok([relayer_account_id.as_ref(), &hex::encode(data)].join(":"))
        Ok(Self {
            relayer: relayer_account_id.clone(),
            recipient: recipient_address,
            fee,
        })
    }
}

/// Token message data used for Deposit flow.
/// It contains two basic data structure: Near, Eth
/// The message parsed from event `recipient` field - `log_entry_data`
/// after fetching proof `log_entry_data`
#[derive(BorshSerialize, BorshDeserialize)]
#[cfg_attr(not(target_arch = "wasm32"), derive(Debug))]
pub enum TokenMessageData {
    /// Deposit no NEAR account
    Near(AccountId),
    ///Deposit to Eth accounts fee is being minted in the `ft_on_transfer` callback method
    Eth {
        receiver_id: AccountId,
        message: FtTransferMessageData,
    },
}

impl TokenMessageData {
    /// Parse event message data for tokens. Data parsed form event `recipient` field.
    /// Used for Deposit flow.
    /// For Eth logic flow message validated and prepared for  `ft_on_transfer` logic.
    /// It mean validating Eth address correctness and preparing message for
    /// parsing for `ft_on_transfer` message parsing with correct and validated data.
    pub fn parse_event_message_and_prepare_token_message_data(
        message: &str,
        fee: Fee,
    ) -> Result<TokenMessageData, error::ParseEventMessageError> {
        let data: Vec<_> = message.split(':').collect();
        // Data array can contain 1 or 2 elements
        if data.len() >= 3 {
            return Err(error::ParseEventMessageError::TooManyParts);
        }
        let account_id = AccountId::try_from(data[0].as_bytes())
            .map_err(|_| error::ParseEventMessageError::InvalidAccount)?;

        // If data array contain only one element it should return NEAR account id
        if data.len() == 1 {
            Ok(TokenMessageData::Near(account_id))
        } else {
            let raw_message = data[1].into();
            let message = FtTransferMessageData::prepare_message_for_on_transfer(
                &account_id,
                fee,
                raw_message,
            )?;

            Ok(TokenMessageData::Eth {
                receiver_id: account_id,
                message,
            })
        }
    }

    // Get recipient account id from Eth part of Token message data
    pub fn get_recipient(&self) -> AccountId {
        match self {
            Self::Near(acc) => acc.clone(),
            Self::Eth {
                receiver_id,
                message: _,
            } => receiver_id.clone(),
        }
    }
}

/// Ethereum event
pub struct EthEvent {
    pub eth_custodian_address: Address,
    pub log: Log,
}

#[allow(dead_code)]
impl EthEvent {
    /// Get Ethereum event from `log_entry_data`
    pub fn fetch_log_entry_data(
        name: &str,
        params: EventParams,
        data: &[u8],
    ) -> Result<Self, error::DecodeError> {
        let event = Event {
            name: name.to_string(),
            inputs: params,
            anonymous: false,
        };
        let log_entry: LogEntry = rlp::decode(data).map_err(|_| error::DecodeError::RlpFailed)?;
        let eth_custodian_address = Address::new(log_entry.address);
        let topics = log_entry.topics.iter().map(|h| Hash::from(h.0)).collect();

        let raw_log = RawLog {
            topics,
            data: log_entry.data,
        };
        let log = event
            .parse_log(raw_log)
            .map_err(|_| error::DecodeError::SchemaMismatch)?;

        Ok(Self {
            eth_custodian_address,
            log,
        })
    }
}

/// Data that was emitted by Deposited event.
pub struct DepositedEvent {
    pub eth_custodian_address: Address,
    pub sender: Address,
    pub token_message_data: TokenMessageData,
    pub amount: NEP141Wei,
    pub fee: Fee,
}

impl DepositedEvent {
    #[allow(dead_code)]
    pub fn event_params() -> EventParams {
        vec![
            EventParam {
                name: "sender".to_string(),
                kind: ParamType::Address,
                indexed: true,
            },
            EventParam {
                name: "recipient".to_string(),
                kind: ParamType::String,
                indexed: false,
            },
            EventParam {
                name: "amount".to_string(),
                kind: ParamType::Uint(256),
                indexed: false,
            },
            EventParam {
                name: "fee".to_string(),
                kind: ParamType::Uint(256),
                indexed: false,
            },
        ]
    }

    /// Parses raw Ethereum logs proof's entry data
    pub fn from_log_entry_data(data: &[u8]) -> Result<Self, error::ParseError> {
        let event = EthEvent::fetch_log_entry_data(DEPOSITED_EVENT, Self::event_params(), data)
            .map_err(error::ParseError::LogParseFailed)?;
        let raw_sender = event.log.params[0]
            .value
            .clone()
            .into_address()
            .ok_or(error::ParseError::InvalidSender)?
            .0;
        let sender = Address::from_slice(&raw_sender);

        // parse_event_message
        let event_message_data: String = event.log.params[1].value.clone().to_string();

        let amount = event.log.params[2]
            .value
            .clone()
            .into_uint()
            .ok_or(error::ParseError::InvalidAmount)?
            .try_into()
            .map(NEP141Wei::new)
            .map_err(|_| error::ParseError::OverflowNumber)?;
        let fee = event.log.params[3]
            .value
            .clone()
            .into_uint()
            .ok_or(error::ParseError::InvalidFee)?
            .try_into()
            .map(|v| Fee::new(NEP141Wei::new(v)))
            .map_err(|_| error::ParseError::OverflowNumber)?;

        let token_message_data =
            TokenMessageData::parse_event_message_and_prepare_token_message_data(
                &event_message_data,
                fee,
            )?;

        Ok(Self {
            eth_custodian_address: event.eth_custodian_address,
            sender,
            token_message_data,
            amount,
            fee,
        })
    }
}

pub mod error {
    use super::*;

    #[derive(Debug)]
    pub enum DecodeError {
        RlpFailed,
        SchemaMismatch,
    }
    impl AsRef<[u8]> for DecodeError {
        fn as_ref(&self) -> &[u8] {
            match self {
                Self::RlpFailed => b"ERR_RLP_FAILED",
                Self::SchemaMismatch => b"ERR_PARSE_DEPOSIT_EVENT",
            }
        }
    }

    #[cfg_attr(not(target_arch = "wasm32"), derive(Debug))]
    pub enum ParseEventMessageError {
        TooManyParts,
        InvalidAccount,
        EthAddressValidationError(AddressError),
        ParseMessageError(ParseOnTransferMessageError),
    }

    impl AsRef<[u8]> for ParseEventMessageError {
        fn as_ref(&self) -> &[u8] {
            match self {
                Self::TooManyParts => b"ERR_INVALID_EVENT_MESSAGE_FORMAT",
                Self::InvalidAccount => b"ERR_INVALID_ACCOUNT_ID",
                Self::EthAddressValidationError(e) => e.as_ref(),
                Self::ParseMessageError(e) => e.as_ref(),
            }
        }
    }

    impl From<ParseEventMessageError> for ParseError {
        fn from(e: ParseEventMessageError) -> Self {
            Self::MessageParseFailed(e)
        }
    }

    #[cfg_attr(not(target_arch = "wasm32"), derive(Debug))]
    pub enum ParseError {
        LogParseFailed(DecodeError),
        InvalidSender,
        InvalidAmount,
        InvalidFee,
        MessageParseFailed(ParseEventMessageError),
        OverflowNumber,
    }
    impl AsRef<[u8]> for ParseError {
        fn as_ref(&self) -> &[u8] {
            match self {
                Self::LogParseFailed(e) => e.as_ref(),
                Self::InvalidSender => b"ERR_INVALID_SENDER",
                Self::InvalidAmount => b"ERR_INVALID_AMOUNT",
                Self::InvalidFee => b"ERR_INVALID_FEE",
                Self::MessageParseFailed(e) => e.as_ref(),
                Self::OverflowNumber => b"ERR_OVERFLOW_NUMBER",
            }
        }
    }

    #[cfg_attr(not(target_arch = "wasm32"), derive(Debug))]
    pub enum ParseOnTransferMessageError {
        TooManyParts,
        InvalidHexData,
        WrongMessageFormat,
        InvalidAccount,
        OverflowNumber,
    }

    impl AsRef<[u8]> for ParseOnTransferMessageError {
        fn as_ref(&self) -> &[u8] {
            match self {
                Self::TooManyParts => b"ERR_INVALID_ON_TRANSFER_MESSAGE_FORMAT",
                Self::InvalidHexData => b"ERR_INVALID_ON_TRANSFER_MESSAGE_HEX",
                Self::WrongMessageFormat => b"ERR_INVALID_ON_TRANSFER_MESSAGE_DATA",
                Self::InvalidAccount => b"ERR_INVALID_ACCOUNT_ID",
                Self::OverflowNumber => b"ERR_OVERFLOW_NUMBER",
            }
        }
    }
}<|MERGE_RESOLUTION|>--- conflicted
+++ resolved
@@ -2,15 +2,10 @@
 use crate::log_entry::LogEntry;
 use crate::prelude::account_id::AccountId;
 use crate::prelude::{
-<<<<<<< HEAD
-    types_new::Address, vec, Balance, BorshDeserialize, BorshSerialize, Fee, String, ToString,
-    TryFrom, TryInto, Vec, U256,
-=======
-    validate_eth_address, vec, AddressValidationError, BorshDeserialize, BorshSerialize,
-    EthAddress, Fee, NEP141Wei, String, ToString, TryFrom, TryInto, Vec, U256,
->>>>>>> 79b65295
+    vec, Address, BorshDeserialize, BorshSerialize, Fee, NEP141Wei, String, ToString, TryFrom,
+    TryInto, Vec, U256,
 };
-use aurora_engine_types::types_new::address::error::AddressError;
+use aurora_engine_types::types::address::error::AddressError;
 use byte_slice_cast::AsByteSlice;
 use ethabi::{Event, EventParam, Hash, Log, ParamType, RawLog};
 
