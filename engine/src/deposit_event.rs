--- conflicted
+++ resolved
@@ -301,12 +301,9 @@
 }
 
 pub mod error {
-<<<<<<< HEAD
     use super::*;
 
-=======
     #[derive(Debug)]
->>>>>>> 84ddb919
     pub enum DecodeError {
         RlpFailed,
         SchemaMismatch,
@@ -320,7 +317,6 @@
         }
     }
 
-<<<<<<< HEAD
     #[cfg_attr(not(target_arch = "wasm32"), derive(Debug))]
     pub enum ParseEventMessageError {
         TooManyParts,
@@ -346,9 +342,7 @@
         }
     }
 
-=======
-    #[derive(Debug)]
->>>>>>> 84ddb919
+    #[cfg_attr(not(target_arch = "wasm32"), derive(Debug))]
     pub enum ParseError {
         LogParseFailed(DecodeError),
         InvalidSender,
