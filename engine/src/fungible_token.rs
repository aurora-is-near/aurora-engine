--- conflicted
+++ resolved
@@ -5,9 +5,9 @@
 use crate::prelude::account_id::AccountId;
 use crate::prelude::Wei;
 use crate::prelude::{
-    sdk, storage, types_new::Address, vec, BTreeMap, Balance, BorshDeserialize, BorshSerialize,
-    NearGas, PromiseAction, PromiseBatchAction, PromiseCreateArgs, PromiseResult,
-    PromiseWithCallbackArgs, StorageBalanceBounds, StorageUsage, String, ToString, TryInto, Vec,
+    sdk, storage, vec, Address, BTreeMap, Balance, BorshDeserialize, BorshSerialize, NearGas,
+    PromiseAction, PromiseBatchAction, PromiseCreateArgs, PromiseResult, PromiseWithCallbackArgs,
+    StorageBalanceBounds, StorageUsage, String, ToString, TryInto, Vec,
 };
 use aurora_engine_sdk::io::{StorageIntermediate, IO};
 use aurora_engine_types::types::{NEP141Wei, Yocto, ZERO_NEP141_WEI, ZERO_YOCTO};
@@ -152,16 +152,8 @@
     }
 
     /// Balance of ETH (ETH on Aurora)
-<<<<<<< HEAD
-    pub fn internal_unwrap_balance_of_eth_on_aurora(
-        &self,
-        address: &Address,
-    ) -> Result<Balance, crate::prelude::types::error::BalanceOverflowError> {
-        engine::get_balance(&self.io, address).try_into_u128()
-=======
-    pub fn internal_unwrap_balance_of_eth_on_aurora(&self, address: EthAddress) -> Wei {
-        engine::get_balance(&self.io, &Address(address))
->>>>>>> 79b65295
+    pub fn internal_unwrap_balance_of_eth_on_aurora(&self, address: &Address) -> Wei {
+        engine::get_balance(&self.io, address)
     }
 
     /// Internal ETH deposit to NEAR - nETH (NEP-141)
@@ -187,27 +179,14 @@
     /// Internal ETH deposit to Aurora
     pub fn internal_deposit_eth_to_aurora(
         &mut self,
-<<<<<<< HEAD
         address: Address,
-        amount: Balance,
+        amount: Wei,
     ) -> Result<(), error::DepositError> {
-        let balance = self
-            .internal_unwrap_balance_of_eth_on_aurora(&address)
-            .map_err(|_| error::DepositError::BalanceOverflow)?;
+        let balance = self.internal_unwrap_balance_of_eth_on_aurora(&address);
         let new_balance = balance
             .checked_add(amount)
             .ok_or(error::DepositError::BalanceOverflow)?;
-        engine::set_balance(&mut self.io, &address, &Wei::new(U256::from(new_balance)));
-=======
-        address: EthAddress,
-        amount: Wei,
-    ) -> Result<(), error::DepositError> {
-        let balance = self.internal_unwrap_balance_of_eth_on_aurora(address);
-        let new_balance = balance
-            .checked_add(amount)
-            .ok_or(error::DepositError::BalanceOverflow)?;
-        engine::set_balance(&mut self.io, &Address(address), &new_balance);
->>>>>>> 79b65295
+        engine::set_balance(&mut self.io, &address, &new_balance);
         self.total_eth_supply_on_aurora = self
             .total_eth_supply_on_aurora
             .checked_add(amount)
@@ -238,23 +217,14 @@
     /// Withdraw ETH tokens
     pub fn internal_withdraw_eth_from_aurora(
         &mut self,
-<<<<<<< HEAD
         address: &Address,
-        amount: Balance,
-=======
-        address: EthAddress,
         amount: Wei,
->>>>>>> 79b65295
     ) -> Result<(), error::WithdrawError> {
         let balance = self.internal_unwrap_balance_of_eth_on_aurora(address);
         let new_balance = balance
             .checked_sub(amount)
             .ok_or(error::WithdrawError::InsufficientFunds)?;
-<<<<<<< HEAD
-        engine::set_balance(&mut self.io, address, &Wei::new(U256::from(new_balance)));
-=======
-        engine::set_balance(&mut self.io, &Address(address), &new_balance);
->>>>>>> 79b65295
+        engine::set_balance(&mut self.io, address, &new_balance);
         self.total_eth_supply_on_aurora = self
             .total_eth_supply_on_aurora
             .checked_sub(amount)
@@ -625,7 +595,7 @@
 }
 
 pub mod error {
-    use crate::prelude::types::error::BalanceOverflowError;
+    use crate::prelude::types::balance::error::BalanceOverflowError;
 
     const TOTAL_SUPPLY_OVERFLOW: &[u8; 25] = b"ERR_TOTAL_SUPPLY_OVERFLOW";
     const BALANCE_OVERFLOW: &[u8; 20] = b"ERR_BALANCE_OVERFLOW";
