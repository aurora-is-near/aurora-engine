use crate::connector::NO_DEPOSIT;
use crate::engine::Engine;
use crate::json::{parse_json, JsonValue};
<<<<<<< HEAD
use crate::parameters::{FtResolveTransfer, NEP141FtOnTransferArgs, StorageBalance};
use crate::prelude::account_id::AccountId;
=======
use crate::parameters::{NEP141FtOnTransferArgs, ResolveTransferCallArgs, StorageBalance};
>>>>>>> e5123a90
use crate::prelude::{
    sdk, storage, Address, BTreeMap, Balance, BorshDeserialize, BorshSerialize, EthAddress, Gas,
    PromiseResult, StorageBalanceBounds, StorageUsage, String, ToString, TryFrom, TryInto, Vec,
    Wei, U256,
};

const GAS_FOR_RESOLVE_TRANSFER: Gas = 5_000_000_000_000;
const GAS_FOR_FT_ON_TRANSFER: Gas = 10_000_000_000_000;

#[derive(Debug, Default, BorshDeserialize, BorshSerialize)]
pub struct FungibleToken {
    /// Total ETH supply on Near (nETH as NEP-141 token)
    pub total_eth_supply_on_near: Balance,

    /// Total ETH supply on Aurora (ETH in Aurora EVM)
    pub total_eth_supply_on_aurora: Balance,

    /// The storage size in bytes for one account.
    pub account_storage_usage: StorageUsage,
}

#[derive(BorshDeserialize, BorshSerialize, Clone)]
pub struct FungibleTokenMetadata {
    pub spec: String,
    pub name: String,
    pub symbol: String,
    pub icon: Option<String>,
    pub reference: Option<String>,
    pub reference_hash: Option<[u8; 32]>,
    pub decimals: u8,
}

impl Default for FungibleTokenMetadata {
    fn default() -> Self {
        Self {
            spec: "ft-1.0.0".to_string(),
            name: "Ether".to_string(),
            symbol: "ETH".to_string(),
            icon: Some("data:image/png;base64,iVBORw0KGgoAAAANSUhEUgAAAGQAAABkCAYAAABw4pVUAAAAAXNSR0IArs4c6QAAAARnQU1BAACxjwv8YQUAAAAJcEhZcwAADsQAAA7EAZUrDhsAAAs3SURBVHhe7Z1XqBQ9FMdFsYu999577wUfbCiiPoggFkQsCKJP9t57V7AgimLBjg8qKmLBXrD33hVUEAQ1H7+QXMb9Zndnd+/MJJf7h8Pu3c3Mzua3yTk5SeZmEZkySplADFMmEMOUCcQwZQggHz58EHfu3FF/2a0MAWTjxo2iWbNm6i+7ZT2QW7duiUWLFolixYqJQ4cOqVftlfVAZs6cKdauXSuqV68uKlWqpF61V1YDoUXMmTNHrFu3TtSoUUNCmTBhgnrXTlkL5Nu3b2Ly5MmyuwJIzZo1RaNGjUTx4sXFu3fvVCn7ZC2QVatWiQULFvwPSL169USnTp1UKftkJZCbN2+KGTNmSBiLFy/+BwhWoUIFsX//flXaLlkJZPr06WkwIoE0btxYNGzYUFSsWFGVtkvWATlw4IB05BqGGxAMBz9u3Dh1lD2yCsjXr1/THHk8IDwvVaqUeP36tTraDlkFZOXKldKRO2HEAoKD79ixozraDlkD5Pr16/848nhANBQc/N69e9VZzJc1QCIduRcgGA4eKLbICiD79u37nyN3WiwgvMZ7Y8eOVWczW8YDwZFPmTIlauvA4gHhsUSJEuLFixfqrObKeCArVqxwdeROiwUE43UcfNu2bdVZzZXRQK5duyYduRsEp8UDog1fsnPnTnV2M2U0kFiO3GlegeDgy5cvr85upowFQqg6d+5cVwCR5hUI71NuzJgx6lPMk5FAPn365Doij2ZegWCUIUX/9OlT9WlmyUggy5Yti+vInZYIEAwH37JlS/VpZsk4IJcvX5bTsl5bB5YoEMqRDd62bZv6VHNkHJBp06YlBANLFAiGgy9btqz6VHNkFJBdu3Z5duROSwYIxjEjRoxQn26GjAHy8ePHuCPyaJYsEMozgn/48KG6ivBlDJAlS5Yk5MidlgqQ+vXri+bNm6urCF9GALl48aJ05G6V7cWSBYJxDOu5Nm/erK4mXBkBJBlH7rRUgGAmOfjQgZBbSsaROy1VIBjHDxs2TF1VeAoVyPv37+WI3K2SE7H0AMKxJUuWFHfv3lVXF45CBZKKI3daegDBcPBNmzZVVxeOQgNy/vz5hEfkbsbxAGFtb6pAOL5y5cpye0NYCg1Iqo5c29KlS2WEVKdOHdGkSZOUoeDgS5cura4yeIUCZMeOHWLevHkpASEBScvAB/Xs2VMUKVJE1K1bV44pUgHDcbVq1RJDhgxRVxusAgfy5s0bMXXq1IRgOMsuX75c7gcZP368aN++vez3W7VqJfLnzy8KFCggU+tUKNncZMFwDA6eNcRBK3AgCxculOas8HiG82duffXq1WLkyJGiRYsWokGDBrI1UPHMlQOjaNGisqUUKlRIPrKclLKA0RUdWfnRDNCUD1qBAjl79qyYNWuWa6VHGq0CEGw7oHsaNGiQrCBMg9DmBKJNgylYsKAciQOFfYhUtlcwHEe3GKQCA/Lnzx/PyUMc9Zo1a+SAsV+/fvLXSgXxa3eCiAXECaZw4cISDPPpGijniweG93HwXHtQCgwIk0E4cjcAGhItAf8AuG7dukknzbgAENFgYLGAaNNgKMcibGYNdXdGxUeDgz8aOHCg+hb+KxAgr169kpUcCUKb01GzOJrKonuJB0KbFyBOAw4thgCgdu3aaWAA4AYGB8/a4iAUCBBG405Hrv2Dm6MGhFulx7JEgWjTYHisVq2a/GxapBMGgLguLAj5DuTMmTP/OHLtqPETdAW6u4h01IlYskC06e6MIICROlA0GH19vM51+y1fgfz+/TvNkWtHjR/p27ev7JboJrx2S7EsVSAYUDCgcC4CAEbtXJsGg4PnO/kpX4Fs3bpVwiB0BEz37t09O+pELD2AOE23GM5ZpkwZGeVxraRnBgwYoL6dP/INCCNyfAeOukOHDmmZVLcKTdXSG4jTNBidAaDlXLlyRX3L9JdvQPr06SObvHbU6dUa3MxPINp0d5Y3b16RJ08e9S3TX74Befz4sejcubOoWrWqdNi2AgEEj8DIkiWLdO4PHjxQ3zL95asPQQcPHpSTR/gOv6D4BUQ7+uzZs4usWbOK7du3q2/ln3wHosU+j3LlysmIxa1SUzG/gOTLl0+2ilGjRqlv4b8CA4K+fPkievXqJZt9MgPAaJbeQHT3hA9kJX6QChSI1smTJ+U4RKct3Co5EUsvIHRP2bJlEzlz5hRHjhxRVxusfANy4cIF9Sy6GLnrAZhbRXu1VIEAguiJVuHlfltbtmxRz9JfvgHhxpQMBt++fatecdfPnz/lYIvtAcmOU1IBQi4LEG3atJHXEkssEWK0fvv2bfVK+svXLosJKW4AQ3QSb07h6tWr0uEz+Eq0G0sGCAM+IieOI98WS3///hVDhw4VOXLkkAlRP+W7D9mwYYNMLtJa4n1xRBqe3bIMKL2CSQQI3VPu3Lllq+C64olsNPMnBCJdunRRr/qnQJw6IS/pdypg/vz5cff38YscPny49C9eujGvQCgDiB49eqhPii4WgJPuAQQ+Lqi1v4EAefToUVrWFzCsyWIx2q9fv1QJd92/f1+0bt1aLlaINdqPB4TuCRD80rmtbCzhR8hG66SizvKeOHFClfBXgQBBe/bskfcr0dO1pOFZU3Xs2DFVIrqY/q1SpUpa1tUrELqnXLlySRhe5jKYw2d2kHBcz4OwIjLIXVaBAUF0V5Ezh7Nnz5Z27949VSq6CBDoOphHiQYECDyyTgsQ/fv3V0dH1/Hjx2V6h7wbEAguMH4ABBlBKlAgbneE090Yd21Yv369+P79uyrtrpcvX/6TtIwEorsnlvA8efJEHeUuRuFdu3aVKR2CCCcMnpNyf/78uSodjAIFgk6fPh11txQtCGBebhlO0pLuhKSlBkISEBhMjMXTxIkTZYVzvBOEhgFQriloBQ4EEUrGWhKEryEyu3HjhjoiuggWqDxAeOnrufcW5QkUIkFoGEBiUi0MhQKEeel4q995DyjcZ/Hz58/qSHfRrcTbSUuZdu3ayTEOYawbDIz3iLDiRYB+KRQgiP/3waJrNxjagMI0MK2AKC1ZjR49Wm5/JqEZDQTGe8A4fPiwOjJ4hQYEsS3By/5CwFCOVsWAzatIAhKVed3MQznWEIepUIEg/IUzFI5lgCEgYG1XrKQlyT9CY3wFXZBb5UcaURZ+JWyFDoSs8KRJk2L6E6dRDoB0YyQtneukSGAOHjxYDu70KNut8iONckRcJvzbpNCBIAZmXrcpYBoekRpgyBQzhiE1wkDOKwiMsuSr6BJNkBFAENEU45DIyo9nwGGxNs44ERAY5QlxmQsxRcYAIcxMdKubtmS3RVOe7u3Hjx/qKsKXMUAQA0EiKbdKj2XJAiEC2717t/p0M2QUEETaw0so7LREgVCO8l4Sj0HLOCAIB+81FMYSAUIZQmGSkybKSCAs1I7MCseyRIEwaveSJwtDRgJBR48e9RwKewXC+0x0AdtUGQsEMSL3cnMaL0B4j1wWc/Qmy2ggzG/ruXg3ENq8AmHgyCSZyTIaCLp06VLce8DHA8LrrGDxMnEVtowHgjZt2hR1QguLB4R0Su/evdXZzJYVQJBe25UoELK4Nv1PQ2uAPHv2LKo/iQaEv0mNeFn4bYqsAYL4p5IsGfIChOfMb7Dp1CZZBQTRQiJDYTcgerrWNlkHhHVbkV1XJBAemXDirqe2yTog6Ny5c9LJayhOIBgrS1h1b6OsBIKocB0KO4FwtwVu7WSrrAWC9NouDYQsLstCbZbVQNjmwCwjQFjCwzTuqVOn1Lt2ymogiBk/PafOfbdsl/VAEEBs+gfEsZQhgDChxVKgjKAMASQjKROIYcoEYpgygRglIf4D6lp/+XognSwAAAAASUVORK5CYII=".to_string()),
            reference: None,
            reference_hash: None,
            decimals: 18,
        }
    }
}

impl From<FungibleTokenMetadata> for JsonValue {
    fn from(metadata: FungibleTokenMetadata) -> Self {
        let mut kvs = BTreeMap::new();
        kvs.insert("spec".to_string(), JsonValue::String(metadata.spec));
        kvs.insert("name".to_string(), JsonValue::String(metadata.name));
        kvs.insert("symbol".to_string(), JsonValue::String(metadata.symbol));
        kvs.insert(
            "icon".to_string(),
            metadata
                .icon
                .map(JsonValue::String)
                .unwrap_or(JsonValue::Null),
        );
        kvs.insert(
            "reference".to_string(),
            metadata
                .reference
                .map(JsonValue::String)
                .unwrap_or(JsonValue::Null),
        );
        kvs.insert(
            "reference_hash".to_string(),
            metadata
                .reference_hash
                .map(|hash| JsonValue::String(base64::encode(hash)))
                .unwrap_or(JsonValue::Null),
        );
        kvs.insert(
            "decimals".to_string(),
            JsonValue::U64(metadata.decimals as u64),
        );

        JsonValue::Object(kvs)
    }
}

impl FungibleToken {
    pub fn new() -> Self {
        Self::default()
    }

    /// Balance of nETH (ETH on NEAR token)
    pub fn internal_unwrap_balance_of_eth_on_near(&self, account_id: &AccountId) -> Balance {
        match self.accounts_get(account_id) {
            Some(balance) => u128::try_from_slice(&balance[..]).unwrap(),
            None => sdk::panic_utf8(b"ERR_ACCOUNT_NOT_EXIST"),
        }
    }

    /// Balance of ETH (ETH on Aurora)
    pub fn internal_unwrap_balance_of_eth_on_aurora(&self, address: EthAddress) -> Balance {
        Engine::get_balance(&Address(address)).raw().as_u128()
    }

    /// Internal ETH deposit to NEAR - nETH (NEP-141)
    pub fn internal_deposit_eth_to_near(&mut self, account_id: &AccountId, amount: Balance) {
        let balance = self.internal_unwrap_balance_of_eth_on_near(account_id);
        if let Some(new_balance) = balance.checked_add(amount) {
            self.accounts_insert(account_id, new_balance);
            self.total_eth_supply_on_near = self
                .total_eth_supply_on_near
                .checked_add(amount)
                .expect("ERR_TOTAL_SUPPLY_OVERFLOW");
        } else {
            sdk::panic_utf8(b"ERR_BALANCE_OVERFLOW");
        }
    }

    /// Internal ETH deposit to Aurora
    pub fn internal_deposit_eth_to_aurora(&mut self, address: EthAddress, amount: Balance) {
        let balance = self.internal_unwrap_balance_of_eth_on_aurora(address);
        if let Some(new_balance) = balance.checked_add(amount) {
            Engine::set_balance(&Address(address), &Wei::new(U256::from(new_balance)));
            self.total_eth_supply_on_aurora = self
                .total_eth_supply_on_aurora
                .checked_add(amount)
                .expect("ERR_TOTAL_SUPPLY_OVERFLOW");
        } else {
            sdk::panic_utf8(b"ERR_BALANCE_OVERFLOW");
        }
    }

    /// Withdraw NEAR tokens
    pub fn internal_withdraw_eth_from_near(&mut self, account_id: &AccountId, amount: Balance) {
        let balance = self.internal_unwrap_balance_of_eth_on_near(account_id);
        if let Some(new_balance) = balance.checked_sub(amount) {
            self.accounts_insert(account_id, new_balance);
            self.total_eth_supply_on_near = self
                .total_eth_supply_on_near
                .checked_sub(amount)
                .expect("ERR_TOTAL_SUPPLY_OVERFLOW");
        } else {
            sdk::panic_utf8(b"ERR_NOT_ENOUGH_BALANCE");
        }
    }

    /// Withdraw ETH tokens
    pub fn internal_withdraw_eth_from_aurora(&mut self, address: EthAddress, amount: Balance) {
        let balance = self.internal_unwrap_balance_of_eth_on_aurora(address);
        if let Some(new_balance) = balance.checked_sub(amount) {
            Engine::set_balance(&Address(address), &Wei::new(U256::from(new_balance)));
            self.total_eth_supply_on_aurora = self
                .total_eth_supply_on_aurora
                .checked_sub(amount)
                .expect("ERR_TOTAL_SUPPLY_OVERFLOW");
        } else {
            sdk::panic_utf8(b"ERR_NOT_ENOUGH_BALANCE");
        }
    }

    /// Transfer NEAR tokens
    pub fn internal_transfer_eth_on_near(
        &mut self,
        sender_id: &AccountId,
        receiver_id: &AccountId,
        amount: Balance,
        #[allow(unused_variables)] memo: &Option<String>,
    ) {
        assert_ne!(
            sender_id, receiver_id,
            "Sender and receiver should be different"
        );
        assert!(amount > 0, "The amount should be a positive number");
        if !self.accounts_contains_key(receiver_id) {
            // TODO: how does this interact with the storage deposit concept?
            self.internal_register_account(receiver_id)
        }
        self.internal_withdraw_eth_from_near(sender_id, amount);
        self.internal_deposit_eth_to_near(receiver_id, amount);
        sdk::log!(&crate::prelude::format!(
            "Transfer {} from {} to {}",
            amount,
            sender_id,
            receiver_id
        ));
        #[cfg(feature = "log")]
        if let Some(memo) = memo {
            sdk::log(&crate::prelude::format!("Memo: {}", memo));
        }
    }

    pub fn internal_register_account(&mut self, account_id: &AccountId) {
        self.accounts_insert(account_id, 0)
    }

    pub fn ft_transfer(&mut self, receiver_id: &AccountId, amount: Balance, memo: &Option<String>) {
        sdk::assert_one_yocto();
        let predecessor_account_id = sdk::predecessor_account_id();
        let sender_id = AccountId::try_from(predecessor_account_id).unwrap();
        self.internal_transfer_eth_on_near(&sender_id, receiver_id, amount, memo);
    }

    pub fn ft_total_eth_supply_on_near(&self) -> u128 {
        self.total_eth_supply_on_near
    }

    pub fn ft_total_eth_supply_on_aurora(&self) -> u128 {
        self.total_eth_supply_on_aurora
    }

    pub fn ft_balance_of(&self, account_id: &AccountId) -> u128 {
        if let Some(data) = self.accounts_get(account_id) {
            u128::try_from_slice(&data[..]).unwrap()
        } else {
            0
        }
    }

    pub fn ft_transfer_call(
        &mut self,
        receiver_id: &AccountId,
        amount: Balance,
        memo: &Option<String>,
        msg: String,
    ) {
        let predecessor_account_id = sdk::predecessor_account_id();
        let sender_id = AccountId::try_from(predecessor_account_id).unwrap();
        // Special case for Aurora transfer itself - we shouldn't transfer
        if &sender_id != receiver_id {
            self.internal_transfer_eth_on_near(&sender_id, receiver_id, amount, memo);
        }
        let data1: String = NEP141FtOnTransferArgs {
            amount,
            msg,
<<<<<<< HEAD
            sender_id: receiver_id.clone(),
=======
            sender_id: sender_id.to_string(),
>>>>>>> e5123a90
        }
        .try_into()
        .unwrap();

<<<<<<< HEAD
        let account_id = AccountId::try_from(sdk::current_account_id()).unwrap();
        let data2 = FtResolveTransfer {
            receiver_id: receiver_id.clone(),
=======
        let data2 = ResolveTransferCallArgs {
            receiver_id: receiver_id.to_string(),
>>>>>>> e5123a90
            amount,
            sender_id: sender_id.to_string(),
        }
        .try_to_vec()
        .unwrap();
        // Initiating receiver's call and the callback
        let promise0 = sdk::promise_create(
            receiver_id.as_bytes(),
            b"ft_on_transfer",
            data1.as_bytes(),
            NO_DEPOSIT,
            GAS_FOR_FT_ON_TRANSFER,
        );
        let promise1 = sdk::promise_then(
            promise0,
            &sdk::current_account_id(),
            b"ft_resolve_transfer",
            &data2[..],
            NO_DEPOSIT,
            GAS_FOR_RESOLVE_TRANSFER,
        );
        sdk::promise_return(promise1);
    }

    pub fn internal_ft_resolve_transfer(
        &mut self,
        sender_id: &AccountId,
        receiver_id: &AccountId,
        amount: Balance,
    ) -> (u128, u128) {
        // Get the unused amount from the `ft_on_transfer` call result.
        let unused_amount = match sdk::promise_result(0) {
            PromiseResult::NotReady => unreachable!(),
            PromiseResult::Successful(value) => {
                if let Some(unused_amount) =
                    parse_json(value.as_slice()).and_then(|x| (&x).try_into().ok())
                {
                    if amount > unused_amount {
                        unused_amount
                    } else {
                        amount
                    }
                } else {
                    amount
                }
            }
            PromiseResult::Failed => amount,
        };

        if unused_amount > 0 {
            let receiver_balance = if let Some(receiver_balance) = self.accounts_get(receiver_id) {
                u128::try_from_slice(&receiver_balance[..]).unwrap()
            } else {
                self.accounts_insert(receiver_id, 0);
                0
            };
            if receiver_balance > 0 {
                let refund_amount = if receiver_balance > unused_amount {
                    unused_amount
                } else {
                    receiver_balance
                };
                self.accounts_insert(receiver_id, receiver_balance - refund_amount);
                sdk::log!(&crate::prelude::format!(
                    "Decrease receiver {} balance to: {}",
                    receiver_id,
                    receiver_balance - refund_amount
                ));

                return if let Some(sender_balance) = self.accounts_get(sender_id) {
                    let sender_balance = u128::try_from_slice(&sender_balance[..]).unwrap();
                    self.accounts_insert(sender_id, sender_balance + refund_amount);
                    sdk::log!(&crate::prelude::format!(
                        "Refund amount {} from {} to {}",
                        refund_amount,
                        receiver_id,
                        sender_id
                    ));
                    (amount - refund_amount, 0)
                } else {
                    // Sender's account was deleted, so we need to burn tokens.
                    self.total_eth_supply_on_near -= refund_amount;
                    sdk::log!("The account of the sender was deleted");
                    (amount, refund_amount)
                };
            }
        }
        (amount, 0)
    }

    pub fn ft_resolve_transfer(
        &mut self,
        sender_id: &AccountId,
        receiver_id: &AccountId,
        amount: u128,
    ) -> u128 {
        self.internal_ft_resolve_transfer(sender_id, receiver_id, amount)
            .0
    }

    pub fn internal_storage_unregister(
        &mut self,
        force: Option<bool>,
    ) -> Option<(AccountId, Balance)> {
        sdk::assert_one_yocto();
        let account_id_key = sdk::predecessor_account_id();
        let account_id = AccountId::try_from(account_id_key.clone()).unwrap();
        let force = force.unwrap_or(false);
        if let Some(balance) = self.accounts_get(&account_id) {
            let balance = u128::try_from_slice(&balance[..]).unwrap();
            if balance == 0 || force {
                self.accounts_remove(&account_id);
                self.total_eth_supply_on_near -= balance;
                let amount = self.storage_balance_bounds().min + 1;
                let promise0 = sdk::promise_batch_create(&account_id_key);
                sdk::promise_batch_action_transfer(promise0, amount);
                Some((account_id.clone(), balance))
            } else {
                sdk::panic_utf8(b"ERR_FAILED_UNREGISTER_ACCOUNT_POSITIVE_BALANCE")
            }
        } else {
            sdk::log!(&crate::prelude::format!(
                "The account {} is not registered",
                &account_id
            ));
            None
        }
    }

    pub fn storage_balance_bounds(&self) -> StorageBalanceBounds {
        let required_storage_balance =
            Balance::from(self.account_storage_usage) * sdk::storage_byte_cost();
        StorageBalanceBounds {
            min: required_storage_balance,
            max: Some(required_storage_balance),
        }
    }

    pub fn internal_storage_balance_of(&self, account_id: &AccountId) -> Option<StorageBalance> {
        if self.accounts_contains_key(account_id) {
            Some(StorageBalance {
                total: self.storage_balance_bounds().min,
                available: 0,
            })
        } else {
            None
        }
    }

    pub fn storage_balance_of(&self, account_id: &AccountId) -> StorageBalance {
        self.internal_storage_balance_of(account_id)
            .unwrap_or_default()
    }

    // `registration_only` doesn't affect the implementation for vanilla fungible token.
    #[allow(unused_variables)]
    pub fn storage_deposit(
        &mut self,
        account_id: Option<&AccountId>,
        registration_only: Option<bool>,
    ) -> StorageBalance {
        let amount: Balance = sdk::attached_deposit();
        let predecessor_account_id = AccountId::try_from(sdk::predecessor_account_id()).unwrap();
        let account_id = account_id.unwrap_or(&predecessor_account_id);
        if self.accounts_contains_key(account_id) {
            sdk::log!("The account is already registered, refunding the deposit");
            if amount > 0 {
                let promise0 = sdk::promise_batch_create(&sdk::predecessor_account_id());
                sdk::promise_batch_action_transfer(promise0, amount);
            }
        } else {
            let min_balance = self.storage_balance_bounds().min;
            if amount < min_balance {
                sdk::panic_utf8(b"ERR_ATTACHED_DEPOSIT_NOT_ENOUGH");
            }

            self.internal_register_account(account_id);
            let refund = amount - min_balance;
            if refund > 0 {
                let promise0 = sdk::promise_batch_create(&sdk::predecessor_account_id());
                sdk::promise_batch_action_transfer(promise0, refund);
            }
        }
        self.internal_storage_balance_of(account_id).unwrap()
    }

    #[allow(dead_code)]
    pub fn storage_unregister(&mut self, force: Option<bool>) -> bool {
        self.internal_storage_unregister(force).is_some()
    }

    pub fn storage_withdraw(&mut self, amount: Option<u128>) -> StorageBalance {
        let predecessor_account_id_bytes = sdk::predecessor_account_id();
        let predecessor_account_id = AccountId::try_from(predecessor_account_id_bytes).unwrap();
        if let Some(storage_balance) = self.internal_storage_balance_of(&predecessor_account_id) {
            match amount {
                Some(amount) if amount > 0 => {
                    sdk::panic_utf8(b"ERR_WRONG_AMOUNT");
                }
                _ => storage_balance,
            }
        } else {
            sdk::panic_utf8(b"ERR_ACCOUNT_NOT_REGISTERED");
        }
    }

    /// Insert account.
    /// Calculate total unique accounts
    pub fn accounts_insert(&self, account_id: &AccountId, amount: Balance) {
        if !self.accounts_contains_key(account_id) {
            let key = Self::get_statistic_key();
            let accounts_counter = sdk::read_u64(&key)
                .unwrap_or(0)
                .checked_add(1)
                .expect("ERR_ACCOUNTS_COUNTER_OVERFLOW");
            sdk::write_storage(&key, &accounts_counter.to_le_bytes());
        }
        sdk::save_contract(&Self::account_to_key(account_id), &amount);
    }

    /// Get accounts counter for statistics
    /// It represents total unique accounts.
    pub fn get_accounts_counter(&self) -> u64 {
        sdk::read_u64(&Self::get_statistic_key()).unwrap_or(0)
    }

    fn accounts_contains_key(&self, account_id: &AccountId) -> bool {
        sdk::storage_has_key(&Self::account_to_key(account_id))
    }

    fn accounts_remove(&self, account_id: &AccountId) {
        sdk::remove_storage(&Self::account_to_key(account_id))
    }

    pub fn accounts_get(&self, account_id: &AccountId) -> Option<Vec<u8>> {
        sdk::read_storage(&Self::account_to_key(account_id))
    }

    /// Fungible token key
    fn account_to_key(account_id: &AccountId) -> Vec<u8> {
        let mut key = storage::bytes_to_key(
            storage::KeyPrefix::EthConnector,
            &[storage::EthConnectorStorageId::FungibleToken as u8],
        );
        key.extend_from_slice(account_id.as_bytes());
        key
    }

    /// Key for store contract statistics data
    fn get_statistic_key() -> Vec<u8> {
        storage::bytes_to_key(
            crate::prelude::storage::KeyPrefix::EthConnector,
            &[crate::prelude::EthConnectorStorageId::StatisticsAuroraAccountsCounter as u8],
        )
    }
}<|MERGE_RESOLUTION|>--- conflicted
+++ resolved
@@ -1,12 +1,8 @@
 use crate::connector::NO_DEPOSIT;
 use crate::engine::Engine;
 use crate::json::{parse_json, JsonValue};
-<<<<<<< HEAD
-use crate::parameters::{FtResolveTransfer, NEP141FtOnTransferArgs, StorageBalance};
+use crate::parameters::{NEP141FtOnTransferArgs, ResolveTransferCallArgs, StorageBalance};
 use crate::prelude::account_id::AccountId;
-=======
-use crate::parameters::{NEP141FtOnTransferArgs, ResolveTransferCallArgs, StorageBalance};
->>>>>>> e5123a90
 use crate::prelude::{
     sdk, storage, Address, BTreeMap, Balance, BorshDeserialize, BorshSerialize, EthAddress, Gas,
     PromiseResult, StorageBalanceBounds, StorageUsage, String, ToString, TryFrom, TryInto, Vec,
@@ -237,25 +233,15 @@
         let data1: String = NEP141FtOnTransferArgs {
             amount,
             msg,
-<<<<<<< HEAD
-            sender_id: receiver_id.clone(),
-=======
-            sender_id: sender_id.to_string(),
->>>>>>> e5123a90
+            sender_id: sender_id.clone(),
         }
         .try_into()
         .unwrap();
 
-<<<<<<< HEAD
-        let account_id = AccountId::try_from(sdk::current_account_id()).unwrap();
-        let data2 = FtResolveTransfer {
+        let data2 = ResolveTransferCallArgs {
             receiver_id: receiver_id.clone(),
-=======
-        let data2 = ResolveTransferCallArgs {
-            receiver_id: receiver_id.to_string(),
->>>>>>> e5123a90
             amount,
-            sender_id: sender_id.to_string(),
+            sender_id: sender_id.clone(),
         }
         .try_to_vec()
         .unwrap();
