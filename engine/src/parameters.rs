use crate::admin_controlled::PausedMask;
use crate::fungible_token::FungibleTokenMetadata;
use crate::json::{JsonError, JsonValue};
use crate::prelude::account_id::AccountId;
use crate::prelude::{
    format, types_new::Address, Balance, BorshDeserialize, BorshSerialize, RawH256, RawU256,
    String, ToString, TryFrom, Vec, WeiU256,
};
use crate::proof::Proof;
use aurora_engine_types::types::{Fee, NEP141Wei, Yocto};
use evm::backend::Log;

/// Borsh-encoded parameters for the `new` function.
#[derive(BorshSerialize, BorshDeserialize)]
pub struct NewCallArgs {
    /// Chain id, according to the EIP-115 / ethereum-lists spec.
    pub chain_id: RawU256,
    /// Account which can upgrade this contract.
    /// Use empty to disable updatability.
    pub owner_id: AccountId,
    /// Account of the bridge prover.
    /// Use empty to not use base token as bridged asset.
    pub bridge_prover_id: AccountId,
    /// How many blocks after staging upgrade can deploy it.
    pub upgrade_delay_blocks: u64,
}

/// Borsh-encoded parameters for the `meta_call` function.
#[derive(Debug, BorshSerialize, BorshDeserialize)]
pub struct MetaCallArgs {
    pub signature: [u8; 64],
    pub v: u8,
    pub nonce: RawU256,
    pub fee_amount: RawU256,
    pub fee_address: Address,
    pub contract_address: Address,
    pub value: RawU256,
    pub method_def: String,
    pub args: Vec<u8>,
}

/// Borsh-encoded log for use in a `SubmitResult`.
#[derive(Debug, BorshSerialize, BorshDeserialize)]
pub struct ResultLog {
    pub address: Address,
    pub topics: Vec<RawU256>,
    pub data: Vec<u8>,
}

impl From<Log> for ResultLog {
    fn from(log: Log) -> Self {
        let topics = log
            .topics
            .into_iter()
            .map(|topic| topic.0)
            .collect::<Vec<_>>();
        ResultLog {
            address: Address::new(log.address),
            topics,
            data: log.data,
        }
    }
}

/// The status of a transaction.
#[derive(Debug, BorshSerialize, BorshDeserialize, PartialEq, Eq)]
pub enum TransactionStatus {
    Succeed(Vec<u8>),
    Revert(Vec<u8>),
    OutOfGas,
    OutOfFund,
    OutOfOffset,
    CallTooDeep,
}

impl TransactionStatus {
    pub fn is_ok(&self) -> bool {
        matches!(*self, TransactionStatus::Succeed(_))
    }

    pub fn is_revert(&self) -> bool {
        matches!(*self, TransactionStatus::Revert(_))
    }

    pub fn is_fail(&self) -> bool {
        *self == TransactionStatus::OutOfGas
            || *self == TransactionStatus::OutOfFund
            || *self == TransactionStatus::OutOfOffset
            || *self == TransactionStatus::CallTooDeep
    }
}

impl AsRef<[u8]> for TransactionStatus {
    fn as_ref(&self) -> &[u8] {
        match self {
            Self::Succeed(_) => b"SUCCESS",
            Self::Revert(_) => b"ERR_REVERT",
            Self::OutOfFund => b"ERR_OUT_OF_FUNDS",
            Self::OutOfGas => b"ERR_OUT_OF_GAS",
            Self::OutOfOffset => b"ERR_OUT_OF_OFFSET",
            Self::CallTooDeep => b"ERR_CALL_TOO_DEEP",
        }
    }
}

/// Borsh-encoded parameters for the `call`, `call_with_args`, `deploy_code`,
/// and `deploy_with_input` methods.
#[derive(Debug, BorshSerialize, BorshDeserialize)]
pub struct SubmitResult {
    version: u8,
    pub status: TransactionStatus,
    pub gas_used: u64,
    pub logs: Vec<ResultLog>,
}

impl SubmitResult {
    /// Must be incremented when making breaking changes to the SubmitResult ABI.
    /// The current value of 7 is chosen because previously a `TransactionStatus` object
    /// was first in the serialization, which is an enum with less than 7 variants.
    /// Therefore, no previous `SubmitResult` would have began with a leading 7 byte,
    /// and this can be used to distinguish the new ABI (with version byte) from the old.
    const VERSION: u8 = 7;

    pub fn new(status: TransactionStatus, gas_used: u64, logs: Vec<ResultLog>) -> Self {
        Self {
            version: Self::VERSION,
            status,
            gas_used,
            logs,
        }
    }
}

/// Borsh-encoded parameters for the engine `call` function.
#[derive(BorshSerialize, BorshDeserialize, Debug, PartialEq, Eq, Clone)]
pub struct FunctionCallArgsV2 {
    pub contract: Address,
    /// Wei compatible Borsh-encoded value field to attach an ETH balance to the transaction
    pub value: WeiU256,
    pub input: Vec<u8>,
}

/// Legacy Borsh-encoded parameters for the engine `call` function, to provide backward type compatibility
#[derive(BorshSerialize, BorshDeserialize, Debug, PartialEq, Eq, Clone)]
pub struct FunctionCallArgsV1 {
    pub contract: Address,
    pub input: Vec<u8>,
}

/// Deserialized values from bytes to current or legacy Borsh-encoded parameters
/// for passing to the engine `call` function, and to provide backward type compatibility
#[derive(BorshSerialize, BorshDeserialize, Debug, PartialEq, Eq, Clone)]
pub enum CallArgs {
    V2(FunctionCallArgsV2),
    V1(FunctionCallArgsV1),
}

impl CallArgs {
    pub fn deserialize(bytes: &[u8]) -> Option<Self> {
        // For handling new input format (wrapped into call args enum) - for data structures with new arguments,
        // made for flexibility and extensibility.
        if let Ok(value) = Self::try_from_slice(bytes) {
            Some(value)
            // Fallback, for handling old input format,
            // i.e. input, formed as a raw (not wrapped into call args enum) data structure with legacy arguments,
            // made for backward compatibility.
        } else if let Ok(value) = FunctionCallArgsV1::try_from_slice(bytes) {
            Some(Self::V1(value))
            // Dealing with unrecognized input should be handled and result as an exception in a call site.
        } else {
            None
        }
    }
}

/// Borsh-encoded parameters for the `view` function.
#[derive(BorshSerialize, BorshDeserialize, Debug, Eq, PartialEq)]
pub struct ViewCallArgs {
    pub sender: Address,
    pub address: Address,
    pub amount: RawU256,
    pub input: Vec<u8>,
}

/// Borsh-encoded parameters for `deploy_erc20_token` function.
#[derive(BorshSerialize, BorshDeserialize, Debug, Eq, PartialEq, Clone)]
pub struct DeployErc20TokenArgs {
    pub nep141: AccountId,
}

/// Borsh-encoded parameters for `get_erc20_from_nep141` function.
pub type GetErc20FromNep141CallArgs = DeployErc20TokenArgs;

/// Borsh-encoded parameters for the `get_storage_at` function.
#[derive(BorshSerialize, BorshDeserialize)]
pub struct GetStorageAtArgs {
    pub address: Address,
    pub key: RawH256,
}

/// Borsh-encoded (genesis) account balance used by the `begin_chain` function.
#[cfg(feature = "evm_bully")]
#[derive(BorshSerialize, BorshDeserialize)]
pub struct AccountBalance {
    pub address: Address,
    pub balance: RawU256,
}

/// Borsh-encoded parameters for the `begin_chain` function.
#[cfg(feature = "evm_bully")]
#[derive(BorshSerialize, BorshDeserialize)]
pub struct BeginChainArgs {
    pub chain_id: RawU256,
    pub genesis_alloc: Vec<AccountBalance>,
}

/// Borsh-encoded parameters for the `begin_block` function.
#[cfg(feature = "evm_bully")]
#[derive(BorshSerialize, BorshDeserialize)]
pub struct BeginBlockArgs {
    /// The current block's hash (for replayer use).
    pub hash: RawU256,
    /// The current block's beneficiary address.
    pub coinbase: Address,
    /// The current block's timestamp (in seconds since the Unix epoch).
    pub timestamp: RawU256,
    /// The current block's number (the genesis block is number zero).
    pub number: RawU256,
    /// The current block's difficulty.
    pub difficulty: RawU256,
    /// The current block's gas limit.
    pub gaslimit: RawU256,
}

/// Borsh-encoded parameters for the `ft_transfer_call` function
/// for regular NEP-141 tokens.
#[derive(Debug, Clone)]
pub struct NEP141FtOnTransferArgs {
    pub sender_id: AccountId,
    /// Balance can be for Eth on Near and for Eth to Aurora
    /// `ft_on_transfer` can be called with arbitrary NEP-141 tokens attached, therefore we do not specify a particular type Wei.
    pub amount: Balance,
    pub msg: String,
}

impl TryFrom<JsonValue> for NEP141FtOnTransferArgs {
    type Error = JsonError;

    fn try_from(value: JsonValue) -> Result<Self, Self::Error> {
        Ok(Self {
            sender_id: AccountId::try_from(value.string("sender_id")?)
                .map_err(|_| JsonError::InvalidString)?,
            amount: Balance::new(value.u128("amount")?),
            msg: value.string("msg")?,
        })
    }
}

impl From<NEP141FtOnTransferArgs> for String {
    fn from(value: NEP141FtOnTransferArgs) -> Self {
        format!(
            r#"{{"sender_id": "{}", "amount": "{}", "msg": "{}"}}"#,
            value.sender_id,
            value.amount,
            // Escape message to avoid json injection attacks
            value.msg.replace("\\", "\\\\").replace("\"", "\\\"")
        )
    }
}

/// Eth-connector deposit arguments
#[derive(BorshSerialize, BorshDeserialize)]
pub struct DepositCallArgs {
    /// Proof data
    pub proof: Proof,
    /// Optional relayer address
    pub relayer_eth_account: Option<Address>,
}

/// Eth-connector isUsedProof arguments
#[derive(BorshSerialize, BorshDeserialize)]
pub struct IsUsedProofCallArgs {
    /// Proof data
    pub proof: Proof,
}

/// withdraw result for eth-connector
#[derive(BorshSerialize)]
#[cfg_attr(not(target_arch = "wasm32"), derive(BorshDeserialize))]
pub struct WithdrawResult {
<<<<<<< HEAD
    pub amount: Balance,
    pub recipient_id: Address,
    pub eth_custodian_address: Address,
=======
    pub amount: NEP141Wei,
    pub recipient_id: RawAddress,
    pub eth_custodian_address: RawAddress,
>>>>>>> 79b65295
}

/// Fungible token storage balance
#[derive(Default)]
pub struct StorageBalance {
    pub total: Yocto,
    pub available: Yocto,
}

impl StorageBalance {
    pub fn to_json_bytes(&self) -> Vec<u8> {
        format!(
            "{{\"total\": \"{}\", \"available\": \"{}\"}}",
            self.total.to_string(),
            self.available.to_string()
        )
        .as_bytes()
        .to_vec()
    }
}

/// ft_resolve_transfer eth-connector call args
#[derive(BorshSerialize, BorshDeserialize)]
pub struct ResolveTransferCallArgs {
    pub sender_id: AccountId,
    pub amount: NEP141Wei,
    pub receiver_id: AccountId,
}

/// Finish deposit NEAR eth-connector call args
#[derive(BorshSerialize, BorshDeserialize)]
pub struct FinishDepositCallArgs {
    pub new_owner_id: AccountId,
    pub amount: NEP141Wei,
    pub proof_key: String,
    pub relayer_id: AccountId,
    pub fee: Fee,
    pub msg: Option<Vec<u8>>,
}

/// Deposit ETH args
#[derive(Default, BorshDeserialize, BorshSerialize, Clone)]
pub struct DepositEthCallArgs {
    pub proof: Proof,
    pub relayer_eth_account: Address,
}

/// Finish deposit NEAR eth-connector call args
#[derive(BorshSerialize, BorshDeserialize)]
pub struct FinishDepositEthCallArgs {
<<<<<<< HEAD
    pub new_owner_id: Address,
    pub amount: Balance,
=======
    pub new_owner_id: EthAddress,
    pub amount: NEP141Wei,
>>>>>>> 79b65295
    pub fee: Balance,
    pub relayer_eth_account: AccountId,
    pub proof: Proof,
}

/// Eth-connector initial args
#[derive(BorshSerialize, BorshDeserialize)]
pub struct InitCallArgs {
    pub prover_account: AccountId,
    pub eth_custodian_address: String,
    pub metadata: FungibleTokenMetadata,
}

/// Eth-connector Set contract data call args
pub type SetContractDataCallArgs = InitCallArgs;

/// transfer eth-connector call args
#[derive(BorshSerialize, BorshDeserialize)]
pub struct TransferCallCallArgs {
    pub receiver_id: AccountId,
    pub amount: NEP141Wei,
    pub memo: Option<String>,
    pub msg: String,
}

impl TryFrom<JsonValue> for TransferCallCallArgs {
    type Error = error::ParseTypeFromJsonError;

    fn try_from(v: JsonValue) -> Result<Self, Self::Error> {
        let receiver_id = AccountId::try_from(v.string("receiver_id")?)?;
        let amount = NEP141Wei::new(v.u128("amount")?);
        let memo = v.string("memo").ok();
        let msg = v.string("msg")?;
        Ok(Self {
            receiver_id,
            amount,
            memo,
            msg,
        })
    }
}

/// storage_balance_of eth-connector call args
#[derive(BorshSerialize, BorshDeserialize)]
pub struct StorageBalanceOfCallArgs {
    pub account_id: crate::prelude::account_id::AccountId,
}

impl TryFrom<JsonValue> for StorageBalanceOfCallArgs {
    type Error = error::ParseTypeFromJsonError;

    fn try_from(v: JsonValue) -> Result<Self, Self::Error> {
        let account_id = AccountId::try_from(v.string("account_id")?)?;
        Ok(Self { account_id })
    }
}

/// storage_deposit eth-connector call args
#[derive(BorshSerialize, BorshDeserialize)]
pub struct StorageDepositCallArgs {
    pub account_id: Option<AccountId>,
    pub registration_only: Option<bool>,
}

impl From<JsonValue> for StorageDepositCallArgs {
    fn from(v: JsonValue) -> Self {
        Self {
            account_id: v
                .string("account_id")
                .map_or(None, |acc| AccountId::try_from(acc).ok()),
            registration_only: v.bool("registration_only").ok(),
        }
    }
}

/// storage_withdraw eth-connector call args
#[derive(BorshSerialize, BorshDeserialize)]
pub struct StorageWithdrawCallArgs {
    pub amount: Option<Yocto>,
}

impl From<JsonValue> for StorageWithdrawCallArgs {
    fn from(v: JsonValue) -> Self {
        Self {
            amount: v.u128("amount").map(Yocto::new).ok(),
        }
    }
}

/// transfer args for json invocation
#[derive(BorshSerialize, BorshDeserialize)]
pub struct TransferCallArgs {
    pub receiver_id: AccountId,
    pub amount: NEP141Wei,
    pub memo: Option<String>,
}

impl TryFrom<JsonValue> for TransferCallArgs {
    type Error = error::ParseTypeFromJsonError;

    fn try_from(v: JsonValue) -> Result<Self, Self::Error> {
        Ok(Self {
            receiver_id: AccountId::try_from(v.string("receiver_id")?)?,
            amount: NEP141Wei::new(v.u128("amount")?),
            memo: v.string("memo").ok(),
        })
    }
}

/// balance_of args for json invocation
#[derive(BorshSerialize, BorshDeserialize)]
pub struct BalanceOfCallArgs {
    pub account_id: AccountId,
}

#[derive(BorshSerialize, BorshDeserialize)]
pub struct BalanceOfEthCallArgs {
    pub address: Address,
}

impl TryFrom<JsonValue> for BalanceOfCallArgs {
    type Error = error::ParseTypeFromJsonError;

    fn try_from(v: JsonValue) -> Result<Self, Self::Error> {
        Ok(Self {
            account_id: AccountId::try_from(v.string("account_id")?)?,
        })
    }
}

#[derive(BorshSerialize, BorshDeserialize)]
pub struct RegisterRelayerCallArgs {
    pub address: Address,
}

#[derive(BorshSerialize, BorshDeserialize)]
pub struct PauseEthConnectorCallArgs {
    pub paused_mask: PausedMask,
}

impl TryFrom<JsonValue> for ResolveTransferCallArgs {
    type Error = error::ParseTypeFromJsonError;

    fn try_from(v: JsonValue) -> Result<Self, Self::Error> {
        Ok(Self {
            sender_id: AccountId::try_from(v.string("sender_id")?)?,
            receiver_id: AccountId::try_from(v.string("receiver_id")?)?,
            amount: NEP141Wei::new(v.u128("amount")?),
        })
    }
}

pub mod error {
    use crate::json::JsonError;
    use aurora_engine_types::account_id::ParseAccountError;

    pub enum ParseTypeFromJsonError {
        Json(JsonError),
        InvalidAccount(ParseAccountError),
    }

    impl From<JsonError> for ParseTypeFromJsonError {
        fn from(e: JsonError) -> Self {
            Self::Json(e)
        }
    }

    impl From<ParseAccountError> for ParseTypeFromJsonError {
        fn from(e: ParseAccountError) -> Self {
            Self::InvalidAccount(e)
        }
    }

    impl AsRef<[u8]> for ParseTypeFromJsonError {
        fn as_ref(&self) -> &[u8] {
            match self {
                Self::Json(e) => e.as_ref(),
                Self::InvalidAccount(e) => e.as_ref(),
            }
        }
    }
}

#[cfg(test)]
mod tests {
    use super::*;

    #[test]
    fn test_view_call_fail() {
        let bytes = [0; 71];
        let _ = ViewCallArgs::try_from_slice(&bytes).unwrap_err();
    }

    #[test]
    fn test_roundtrip_view_call() {
        let x = ViewCallArgs {
            sender: Address::from_slice(&[1; 20]),
            address: Address::from_slice(&[2; 20]),
            amount: [3; 32],
            input: vec![1, 2, 3],
        };
        let bytes = x.try_to_vec().unwrap();
        let res = ViewCallArgs::try_from_slice(&bytes).unwrap();
        assert_eq!(x, res);
    }

    #[test]
    fn test_call_args_deserialize() {
        let new_input = FunctionCallArgsV2 {
            contract: Address::from_slice(&[0u8; 20]),
            value: WeiU256::default(),
            input: Vec::new(),
        };
        let legacy_input = FunctionCallArgsV1 {
            contract: Address::from_slice(&[0u8; 20]),
            input: Vec::new(),
        };

        // Parsing bytes in a new input format - data structures (wrapped into call args enum) with new arguments,
        // made for flexibility and extensibility.

        // Using new input format (wrapped into call args enum) and data structure with new argument (`value` field).
        let input_bytes = CallArgs::V2(new_input.clone()).try_to_vec().unwrap();
        let parsed_data = CallArgs::deserialize(&input_bytes);
        assert_eq!(parsed_data, Some(CallArgs::V2(new_input.clone())));

        // Using new input format (wrapped into call args enum) and old data structure with legacy arguments,
        // this is allowed for compatibility reason.
        let input_bytes = CallArgs::V1(legacy_input.clone()).try_to_vec().unwrap();
        let parsed_data = CallArgs::deserialize(&input_bytes);
        assert_eq!(parsed_data, Some(CallArgs::V1(legacy_input.clone())));

        // Parsing bytes in an old input format - raw data structure (not wrapped into call args enum) with legacy arguments,
        // made for backward compatibility.

        // Using old input format (not wrapped into call args enum) - raw data structure with legacy arguments.
        let input_bytes = legacy_input.try_to_vec().unwrap();
        let parsed_data = CallArgs::deserialize(&input_bytes);
        assert_eq!(parsed_data, Some(CallArgs::V1(legacy_input.clone())));

        // Using old input format (not wrapped into call args enum) - raw data structure with new argument (`value` field).
        // Data structures with new arguments allowed only in new input format for future extensibility reason.
        // Raw data structure (old input format) allowed only with legacy arguments for backward compatibility reason.
        // Unrecognized input should be handled and result as an exception in a call site.
        let input_bytes = new_input.try_to_vec().unwrap();
        let parsed_data = CallArgs::deserialize(&input_bytes);
        assert_eq!(parsed_data, None);
    }
}<|MERGE_RESOLUTION|>--- conflicted
+++ resolved
@@ -3,8 +3,8 @@
 use crate::json::{JsonError, JsonValue};
 use crate::prelude::account_id::AccountId;
 use crate::prelude::{
-    format, types_new::Address, Balance, BorshDeserialize, BorshSerialize, RawH256, RawU256,
-    String, ToString, TryFrom, Vec, WeiU256,
+    format, Address, Balance, BorshDeserialize, BorshSerialize, RawH256, RawU256, String, ToString,
+    TryFrom, Vec, WeiU256,
 };
 use crate::proof::Proof;
 use aurora_engine_types::types::{Fee, NEP141Wei, Yocto};
@@ -288,15 +288,9 @@
 #[derive(BorshSerialize)]
 #[cfg_attr(not(target_arch = "wasm32"), derive(BorshDeserialize))]
 pub struct WithdrawResult {
-<<<<<<< HEAD
-    pub amount: Balance,
+    pub amount: NEP141Wei,
     pub recipient_id: Address,
     pub eth_custodian_address: Address,
-=======
-    pub amount: NEP141Wei,
-    pub recipient_id: RawAddress,
-    pub eth_custodian_address: RawAddress,
->>>>>>> 79b65295
 }
 
 /// Fungible token storage balance
@@ -347,13 +341,8 @@
 /// Finish deposit NEAR eth-connector call args
 #[derive(BorshSerialize, BorshDeserialize)]
 pub struct FinishDepositEthCallArgs {
-<<<<<<< HEAD
     pub new_owner_id: Address,
-    pub amount: Balance,
-=======
-    pub new_owner_id: EthAddress,
     pub amount: NEP141Wei,
->>>>>>> 79b65295
     pub fee: Balance,
     pub relayer_eth_account: AccountId,
     pub proof: Proof,
