use crate::admin_controlled::PausedMask;
use crate::fungible_token::FungibleTokenMetadata;
use crate::json::{JsonError, JsonValue};
use crate::prelude::account_id::AccountId;
use crate::prelude::{
    format, Address, Balance, BorshDeserialize, BorshSerialize, RawH256, RawU256, String, Vec,
    WeiU256,
};
use crate::proof::Proof;
use aurora_engine_types::types::{Fee, NEP141Wei, Yocto};
use evm::backend::Log;
#[cfg(feature = "serde")]
use serde::{Deserialize, Serialize};

/// Borsh-encoded parameters for the `new` function.
#[derive(BorshSerialize, BorshDeserialize)]
pub struct NewCallArgs {
    /// Chain id, according to the EIP-115 / ethereum-lists spec.
    pub chain_id: RawU256,
    /// Account which can upgrade this contract.
    /// Use empty to disable updatability.
    pub owner_id: AccountId,
    /// Account of the bridge prover.
    /// Use empty to not use base token as bridged asset.
    pub bridge_prover_id: AccountId,
    /// How many blocks after staging upgrade can deploy it.
    pub upgrade_delay_blocks: u64,
}

/// Borsh-encoded parameters for the `meta_call` function.
#[derive(Debug, BorshSerialize, BorshDeserialize)]
pub struct MetaCallArgs {
    pub signature: [u8; 64],
    pub v: u8,
    pub nonce: RawU256,
    pub fee_amount: RawU256,
    pub fee_address: Address,
    pub contract_address: Address,
    pub value: RawU256,
    pub method_def: String,
    pub args: Vec<u8>,
}

/// Borsh-encoded log for use in a `SubmitResult`.
<<<<<<< HEAD
#[derive(Debug, BorshSerialize, BorshDeserialize)]
#[cfg_attr(feature = "serde", derive(Serialize, Deserialize))]
=======
#[derive(Debug, Clone, PartialEq, Eq, BorshSerialize, BorshDeserialize)]
>>>>>>> 9c59b0c6
pub struct ResultLog {
    pub address: Address,
    pub topics: Vec<RawU256>,
    pub data: Vec<u8>,
}

impl From<Log> for ResultLog {
    fn from(log: Log) -> Self {
        let topics = log
            .topics
            .into_iter()
            .map(|topic| topic.0)
            .collect::<Vec<_>>();
        ResultLog {
            address: Address::new(log.address),
            topics,
            data: log.data,
        }
    }
}

/// The status of a transaction.
#[derive(Debug, Clone, BorshSerialize, BorshDeserialize, PartialEq, Eq)]
pub enum TransactionStatus {
    Succeed(Vec<u8>),
    Revert(Vec<u8>),
    OutOfGas,
    OutOfFund,
    OutOfOffset,
    CallTooDeep,
}

impl TransactionStatus {
    pub fn is_ok(&self) -> bool {
        matches!(*self, TransactionStatus::Succeed(_))
    }

    pub fn is_revert(&self) -> bool {
        matches!(*self, TransactionStatus::Revert(_))
    }

    pub fn is_fail(&self) -> bool {
        *self == TransactionStatus::OutOfGas
            || *self == TransactionStatus::OutOfFund
            || *self == TransactionStatus::OutOfOffset
            || *self == TransactionStatus::CallTooDeep
    }
}

impl AsRef<[u8]> for TransactionStatus {
    fn as_ref(&self) -> &[u8] {
        match self {
            Self::Succeed(_) => b"SUCCESS",
            Self::Revert(_) => b"ERR_REVERT",
            Self::OutOfFund => b"ERR_OUT_OF_FUNDS",
            Self::OutOfGas => b"ERR_OUT_OF_GAS",
            Self::OutOfOffset => b"ERR_OUT_OF_OFFSET",
            Self::CallTooDeep => b"ERR_CALL_TOO_DEEP",
        }
    }
}

/// Borsh-encoded parameters for the `call`, `call_with_args`, `deploy_code`,
/// and `deploy_with_input` methods.
#[derive(Debug, Clone, PartialEq, Eq, BorshSerialize, BorshDeserialize)]
pub struct SubmitResult {
    version: u8,
    pub status: TransactionStatus,
    pub gas_used: u64,
    pub logs: Vec<ResultLog>,
}

impl SubmitResult {
    /// Must be incremented when making breaking changes to the SubmitResult ABI.
    /// The current value of 7 is chosen because previously a `TransactionStatus` object
    /// was first in the serialization, which is an enum with less than 7 variants.
    /// Therefore, no previous `SubmitResult` would have began with a leading 7 byte,
    /// and this can be used to distinguish the new ABI (with version byte) from the old.
    const VERSION: u8 = 7;

    pub fn new(status: TransactionStatus, gas_used: u64, logs: Vec<ResultLog>) -> Self {
        Self {
            version: Self::VERSION,
            status,
            gas_used,
            logs,
        }
    }
}

/// Borsh-encoded parameters for the engine `call` function.
#[derive(BorshSerialize, BorshDeserialize, Debug, PartialEq, Eq, Clone)]
pub struct FunctionCallArgsV2 {
    pub contract: Address,
    /// Wei compatible Borsh-encoded value field to attach an ETH balance to the transaction
    pub value: WeiU256,
    pub input: Vec<u8>,
}

/// Legacy Borsh-encoded parameters for the engine `call` function, to provide backward type compatibility
#[derive(BorshSerialize, BorshDeserialize, Debug, PartialEq, Eq, Clone)]
pub struct FunctionCallArgsV1 {
    pub contract: Address,
    pub input: Vec<u8>,
}

/// Deserialized values from bytes to current or legacy Borsh-encoded parameters
/// for passing to the engine `call` function, and to provide backward type compatibility
#[derive(BorshSerialize, BorshDeserialize, Debug, PartialEq, Eq, Clone)]
pub enum CallArgs {
    V2(FunctionCallArgsV2),
    V1(FunctionCallArgsV1),
}

impl CallArgs {
    pub fn deserialize(bytes: &[u8]) -> Option<Self> {
        // For handling new input format (wrapped into call args enum) - for data structures with new arguments,
        // made for flexibility and extensibility.
        if let Ok(value) = Self::try_from_slice(bytes) {
            Some(value)
            // Fallback, for handling old input format,
            // i.e. input, formed as a raw (not wrapped into call args enum) data structure with legacy arguments,
            // made for backward compatibility.
        } else if let Ok(value) = FunctionCallArgsV1::try_from_slice(bytes) {
            Some(Self::V1(value))
            // Dealing with unrecognized input should be handled and result as an exception in a call site.
        } else {
            None
        }
    }
}

/// Borsh-encoded parameters for the `view` function.
#[derive(BorshSerialize, BorshDeserialize, Debug, Eq, PartialEq)]
pub struct ViewCallArgs {
    pub sender: Address,
    pub address: Address,
    pub amount: RawU256,
    pub input: Vec<u8>,
}

/// Borsh-encoded parameters for `deploy_erc20_token` function.
#[derive(BorshSerialize, BorshDeserialize, Debug, Eq, PartialEq, Clone)]
pub struct DeployErc20TokenArgs {
    pub nep141: AccountId,
}

/// Borsh-encoded parameters for `get_erc20_from_nep141` function.
pub type GetErc20FromNep141CallArgs = DeployErc20TokenArgs;

/// Borsh-encoded parameters for the `get_storage_at` function.
#[derive(BorshSerialize, BorshDeserialize)]
pub struct GetStorageAtArgs {
    pub address: Address,
    pub key: RawH256,
}

/// Borsh-encoded (genesis) account balance used by the `begin_chain` function.
#[cfg(feature = "evm_bully")]
#[derive(BorshSerialize, BorshDeserialize)]
pub struct AccountBalance {
    pub address: Address,
    pub balance: RawU256,
}

/// Borsh-encoded parameters for the `begin_chain` function.
#[cfg(feature = "evm_bully")]
#[derive(BorshSerialize, BorshDeserialize)]
pub struct BeginChainArgs {
    pub chain_id: RawU256,
    pub genesis_alloc: Vec<AccountBalance>,
}

/// Borsh-encoded parameters for the `begin_block` function.
#[cfg(feature = "evm_bully")]
#[derive(BorshSerialize, BorshDeserialize)]
pub struct BeginBlockArgs {
    /// The current block's hash (for replayer use).
    pub hash: RawU256,
    /// The current block's beneficiary address.
    pub coinbase: Address,
    /// The current block's timestamp (in seconds since the Unix epoch).
    pub timestamp: RawU256,
    /// The current block's number (the genesis block is number zero).
    pub number: RawU256,
    /// The current block's difficulty.
    pub difficulty: RawU256,
    /// The current block's gas limit.
    pub gaslimit: RawU256,
}

/// Borsh-encoded parameters for the `ft_transfer_call` function
/// for regular NEP-141 tokens.
#[derive(Debug, Clone, BorshSerialize, BorshDeserialize, PartialEq, Eq)]
pub struct NEP141FtOnTransferArgs {
    pub sender_id: AccountId,
    /// Balance can be for Eth on Near and for Eth to Aurora
    /// `ft_on_transfer` can be called with arbitrary NEP-141 tokens attached, therefore we do not specify a particular type Wei.
    pub amount: Balance,
    pub msg: String,
}

impl TryFrom<JsonValue> for NEP141FtOnTransferArgs {
    type Error = JsonError;

    fn try_from(value: JsonValue) -> Result<Self, Self::Error> {
        Ok(Self {
            sender_id: AccountId::try_from(value.string("sender_id")?)
                .map_err(|_| JsonError::InvalidString)?,
            amount: Balance::new(value.u128("amount")?),
            msg: value.string("msg")?,
        })
    }
}

impl From<NEP141FtOnTransferArgs> for String {
    fn from(value: NEP141FtOnTransferArgs) -> Self {
        format!(
            r#"{{"sender_id": "{}", "amount": "{}", "msg": "{}"}}"#,
            value.sender_id,
            value.amount,
            // Escape message to avoid json injection attacks
            value.msg.replace('\\', "\\\\").replace('"', "\\\"")
        )
    }
}

/// Eth-connector deposit arguments
#[derive(BorshSerialize, BorshDeserialize)]
pub struct DepositCallArgs {
    /// Proof data
    pub proof: Proof,
    /// Optional relayer address
    pub relayer_eth_account: Option<Address>,
}

/// Eth-connector isUsedProof arguments
#[derive(BorshSerialize, BorshDeserialize)]
pub struct IsUsedProofCallArgs {
    /// Proof data
    pub proof: Proof,
}

/// withdraw result for eth-connector
#[derive(BorshSerialize)]
#[cfg_attr(not(target_arch = "wasm32"), derive(BorshDeserialize))]
pub struct WithdrawResult {
    pub amount: NEP141Wei,
    pub recipient_id: Address,
    pub eth_custodian_address: Address,
}

/// Fungible token storage balance
#[derive(Default)]
pub struct StorageBalance {
    pub total: Yocto,
    pub available: Yocto,
}

impl StorageBalance {
    pub fn to_json_bytes(&self) -> Vec<u8> {
        format!(
            "{{\"total\": \"{}\", \"available\": \"{}\"}}",
            self.total, self.available
        )
        .into_bytes()
    }
}

/// ft_resolve_transfer eth-connector call args
#[derive(Debug, Clone, BorshSerialize, BorshDeserialize, PartialEq, Eq)]
pub struct ResolveTransferCallArgs {
    pub sender_id: AccountId,
    pub amount: NEP141Wei,
    pub receiver_id: AccountId,
}

/// Finish deposit NEAR eth-connector call args
#[derive(Debug, Clone, BorshSerialize, BorshDeserialize, PartialEq, Eq)]
pub struct FinishDepositCallArgs {
    pub new_owner_id: AccountId,
    pub amount: NEP141Wei,
    pub proof_key: String,
    pub relayer_id: AccountId,
    pub fee: Fee,
    pub msg: Option<Vec<u8>>,
}

/// Deposit ETH args
#[derive(Default, BorshDeserialize, BorshSerialize, Clone)]
pub struct DepositEthCallArgs {
    pub proof: Proof,
    pub relayer_eth_account: Address,
}

/// Finish deposit NEAR eth-connector call args
#[derive(BorshSerialize, BorshDeserialize)]
pub struct FinishDepositEthCallArgs {
    pub new_owner_id: Address,
    pub amount: NEP141Wei,
    pub fee: Balance,
    pub relayer_eth_account: AccountId,
    pub proof: Proof,
}

/// Eth-connector initial args
#[derive(Debug, Clone, BorshSerialize, BorshDeserialize, PartialEq, Eq)]
pub struct InitCallArgs {
    pub prover_account: AccountId,
    pub eth_custodian_address: String,
    pub metadata: FungibleTokenMetadata,
}

/// Eth-connector Set contract data call args
pub type SetContractDataCallArgs = InitCallArgs;

/// transfer eth-connector call args
#[derive(Debug, Clone, BorshSerialize, BorshDeserialize, PartialEq, Eq)]
pub struct TransferCallCallArgs {
    pub receiver_id: AccountId,
    pub amount: NEP141Wei,
    pub memo: Option<String>,
    pub msg: String,
}

impl TryFrom<JsonValue> for TransferCallCallArgs {
    type Error = error::ParseTypeFromJsonError;

    fn try_from(v: JsonValue) -> Result<Self, Self::Error> {
        let receiver_id = AccountId::try_from(v.string("receiver_id")?)?;
        let amount = NEP141Wei::new(v.u128("amount")?);
        let memo = v.string("memo").ok();
        let msg = v.string("msg")?;
        Ok(Self {
            receiver_id,
            amount,
            memo,
            msg,
        })
    }
}

/// storage_balance_of eth-connector call args
#[derive(BorshSerialize, BorshDeserialize)]
pub struct StorageBalanceOfCallArgs {
    pub account_id: crate::prelude::account_id::AccountId,
}

impl TryFrom<JsonValue> for StorageBalanceOfCallArgs {
    type Error = error::ParseTypeFromJsonError;

    fn try_from(v: JsonValue) -> Result<Self, Self::Error> {
        let account_id = AccountId::try_from(v.string("account_id")?)?;
        Ok(Self { account_id })
    }
}

/// storage_deposit eth-connector call args
#[derive(Debug, Clone, BorshSerialize, BorshDeserialize, PartialEq, Eq)]
pub struct StorageDepositCallArgs {
    pub account_id: Option<AccountId>,
    pub registration_only: Option<bool>,
}

impl From<JsonValue> for StorageDepositCallArgs {
    fn from(v: JsonValue) -> Self {
        Self {
            account_id: v
                .string("account_id")
                .map_or(None, |acc| AccountId::try_from(acc).ok()),
            registration_only: v.bool("registration_only").ok(),
        }
    }
}

/// storage_withdraw eth-connector call args
#[derive(Debug, Clone, BorshSerialize, BorshDeserialize, PartialEq, Eq)]
pub struct StorageWithdrawCallArgs {
    pub amount: Option<Yocto>,
}

impl From<JsonValue> for StorageWithdrawCallArgs {
    fn from(v: JsonValue) -> Self {
        Self {
            amount: v.u128("amount").map(Yocto::new).ok(),
        }
    }
}

/// transfer args for json invocation
#[derive(Debug, Clone, BorshSerialize, BorshDeserialize, PartialEq, Eq)]
pub struct TransferCallArgs {
    pub receiver_id: AccountId,
    pub amount: NEP141Wei,
    pub memo: Option<String>,
}

impl TryFrom<JsonValue> for TransferCallArgs {
    type Error = error::ParseTypeFromJsonError;

    fn try_from(v: JsonValue) -> Result<Self, Self::Error> {
        Ok(Self {
            receiver_id: AccountId::try_from(v.string("receiver_id")?)?,
            amount: NEP141Wei::new(v.u128("amount")?),
            memo: v.string("memo").ok(),
        })
    }
}

/// balance_of args for json invocation
#[derive(BorshSerialize, BorshDeserialize)]
pub struct BalanceOfCallArgs {
    pub account_id: AccountId,
}

#[derive(BorshSerialize, BorshDeserialize)]
pub struct BalanceOfEthCallArgs {
    pub address: Address,
}

impl TryFrom<JsonValue> for BalanceOfCallArgs {
    type Error = error::ParseTypeFromJsonError;

    fn try_from(v: JsonValue) -> Result<Self, Self::Error> {
        Ok(Self {
            account_id: AccountId::try_from(v.string("account_id")?)?,
        })
    }
}

#[derive(BorshSerialize, BorshDeserialize)]
pub struct RegisterRelayerCallArgs {
    pub address: Address,
}

#[derive(Debug, Clone, BorshSerialize, BorshDeserialize, PartialEq, Eq)]
pub struct PauseEthConnectorCallArgs {
    pub paused_mask: PausedMask,
}

impl TryFrom<JsonValue> for ResolveTransferCallArgs {
    type Error = error::ParseTypeFromJsonError;

    fn try_from(v: JsonValue) -> Result<Self, Self::Error> {
        Ok(Self {
            sender_id: AccountId::try_from(v.string("sender_id")?)?,
            receiver_id: AccountId::try_from(v.string("receiver_id")?)?,
            amount: NEP141Wei::new(v.u128("amount")?),
        })
    }
}

pub mod error {
    use crate::json::JsonError;
    use aurora_engine_types::account_id::ParseAccountError;

    pub enum ParseTypeFromJsonError {
        Json(JsonError),
        InvalidAccount(ParseAccountError),
    }

    impl From<JsonError> for ParseTypeFromJsonError {
        fn from(e: JsonError) -> Self {
            Self::Json(e)
        }
    }

    impl From<ParseAccountError> for ParseTypeFromJsonError {
        fn from(e: ParseAccountError) -> Self {
            Self::InvalidAccount(e)
        }
    }

    impl AsRef<[u8]> for ParseTypeFromJsonError {
        fn as_ref(&self) -> &[u8] {
            match self {
                Self::Json(e) => e.as_ref(),
                Self::InvalidAccount(e) => e.as_ref(),
            }
        }
    }
}

#[cfg(test)]
mod tests {
    use super::*;

    #[test]
    fn test_view_call_fail() {
        let bytes = [0; 71];
        let _ = ViewCallArgs::try_from_slice(&bytes).unwrap_err();
    }

    #[test]
    fn test_roundtrip_view_call() {
        let x = ViewCallArgs {
            sender: Address::from_array([1; 20]),
            address: Address::from_array([2; 20]),
            amount: [3; 32],
            input: vec![1, 2, 3],
        };
        let bytes = x.try_to_vec().unwrap();
        let res = ViewCallArgs::try_from_slice(&bytes).unwrap();
        assert_eq!(x, res);
    }

    #[test]
    fn test_call_args_deserialize() {
        let new_input = FunctionCallArgsV2 {
            contract: Address::from_array([0u8; 20]),
            value: WeiU256::default(),
            input: Vec::new(),
        };
        let legacy_input = FunctionCallArgsV1 {
            contract: Address::from_array([0u8; 20]),
            input: Vec::new(),
        };

        // Parsing bytes in a new input format - data structures (wrapped into call args enum) with new arguments,
        // made for flexibility and extensibility.

        // Using new input format (wrapped into call args enum) and data structure with new argument (`value` field).
        let input_bytes = CallArgs::V2(new_input.clone()).try_to_vec().unwrap();
        let parsed_data = CallArgs::deserialize(&input_bytes);
        assert_eq!(parsed_data, Some(CallArgs::V2(new_input.clone())));

        // Using new input format (wrapped into call args enum) and old data structure with legacy arguments,
        // this is allowed for compatibility reason.
        let input_bytes = CallArgs::V1(legacy_input.clone()).try_to_vec().unwrap();
        let parsed_data = CallArgs::deserialize(&input_bytes);
        assert_eq!(parsed_data, Some(CallArgs::V1(legacy_input.clone())));

        // Parsing bytes in an old input format - raw data structure (not wrapped into call args enum) with legacy arguments,
        // made for backward compatibility.

        // Using old input format (not wrapped into call args enum) - raw data structure with legacy arguments.
        let input_bytes = legacy_input.try_to_vec().unwrap();
        let parsed_data = CallArgs::deserialize(&input_bytes);
        assert_eq!(parsed_data, Some(CallArgs::V1(legacy_input.clone())));

        // Using old input format (not wrapped into call args enum) - raw data structure with new argument (`value` field).
        // Data structures with new arguments allowed only in new input format for future extensibility reason.
        // Raw data structure (old input format) allowed only with legacy arguments for backward compatibility reason.
        // Unrecognized input should be handled and result as an exception in a call site.
        let input_bytes = new_input.try_to_vec().unwrap();
        let parsed_data = CallArgs::deserialize(&input_bytes);
        assert_eq!(parsed_data, None);
    }
}<|MERGE_RESOLUTION|>--- conflicted
+++ resolved
@@ -42,12 +42,8 @@
 }
 
 /// Borsh-encoded log for use in a `SubmitResult`.
-<<<<<<< HEAD
-#[derive(Debug, BorshSerialize, BorshDeserialize)]
+#[derive(Debug, Clone, PartialEq, Eq, BorshSerialize, BorshDeserialize]
 #[cfg_attr(feature = "serde", derive(Serialize, Deserialize))]
-=======
-#[derive(Debug, Clone, PartialEq, Eq, BorshSerialize, BorshDeserialize)]
->>>>>>> 9c59b0c6
 pub struct ResultLog {
     pub address: Address,
     pub topics: Vec<RawU256>,
