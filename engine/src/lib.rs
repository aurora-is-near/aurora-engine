--- conflicted
+++ resolved
@@ -881,16 +881,11 @@
     #[no_mangle]
     pub extern "C" fn set_paused_flags() {
         let io = Runtime;
-<<<<<<< HEAD
         let is_private = io.assert_private_call();
         if is_private.is_err() {
             let state = state::get_state(&io).sdk_unwrap();
             require_owner_only(&state, &io.predecessor_account_id());
         }
-
-=======
-        io.assert_private_call().sdk_unwrap();
->>>>>>> 5f5e2418
         let args: PauseEthConnectorCallArgs = io.read_input_borsh().sdk_unwrap();
         EthConnectorContract::init_instance(io)
             .sdk_unwrap()
