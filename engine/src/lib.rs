--- conflicted
+++ resolved
@@ -107,7 +107,6 @@
     };
     use crate::prelude::storage::{bytes_to_key, KeyPrefix};
     use crate::prelude::{sdk, u256_to_arr, Address, PromiseResult, Yocto, ERR_FAILED_PARSE, H256};
-    use crate::state::EngineState;
     use crate::{errors, hashchain, pausables, state};
     use aurora_engine_sdk::env::Env;
     use aurora_engine_sdk::io::{StorageIntermediate, IO};
@@ -135,18 +134,10 @@
             sdk::panic_utf8(b"ERR_ALREADY_INITIALIZED");
         }
 
-<<<<<<< HEAD
-        let input = io.read_input().to_vec();
-        let args = NewCallArgs::try_from_slice(&input).sdk_expect(errors::ERR_SERIALIZE);
-        let state: EngineState = args.into();
-
-        state::set_state(&mut io, &state).sdk_unwrap();
-        update_hashchain(&mut io, function_name!(), &input, &[], &Bloom::default());
-=======
-        let bytes = io.read_input().to_vec();
-        let args = NewCallArgs::deserialize(&bytes).sdk_expect(errors::ERR_BORSH_DESERIALIZE);
+        let input = io.read_input().to_vec();
+        let args = NewCallArgs::deserialize(&input).sdk_expect(errors::ERR_BORSH_DESERIALIZE);
         state::set_state(&mut io, &args.into()).sdk_unwrap();
->>>>>>> d6b1399c
+        update_hashchain(&mut io, function_name!(), &input, &[], &Bloom::default());
     }
 
     /// Get version of the contract.
