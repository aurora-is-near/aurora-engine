--- conflicted
+++ resolved
@@ -69,6 +69,7 @@
     use crate::connector::{self, EthConnectorContract};
     use crate::engine::{self, current_address, Engine, EngineState};
     use crate::fungible_token::FungibleTokenMetadata;
+    use crate::json::parse_json;
     use crate::parameters::{
         self, CallArgs, DeployErc20TokenArgs, GetErc20FromNep141CallArgs, GetStorageAtArgs,
         InitCallArgs, IsUsedProofCallArgs, NEP141FtOnTransferArgs, NewCallArgs,
@@ -78,30 +79,19 @@
     #[cfg(feature = "evm_bully")]
     use crate::parameters::{BeginBlockArgs, BeginChainArgs};
     use crate::prelude::account_id::AccountId;
-    use aurora_engine_sdk::env::Env;
-    use aurora_engine_sdk::io::{StorageIntermediate, IO};
-    use aurora_engine_sdk::near_runtime::Runtime;
-    use aurora_engine_sdk::promise::PromiseHandler;
-<<<<<<< HEAD
-=======
-    use aurora_engine_types::types::Yocto;
->>>>>>> 79b65295
-
-    use crate::json::parse_json;
     use crate::prelude::parameters::RefundCallArgs;
     use crate::prelude::sdk::types::{
         near_account_to_evm_address, SdkExpect, SdkProcess, SdkUnwrap,
     };
     use crate::prelude::storage::{bytes_to_key, KeyPrefix};
     use crate::prelude::{
-<<<<<<< HEAD
-        sdk, types_new::Address, vec, PromiseResult, ToString, TryFrom, TryInto, Vec, Wei,
-        ERC20_MINT_SELECTOR, H256, U256,
-=======
-        sdk, u256_to_arr, vec, Address, PromiseResult, ToString, TryFrom, TryInto, Vec, Wei,
+        sdk, u256_to_arr, vec, Address, PromiseResult, ToString, TryFrom, TryInto, Vec, Wei, Yocto,
         ERC20_MINT_SELECTOR, ERR_FAILED_PARSE, H256, U256,
->>>>>>> 79b65295
     };
+    use aurora_engine_sdk::env::Env;
+    use aurora_engine_sdk::io::{StorageIntermediate, IO};
+    use aurora_engine_sdk::near_runtime::Runtime;
+    use aurora_engine_sdk::promise::PromiseHandler;
 
     #[cfg(feature = "integration-test")]
     use crate::prelude::NearGas;
@@ -531,7 +521,7 @@
             engine::set_balance(
                 &mut io,
                 &account_balance.address,
-                &crate::prelude::types::Wei::new(U256::from(account_balance.balance)),
+                &crate::prelude::Wei::new(U256::from(account_balance.balance)),
             )
         }
         // return new chain ID
@@ -868,16 +858,11 @@
         let current_account_id = io.current_account_id();
         let mut engine = Engine::new(address, current_account_id, io, &io).sdk_unwrap();
         let state_change = evm::backend::Apply::Modify {
-<<<<<<< HEAD
             address: address.raw(),
-            basic: evm::backend::Basic { balance, nonce },
-=======
-            address,
             basic: evm::backend::Basic {
                 balance: U256::from(balance.as_u128()),
                 nonce,
             },
->>>>>>> 79b65295
             code: None,
             storage: core::iter::empty(),
             reset_storage: false,
