#![cfg_attr(not(feature = "std"), no_std)]
#![cfg_attr(not(feature = "std"), feature(alloc_error_handler))]
#![cfg_attr(
    all(feature = "log", target_arch = "wasm32"),
    feature(panic_info_message)
)]
#![deny(clippy::pedantic, clippy::nursery)]
#![allow(
    clippy::missing_errors_doc,
    clippy::missing_panics_doc,
    clippy::module_name_repetitions,
    clippy::unreadable_literal
)]

use aurora_engine_types::parameters::PromiseCreateArgs;

#[cfg(not(feature = "std"))]
extern crate alloc;
#[cfg(not(feature = "std"))]
extern crate core;

mod map;
pub mod parameters {
    pub use aurora_engine_types::parameters::connector::*;
    pub use aurora_engine_types::parameters::engine::*;
}
pub mod proof {
    pub use aurora_engine_types::parameters::connector::Proof;
}
pub mod accounting;
pub mod admin_controlled;
#[cfg_attr(feature = "contract", allow(dead_code))]
pub mod connector;
pub mod deposit_event;
pub mod engine;
pub mod errors;
pub mod fungible_token;
pub mod pausables;
mod prelude;
pub mod silo;
pub mod state;
pub mod xcc;

#[cfg(target_arch = "wasm32")]
#[global_allocator]
static ALLOC: wee_alloc::WeeAlloc = wee_alloc::WeeAlloc::INIT;

#[cfg(target_arch = "wasm32")]
#[panic_handler]
#[cfg_attr(not(feature = "log"), allow(unused_variables))]
#[no_mangle]
pub unsafe fn on_panic(info: &::core::panic::PanicInfo) -> ! {
    #[cfg(feature = "log")]
    {
        use prelude::ToString;

        if let Some(msg) = info.message() {
            let msg = if let Some(log) = info.location() {
                prelude::format!("{} [{}]", msg, log)
            } else {
                msg.to_string()
            };
            prelude::sdk::panic_utf8(msg.as_bytes());
        } else if let Some(log) = info.location() {
            prelude::sdk::panic_utf8(log.to_string().as_bytes());
        }
    }

    ::core::arch::wasm32::unreachable();
}

#[cfg(target_arch = "wasm32")]
#[alloc_error_handler]
#[no_mangle]
pub unsafe fn on_alloc_error(_: core::alloc::Layout) -> ! {
    ::core::arch::wasm32::unreachable();
}

#[cfg(feature = "contract")]
mod contract {
    use parameters::{SetOwnerArgs, SetUpgradeDelayBlocksArgs};
    use serde::de::DeserializeOwned;

    use crate::connector::{self, EthConnectorContract};
    use crate::engine::{self, Engine};
    use crate::parameters::{
        self, CallArgs, DeployErc20TokenArgs, FungibleTokenMetadata, GetErc20FromNep141CallArgs,
        GetStorageAtArgs, IsUsedProofCallArgs, NEP141FtOnTransferArgs, NewCallArgs,
        PauseEthConnectorCallArgs, PausePrecompilesCallArgs, SetContractDataCallArgs, SubmitArgs,
        ViewCallArgs,
    };
    #[cfg(feature = "evm_bully")]
    use crate::parameters::{BeginBlockArgs, BeginChainArgs};
    use crate::pausables::{
        Authorizer, EnginePrecompilesPauser, PausedPrecompilesChecker, PausedPrecompilesManager,
        PrecompileFlags,
    };
    use crate::prelude::account_id::AccountId;
    use crate::prelude::parameters::RefundCallArgs;
    use crate::prelude::sdk::types::{
        near_account_to_evm_address, SdkExpect, SdkProcess, SdkUnwrap,
    };
    use crate::prelude::storage::{bytes_to_key, KeyPrefix};
    use crate::prelude::{
        sdk, u256_to_arr, Address, PromiseResult, ToString, Vec, Yocto, ERR_FAILED_PARSE, H256,
    };
<<<<<<< HEAD
    use crate::silo::parameters::{
        FixedGasCostArgs, SiloParamsArgs, WhitelistArgs, WhitelistKindArgs, WhitelistStatusArgs,
    };
=======
>>>>>>> 6a368e25
    use crate::{errors, pausables, silo, state};
    use aurora_engine_sdk::env::Env;
    use aurora_engine_sdk::io::{StorageIntermediate, IO};
    use aurora_engine_sdk::near_runtime::{Runtime, ViewEnv};
    use aurora_engine_sdk::promise::PromiseHandler;
    use aurora_engine_types::borsh::{BorshDeserialize, BorshSerialize};
    use aurora_engine_types::parameters::engine::errors::ParseArgsError;
    use aurora_engine_types::parameters::engine::StorageUnregisterArgs;
    use aurora_engine_types::parameters::silo::{
        FixedGasCostArgs, WhitelistArgs, WhitelistKindArgs, WhitelistStatusArgs,
    };

    #[cfg(feature = "integration-test")]
    use crate::prelude::NearGas;

    const CODE_KEY: &[u8; 4] = b"CODE";
    const CODE_STAGE_KEY: &[u8; 10] = b"CODE_STAGE";

    ///
    /// ADMINISTRATIVE METHODS
    ///

    /// Sets the configuration for the Engine.
    /// Should be called on deployment.
    #[no_mangle]
    pub extern "C" fn new() {
        let mut io = Runtime;

        if state::get_state(&io).is_ok() {
            sdk::panic_utf8(b"ERR_ALREADY_INITIALIZED");
        }

        let bytes = io.read_input().to_vec();
        let args = NewCallArgs::deserialize(&bytes).sdk_expect(errors::ERR_BORSH_DESERIALIZE);
        state::set_state(&mut io, &args.into()).sdk_unwrap();
    }

    /// Get version of the contract.
    #[no_mangle]
    pub extern "C" fn get_version() {
        let mut io = Runtime;
        let version = option_env!("NEAR_EVM_VERSION")
            .map_or(&include_bytes!("../../VERSION")[..], str::as_bytes);
        io.return_output(version);
    }

    /// Get owner account id for this contract.
    #[no_mangle]
    pub extern "C" fn get_owner() {
        let mut io = Runtime;
        let state = state::get_state(&io).sdk_unwrap();
        io.return_output(state.owner_id.as_bytes());
    }

    /// Set owner account id for this contract.
    #[no_mangle]
    pub extern "C" fn set_owner() {
        let mut io = Runtime;
        let mut state = state::get_state(&io).sdk_unwrap();
        require_owner_only(&state, &io.predecessor_account_id());

        let args: SetOwnerArgs = io.read_input_borsh().sdk_unwrap();
        if state.owner_id == args.new_owner {
            sdk::panic_utf8(errors::ERR_SAME_OWNER);
        } else {
            state.owner_id = args.new_owner;
            state::set_state(&mut io, &state).sdk_unwrap();
        }
    }

    /// Get bridge prover id for this contract.
    #[no_mangle]
    pub extern "C" fn get_bridge_prover() {
        let mut io = Runtime;
        let connector = EthConnectorContract::init_instance(io).sdk_unwrap();
        io.return_output(connector.get_bridge_prover().as_bytes());
    }

    /// Get chain id for this contract.
    #[no_mangle]
    pub extern "C" fn get_chain_id() {
        let mut io = Runtime;
        io.return_output(&state::get_state(&io).sdk_unwrap().chain_id);
    }

    #[no_mangle]
    pub extern "C" fn get_upgrade_delay_blocks() {
        let mut io = Runtime;
        let state = state::get_state(&io).sdk_unwrap();
        io.return_output(&state.upgrade_delay_blocks.to_le_bytes());
    }

    #[no_mangle]
    pub extern "C" fn set_upgrade_delay_blocks() {
        let mut io = Runtime;
        let mut state = state::get_state(&io).sdk_unwrap();
        require_owner_only(&state, &io.predecessor_account_id());
        let args: SetUpgradeDelayBlocksArgs = io.read_input_borsh().sdk_unwrap();
        state.upgrade_delay_blocks = args.upgrade_delay_blocks;
        state::set_state(&mut io, &state).sdk_unwrap();
    }

    #[no_mangle]
    pub extern "C" fn get_upgrade_index() {
        let mut io = Runtime;
        let index = internal_get_upgrade_index();
        io.return_output(&index.to_le_bytes());
    }

    /// Stage new code for deployment.
    #[no_mangle]
    pub extern "C" fn stage_upgrade() {
        let mut io = Runtime;
        let state = state::get_state(&io).sdk_unwrap();
        let delay_block_height = io.block_height() + state.upgrade_delay_blocks;
        require_owner_only(&state, &io.predecessor_account_id());
        io.read_input_and_store(&bytes_to_key(KeyPrefix::Config, CODE_KEY));
        io.write_storage(
            &bytes_to_key(KeyPrefix::Config, CODE_STAGE_KEY),
            &delay_block_height.to_le_bytes(),
        );
    }

    /// Deploy staged upgrade.
    #[no_mangle]
    pub extern "C" fn deploy_upgrade() {
        let mut io = Runtime;
        let state = state::get_state(&io).sdk_unwrap();
        require_owner_only(&state, &io.predecessor_account_id());
        let index = internal_get_upgrade_index();
        if io.block_height() <= index {
            sdk::panic_utf8(errors::ERR_NOT_ALLOWED_TOO_EARLY);
        }
        Runtime::self_deploy(&bytes_to_key(KeyPrefix::Config, CODE_KEY));
        io.remove_storage(&bytes_to_key(KeyPrefix::Config, CODE_STAGE_KEY));
    }

    /// Called as part of the upgrade process (see `engine-sdk::self_deploy`). This function is meant
    /// to make any necessary changes to the state such that it aligns with the newly deployed
    /// code.
    #[no_mangle]
    #[allow(clippy::missing_const_for_fn)]
    pub extern "C" fn state_migration() {
        // TODO: currently we don't have migrations
    }

    /// Resumes previously [`paused`] precompiles.
    ///
    /// [`paused`]: crate::contract::pause_precompiles
    #[no_mangle]
    pub extern "C" fn resume_precompiles() {
        let io = Runtime;
        let state = state::get_state(&io).sdk_unwrap();
        let predecessor_account_id = io.predecessor_account_id();

        require_owner_only(&state, &predecessor_account_id);

        let args: PausePrecompilesCallArgs = io.read_input_borsh().sdk_unwrap();
        let flags = PrecompileFlags::from_bits_truncate(args.paused_mask);
        let mut pauser = EnginePrecompilesPauser::from_io(io);
        pauser.resume_precompiles(flags);
    }

    /// Pauses a precompile.
    #[no_mangle]
    pub extern "C" fn pause_precompiles() {
        let io = Runtime;
        let authorizer: pausables::EngineAuthorizer = engine::get_authorizer(&io);

        if !authorizer.is_authorized(&io.predecessor_account_id()) {
            sdk::panic_utf8(errors::ERR_NOT_ALLOWED);
        }

        let args: PausePrecompilesCallArgs = io.read_input_borsh().sdk_unwrap();
        let flags = PrecompileFlags::from_bits_truncate(args.paused_mask);
        let mut pauser = EnginePrecompilesPauser::from_io(io);
        pauser.pause_precompiles(flags);
    }

    /// Returns an unsigned integer where each 1-bit means that a precompile corresponding to that bit is paused and
    /// 0-bit means not paused.
    #[no_mangle]
    pub extern "C" fn paused_precompiles() {
        let mut io = Runtime;
        let pauser = EnginePrecompilesPauser::from_io(io);
        let data = pauser.paused().bits().to_le_bytes();
        io.return_output(&data);
    }

    ///
    /// MUTATIVE METHODS
    ///

    /// Deploy code into the EVM.
    #[no_mangle]
    pub extern "C" fn deploy_code() {
        let io = Runtime;
        let input = io.read_input().to_vec();
        let current_account_id = io.current_account_id();
        let mut engine: Engine<_, _> = Engine::new(
            predecessor_address(&io.predecessor_account_id()),
            current_account_id,
            io,
            &io,
        )
        .sdk_unwrap();
        Engine::deploy_code_with_input(&mut engine, input, &mut Runtime)
            .map(|res| res.try_to_vec().sdk_expect(errors::ERR_SERIALIZE))
            .sdk_process();
        // TODO: charge for storage
    }

    /// Call method on the EVM contract.
    #[no_mangle]
    pub extern "C" fn call() {
        let io = Runtime;
        let bytes = io.read_input().to_vec();
        let args = CallArgs::deserialize(&bytes).sdk_expect(errors::ERR_BORSH_DESERIALIZE);
        let current_account_id = io.current_account_id();
        let predecessor_account_id = io.predecessor_account_id();

        // During the XCC flow the Engine will call itself to move wNEAR
        // to the user's sub-account. We do not want this move to happen
        // if prior promises in the flow have failed.
        if current_account_id == predecessor_account_id {
            let check_promise: Result<(), &[u8]> = match io.promise_result_check() {
                Some(true) | None => Ok(()),
                Some(false) => Err(b"ERR_CALLBACK_OF_FAILED_PROMISE"),
            };
            check_promise.sdk_unwrap();
        }

        let mut engine: Engine<_, _> = Engine::new(
            predecessor_address(&predecessor_account_id),
            current_account_id,
            io,
            &io,
        )
        .sdk_unwrap();
        Engine::call_with_args(&mut engine, args, &mut Runtime)
            .map(|res| res.try_to_vec().sdk_expect(errors::ERR_SERIALIZE))
            .sdk_process();
        // TODO: charge for storage
    }

    /// Process signed Ethereum transaction.
    /// Must match `CHAIN_ID` to make sure it's signed for given chain vs replayed from another chain.
    #[no_mangle]
    pub extern "C" fn submit() {
        let io = Runtime;
        let tx_data = io.read_input().to_vec();
        let current_account_id = io.current_account_id();
        let state = state::get_state(&io).sdk_unwrap();
        let relayer_address = predecessor_address(&io.predecessor_account_id());
        let args = SubmitArgs {
            tx_data,
            ..Default::default()
        };
        let result = engine::submit(
            io,
            &io,
            &args,
            state,
            current_account_id,
            relayer_address,
            &mut Runtime,
        );

        result
            .map(|res| res.try_to_vec().sdk_expect(errors::ERR_SERIALIZE))
            .sdk_process();
    }

    /// Analog of the `submit` function, but waits for the `SubmitArgs` structure rather than
    /// the array of bytes representing the transaction.
    #[no_mangle]
    pub extern "C" fn submit_with_args() {
        let io = Runtime;
        let args: SubmitArgs = io.read_input_borsh().sdk_unwrap();
        let current_account_id = io.current_account_id();
        let state = state::get_state(&io).sdk_unwrap();
        let relayer_address = predecessor_address(&io.predecessor_account_id());
        let result = engine::submit(
            io,
            &io,
            &args,
            state,
            current_account_id,
            relayer_address,
            &mut Runtime,
        );

        result
            .map(|res| res.try_to_vec().sdk_expect(errors::ERR_SERIALIZE))
            .sdk_process();
    }

    #[no_mangle]
    pub extern "C" fn register_relayer() {
        let io = Runtime;
        let relayer_address = io.read_input_arr20().sdk_unwrap();

        let current_account_id = io.current_account_id();
        let predecessor_account_id = io.predecessor_account_id();
        let mut engine: Engine<_, _> = Engine::new(
            predecessor_address(&predecessor_account_id),
            current_account_id,
            io,
            &io,
        )
        .sdk_unwrap();
        engine.register_relayer(
            predecessor_account_id.as_bytes(),
            Address::from_array(relayer_address),
        );
    }

    /// Updates the bytecode for user's router contracts created by the engine.
    /// These contracts are where cross-contract calls initiated by the EVM precompile
    /// will be sent from.
    #[no_mangle]
    pub extern "C" fn factory_update() {
        let mut io = Runtime;
        let state = state::get_state(&io).sdk_unwrap();
        require_owner_only(&state, &io.predecessor_account_id());
        let bytes = io.read_input().to_vec();
        let router_bytecode = crate::xcc::RouterCode::new(bytes);
        crate::xcc::update_router_code(&mut io, &router_bytecode);
    }

    /// Updates the bytecode version for the given account. This is only called as a callback
    /// when a new version of the router contract is deployed to an account.
    #[no_mangle]
    pub extern "C" fn factory_update_address_version() {
        let mut io = Runtime;
        // The function is only set to be private, otherwise callback error will happen.
        io.assert_private_call().sdk_unwrap();
        let check_deploy: Result<(), &[u8]> = match io.promise_result_check() {
            Some(true) => Ok(()),
            Some(false) => Err(b"ERR_ROUTER_DEPLOY_FAILED"),
            None => Err(b"ERR_ROUTER_UPDATE_NOT_CALLBACK"),
        };
        check_deploy.sdk_unwrap();
        let args: crate::xcc::AddressVersionUpdateArgs = io.read_input_borsh().sdk_unwrap();
        crate::xcc::set_code_version_of_address(&mut io, &args.address, args.version);
    }

    /// Sets the address for the `wNEAR` ERC-20 contract. This contract will be used by the
    /// cross-contract calls feature to have users pay for their NEAR transactions.
    #[no_mangle]
    pub extern "C" fn factory_set_wnear_address() {
        let mut io = Runtime;
        let state = state::get_state(&io).sdk_unwrap();
        require_owner_only(&state, &io.predecessor_account_id());
        let address = io.read_input_arr20().sdk_unwrap();
        crate::xcc::set_wnear_address(&mut io, &Address::from_array(address));
    }

    /// Create and/or fund an XCC sub-account directly (as opposed to having one be automatically
    /// created via the XCC precompile in the EVM). The purpose of this method is to enable
    /// XCC on engine instances where wrapped NEAR (WNEAR) is not bridged.
    #[no_mangle]
    pub extern "C" fn fund_xcc_sub_account() {
        let io = Runtime;
        let state = state::get_state(&io).sdk_unwrap();
        // This method can only be called by the owner because it allows specifying the
        // account ID of the wNEAR account. This information must be accurate for the
        // sub-account to work properly, therefore this method can only be called by
        // a trusted user.
        require_owner_only(&state, &io.predecessor_account_id());
        let args: crate::xcc::FundXccArgs = io.read_input_borsh().sdk_unwrap();
        crate::xcc::fund_xcc_sub_account(&io, &mut Runtime, &io, args).sdk_unwrap();
    }

    /// Allow receiving NEP141 tokens to the EVM contract.
    ///
    /// This function returns the amount of tokens to return to the sender.
    /// Either all tokens are transferred and tokens are returned
    /// in case of an error, or no token is returned if the transaction was successful.
    #[no_mangle]
    pub extern "C" fn ft_on_transfer() {
        let io = Runtime;
        let current_account_id = io.current_account_id();
        let predecessor_account_id = io.predecessor_account_id();
        let mut engine: Engine<_, _> = Engine::new(
            predecessor_address(&predecessor_account_id),
            current_account_id.clone(),
            io,
            &io,
        )
        .sdk_unwrap();
        let args: NEP141FtOnTransferArgs = read_json_args(&io).sdk_unwrap();

        if predecessor_account_id == current_account_id {
            EthConnectorContract::init_instance(io)
                .sdk_unwrap()
                .ft_on_transfer(&engine, &args)
                .sdk_unwrap();
        } else {
            engine.receive_erc20_tokens(
                &predecessor_account_id,
                &args,
                &current_account_id,
                &mut Runtime,
            );
        }
    }

    /// Deploy ERC20 token mapped to a NEP141
    #[no_mangle]
    pub extern "C" fn deploy_erc20_token() {
        let mut io = Runtime;
        // Id of the NEP141 token in Near
        let args: DeployErc20TokenArgs = io.read_input_borsh().sdk_unwrap();
        let address = engine::deploy_erc20_token(args, io, &io, &mut Runtime).sdk_unwrap();

        io.return_output(
            &address
                .as_bytes()
                .try_to_vec()
                .sdk_expect(errors::ERR_SERIALIZE),
        );

        // TODO: charge for storage
    }

    /// Callback invoked by exit to NEAR precompile to handle potential
    /// errors in the exit call.
    #[no_mangle]
    pub extern "C" fn refund_on_error() {
        let io = Runtime;
        io.assert_private_call().sdk_unwrap();

        // This function should only be called as the callback of
        // exactly one promise.
        if io.promise_results_count() != 1 {
            sdk::panic_utf8(errors::ERR_PROMISE_COUNT);
        }

        if let Some(PromiseResult::Successful(_)) = io.promise_result(0) {
            // Promise succeeded -- nothing to do
        } else {
            // Exit call failed; need to refund tokens
            let args: RefundCallArgs = io.read_input_borsh().sdk_unwrap();
            let state = state::get_state(&io).sdk_unwrap();
            let refund_result =
                engine::refund_on_error(io, &io, state, &args, &mut Runtime).sdk_unwrap();

            if !refund_result.status.is_ok() {
                sdk::panic_utf8(errors::ERR_REFUND_FAILURE);
            }
        }
    }

    ///
    /// NONMUTATIVE METHODS
    ///
    #[no_mangle]
    pub extern "C" fn view() {
        let mut io = Runtime;
        let env = ViewEnv;
        let args: ViewCallArgs = io.read_input_borsh().sdk_unwrap();
        let current_account_id = io.current_account_id();
        let engine: Engine<_, _> =
            Engine::new(args.sender, current_account_id, io, &env).sdk_unwrap();
        let result = Engine::view_with_args(&engine, args).sdk_unwrap();
        io.return_output(&result.try_to_vec().sdk_expect(errors::ERR_SERIALIZE));
    }

    #[no_mangle]
    pub extern "C" fn get_block_hash() {
        let mut io = Runtime;
        let block_height = io.read_input_borsh().sdk_unwrap();
        let account_id = io.current_account_id();
        let chain_id = state::get_state(&io)
            .map(|state| state.chain_id)
            .sdk_unwrap();
        let block_hash = engine::compute_block_hash(chain_id, block_height, account_id.as_bytes());
        io.return_output(block_hash.as_bytes());
    }

    #[no_mangle]
    pub extern "C" fn get_code() {
        let mut io = Runtime;
        let address = io.read_input_arr20().sdk_unwrap();
        let code = engine::get_code(&io, &Address::from_array(address));
        io.return_output(&code);
    }

    #[no_mangle]
    pub extern "C" fn get_balance() {
        let mut io = Runtime;
        let address = io.read_input_arr20().sdk_unwrap();
        let balance = engine::get_balance(&io, &Address::from_array(address));
        io.return_output(&balance.to_bytes());
    }

    #[no_mangle]
    pub extern "C" fn get_nonce() {
        let mut io = Runtime;
        let address = io.read_input_arr20().sdk_unwrap();
        let nonce = engine::get_nonce(&io, &Address::from_array(address));
        io.return_output(&u256_to_arr(&nonce));
    }

    #[no_mangle]
    pub extern "C" fn get_storage_at() {
        let mut io = Runtime;
        let args: GetStorageAtArgs = io.read_input_borsh().sdk_unwrap();
        let address = args.address;
        let generation = engine::get_generation(&io, &address);
        let value = engine::get_storage(&io, &args.address, &H256(args.key), generation);
        io.return_output(&value.0);
    }

    ///
    /// BENCHMARKING METHODS
    ///
    #[cfg(feature = "evm_bully")]
    #[no_mangle]
    pub extern "C" fn begin_chain() {
        use crate::prelude::U256;
        let mut io = Runtime;
        let mut state = state::get_state(&io).sdk_unwrap();
        require_owner_only(&state, &io.predecessor_account_id());
        let args: BeginChainArgs = io.read_input_borsh().sdk_unwrap();
        state.chain_id = args.chain_id;
        state::set_state(&mut io, &state).sdk_unwrap();
        // set genesis block balances
        for account_balance in args.genesis_alloc {
            engine::set_balance(
                &mut io,
                &account_balance.address,
                &crate::prelude::Wei::new(U256::from(account_balance.balance)),
            );
        }
        // return new chain ID
        io.return_output(&state::get_state(&io).sdk_unwrap().chain_id);
    }

    #[cfg(feature = "evm_bully")]
    #[no_mangle]
    pub extern "C" fn begin_block() {
        let io = Runtime;
        let state = state::get_state(&io).sdk_unwrap();
        require_owner_only(&state, &io.predecessor_account_id());
        let _args: BeginBlockArgs = io.read_input_borsh().sdk_unwrap();
        // TODO: https://github.com/aurora-is-near/aurora-engine/issues/2
    }

    #[no_mangle]
    pub extern "C" fn new_eth_connector() {
        let io = Runtime;
        // Only the owner can initialize the EthConnector
        let is_private = io.assert_private_call();
        if is_private.is_err() {
            let state = state::get_state(&io).sdk_unwrap();
            require_owner_only(&state, &io.predecessor_account_id());
        }

        let args = io.read_input_borsh().sdk_unwrap();
        let owner_id = io.current_account_id();

        EthConnectorContract::create_contract(io, &owner_id, args).sdk_unwrap();
    }

    #[no_mangle]
    pub extern "C" fn set_eth_connector_contract_data() {
        let mut io = Runtime;
        // Only the owner can set the EthConnector contract data
        let is_private = io.assert_private_call();
        if is_private.is_err() {
            let state = state::get_state(&io).sdk_unwrap();
            require_owner_only(&state, &io.predecessor_account_id());
        }

        let args: SetContractDataCallArgs = io.read_input_borsh().sdk_unwrap();
        connector::set_contract_data(&mut io, args).sdk_unwrap();
    }

    #[no_mangle]
    pub extern "C" fn withdraw() {
        let io = Runtime;
        io.assert_one_yocto().sdk_unwrap();
        let args = io.read_input_borsh().sdk_unwrap();
        let current_account_id = io.current_account_id();
        let predecessor_account_id = io.predecessor_account_id();
        let result = EthConnectorContract::init_instance(io)
            .sdk_unwrap()
            .withdraw_eth_from_near(&current_account_id, &predecessor_account_id, &args)
            .sdk_unwrap();
        let result_bytes = result.try_to_vec().sdk_expect(errors::ERR_SERIALIZE);
        // We intentionally do not go through the `io` struct here because we must bypass
        // the check that prevents output that is accepted by the eth_custodian
        #[allow(clippy::as_conversions)]
        unsafe {
            exports::value_return(
                u64::try_from(result_bytes.len()).sdk_expect(errors::ERR_VALUE_CONVERSION),
                result_bytes.as_ptr() as u64,
            );
        }
    }

    #[no_mangle]
    pub extern "C" fn deposit() {
        let mut io = Runtime;
        let raw_proof = io.read_input().to_vec();
        let current_account_id = io.current_account_id();
        let predecessor_account_id = io.predecessor_account_id();
        let promise_args = EthConnectorContract::init_instance(io)
            .sdk_unwrap()
            .deposit(raw_proof, current_account_id, predecessor_account_id)
            .sdk_unwrap();
        // Safety: this call is safe because it comes from the eth-connector, not users.
        // The call is to verify the user-supplied proof for the deposit, with `finish_deposit`
        // as a callback.
        let promise_id = unsafe { io.promise_create_with_callback(&promise_args) };
        io.promise_return(promise_id);
    }

    #[no_mangle]
    pub extern "C" fn finish_deposit() {
        let mut io = Runtime;
        io.assert_private_call().sdk_unwrap();

        // Check result from proof verification call
        if io.promise_results_count() != 1 {
            sdk::panic_utf8(errors::ERR_PROMISE_COUNT);
        }
        let promise_result = match io.promise_result(0) {
            Some(PromiseResult::Successful(bytes)) => {
                bool::try_from_slice(&bytes).sdk_expect(errors::ERR_PROMISE_ENCODING)
            }
            _ => sdk::panic_utf8(errors::ERR_PROMISE_FAILED),
        };
        if !promise_result {
            sdk::panic_utf8(errors::ERR_VERIFY_PROOF);
        }

        let data = io.read_input_borsh().sdk_unwrap();
        let current_account_id = io.current_account_id();
        let predecessor_account_id = io.predecessor_account_id();
        let maybe_promise_args = EthConnectorContract::init_instance(io)
            .sdk_unwrap()
            .finish_deposit(
                predecessor_account_id,
                current_account_id,
                data,
                io.prepaid_gas(),
            )
            .sdk_unwrap();

        if let Some(promise_args) = maybe_promise_args {
            // Safety: this call is safe because it comes from the eth-connector, not users.
            // The call will be to the Engine's ft_transfer_call`, which is needed as part
            // of the bridge flow (if depositing ETH to an Aurora address).
            let promise_id = unsafe { io.promise_create_with_callback(&promise_args) };
            io.promise_return(promise_id);
        }
    }

    #[no_mangle]
    pub extern "C" fn is_used_proof() {
        let mut io = Runtime;
        let args: IsUsedProofCallArgs = io.read_input_borsh().sdk_unwrap();
        let is_used_proof = EthConnectorContract::init_instance(io)
            .sdk_unwrap()
            .is_used_proof(&args.proof);
        let res = is_used_proof.try_to_vec().unwrap();

        io.return_output(&res);
    }

    #[no_mangle]
    pub extern "C" fn ft_total_supply() {
        let io = Runtime;
        EthConnectorContract::init_instance(io)
            .sdk_unwrap()
            .ft_total_eth_supply_on_near();
    }

    #[no_mangle]
    pub extern "C" fn ft_total_eth_supply_on_near() {
        let io = Runtime;
        EthConnectorContract::init_instance(io)
            .sdk_unwrap()
            .ft_total_eth_supply_on_near();
    }

    #[no_mangle]
    pub extern "C" fn ft_total_eth_supply_on_aurora() {
        let io = Runtime;
        EthConnectorContract::init_instance(io)
            .sdk_unwrap()
            .ft_total_eth_supply_on_aurora();
    }

    #[no_mangle]
    pub extern "C" fn ft_balance_of() {
        let io = Runtime;
        let args = read_json_args(&io).sdk_unwrap();
        EthConnectorContract::init_instance(io)
            .sdk_unwrap()
            .ft_balance_of(&args);
    }

    #[no_mangle]
    pub extern "C" fn ft_balance_of_eth() {
        let io = Runtime;
        let args = io.read_input_borsh().sdk_unwrap();
        EthConnectorContract::init_instance(io)
            .sdk_unwrap()
            .ft_balance_of_eth_on_aurora(&args)
            .sdk_unwrap();
    }

    #[no_mangle]
    pub extern "C" fn ft_transfer() {
        let io = Runtime;
        io.assert_one_yocto().sdk_unwrap();
        let predecessor_account_id = io.predecessor_account_id();
        let args = read_json_args(&io).sdk_unwrap();
        EthConnectorContract::init_instance(io)
            .sdk_unwrap()
            .ft_transfer(&predecessor_account_id, &args)
            .sdk_unwrap();
    }

    #[no_mangle]
    pub extern "C" fn ft_resolve_transfer() {
        let io = Runtime;

        io.assert_private_call().sdk_unwrap();
        if io.promise_results_count() != 1 {
            sdk::panic_utf8(errors::ERR_PROMISE_COUNT);
        }

        let args = io.read_input_borsh().sdk_unwrap();
        let promise_result = io.promise_result(0).sdk_unwrap();

        EthConnectorContract::init_instance(io)
            .sdk_unwrap()
            .ft_resolve_transfer(&args, promise_result);
    }

    #[no_mangle]
    pub extern "C" fn ft_transfer_call() {
        let mut io = Runtime;
        // Check is payable
        io.assert_one_yocto().sdk_unwrap();

        let args = read_json_args(&io).sdk_unwrap();
        let current_account_id = io.current_account_id();
        let predecessor_account_id = io.predecessor_account_id();
        let promise_args = EthConnectorContract::init_instance(io)
            .sdk_unwrap()
            .ft_transfer_call(
                predecessor_account_id,
                current_account_id,
                args,
                io.prepaid_gas(),
            )
            .sdk_unwrap();
        // Safety: this call is safe. It is required by the NEP-141 spec that `ft_transfer_call`
        // creates a call to another contract's `ft_on_transfer` method.
        let promise_id = unsafe { io.promise_create_with_callback(&promise_args) };
        io.promise_return(promise_id);
    }

    #[no_mangle]
    pub extern "C" fn storage_deposit() {
        let mut io = Runtime;
        let args = read_json_args(&io).sdk_unwrap();
        let predecessor_account_id = io.predecessor_account_id();
        let amount = Yocto::new(io.attached_deposit());
        let maybe_promise = EthConnectorContract::init_instance(io)
            .sdk_unwrap()
            .storage_deposit(predecessor_account_id, amount, args)
            .sdk_unwrap();
        if let Some(promise) = maybe_promise {
            // Safety: This call is safe. It is only a transfer back to the user in the case
            // that they over paid for their deposit.
            unsafe { io.promise_create_batch(&promise) };
        }
    }

    #[no_mangle]
    pub extern "C" fn storage_unregister() {
        let mut io = Runtime;
        io.assert_one_yocto().sdk_unwrap();
        let predecessor_account_id = io.predecessor_account_id();
        let force = read_json_args(&io)
            .map(|args: StorageUnregisterArgs| args.force)
            .ok();
        let maybe_promise = EthConnectorContract::init_instance(io)
            .sdk_unwrap()
            .storage_unregister(predecessor_account_id, force)
            .sdk_unwrap();
        if let Some(promise) = maybe_promise {
            // Safety: This call is safe. It is only a transfer back to the user for their deposit.
            unsafe { io.promise_create_batch(&promise) };
        }
    }

    #[no_mangle]
    pub extern "C" fn storage_withdraw() {
        let io = Runtime;
        io.assert_one_yocto().sdk_unwrap();
        let args = read_json_args(&io).sdk_unwrap();
        let predecessor_account_id = io.predecessor_account_id();
        EthConnectorContract::init_instance(io)
            .sdk_unwrap()
            .storage_withdraw(&predecessor_account_id, &args)
            .sdk_unwrap();
    }

    #[no_mangle]
    pub extern "C" fn storage_balance_of() {
        let io = Runtime;
        let args = read_json_args(&io).sdk_unwrap();
        EthConnectorContract::init_instance(io)
            .sdk_unwrap()
            .storage_balance_of(&args);
    }

    #[no_mangle]
    pub extern "C" fn get_paused_flags() {
        let mut io = Runtime;
        let paused_flags = EthConnectorContract::init_instance(io)
            .sdk_unwrap()
            .get_paused_flags();
        let data = paused_flags.try_to_vec().expect(ERR_FAILED_PARSE);
        io.return_output(&data);
    }

    #[no_mangle]
    pub extern "C" fn set_paused_flags() {
        let io = Runtime;
        let is_private = io.assert_private_call();
        if is_private.is_err() {
            let state = state::get_state(&io).sdk_unwrap();
            require_owner_only(&state, &io.predecessor_account_id());
        }
        let args: PauseEthConnectorCallArgs = io.read_input_borsh().sdk_unwrap();
        EthConnectorContract::init_instance(io)
            .sdk_unwrap()
            .set_paused_flags(&args);
    }

    #[no_mangle]
    pub extern "C" fn get_accounts_counter() {
        let io = Runtime;
        EthConnectorContract::init_instance(io)
            .sdk_unwrap()
            .get_accounts_counter();
    }

    #[no_mangle]
    pub extern "C" fn get_erc20_from_nep141() {
        let mut io = Runtime;
        let args: GetErc20FromNep141CallArgs = io.read_input_borsh().sdk_unwrap();

        io.return_output(
            engine::get_erc20_from_nep141(&io, &args.nep141)
                .sdk_unwrap()
                .as_slice(),
        );
    }

    #[no_mangle]
    pub extern "C" fn get_nep141_from_erc20() {
        let mut io = Runtime;
        let erc20_address: engine::ERC20Address = io.read_input().to_vec().try_into().sdk_unwrap();

        io.return_output(
            engine::nep141_erc20_map(io)
                .lookup_right(&erc20_address)
                .sdk_expect("ERC20_NOT_FOUND")
                .as_ref(),
        );
    }

    #[no_mangle]
    pub extern "C" fn ft_metadata() {
        let mut io = Runtime;
        let metadata: FungibleTokenMetadata = connector::get_metadata(&io).unwrap_or_default();
        let bytes = serde_json::to_vec(&metadata).unwrap_or_default();
        io.return_output(&bytes);
    }

    #[cfg(feature = "integration-test")]
    #[no_mangle]
    pub extern "C" fn verify_log_entry() {
        sdk::log!("Call from verify_log_entry");
        let mut io = Runtime;
        let data = true.try_to_vec().unwrap();
        io.return_output(&data);
    }

    /// Function used to create accounts for tests
    #[cfg(feature = "integration-test")]
    #[no_mangle]
    pub extern "C" fn mint_account() {
        use crate::connector::ZERO_ATTACHED_BALANCE;
        use crate::prelude::{NEP141Wei, U256};
        use evm::backend::ApplyBackend;
        const GAS_FOR_VERIFY: NearGas = NearGas::new(20_000_000_000_000);
        const GAS_FOR_FINISH: NearGas = NearGas::new(50_000_000_000_000);

        let mut io = Runtime;
        let args: ([u8; 20], u64, u64) = io.read_input_borsh().sdk_expect(errors::ERR_ARGS);
        let address = Address::from_array(args.0);
        let nonce = U256::from(args.1);
        let balance = NEP141Wei::new(u128::from(args.2));
        let current_account_id = io.current_account_id();
        let mut engine: Engine<_, _> =
            Engine::new(address, current_account_id, io, &io).sdk_unwrap();
        let state_change = evm::backend::Apply::Modify {
            address: address.raw(),
            basic: evm::backend::Basic {
                balance: U256::from(balance.as_u128()),
                nonce,
            },
            code: None,
            storage: core::iter::empty(),
            reset_storage: false,
        };
        engine.apply(core::iter::once(state_change), core::iter::empty(), false);

        // Call "finish_deposit" to mint the corresponding
        // nETH NEP-141 tokens as well
        let aurora_account_id = io.current_account_id();
        let args = crate::parameters::FinishDepositCallArgs {
            new_owner_id: aurora_account_id.clone(),
            amount: balance,
            proof_key: crate::prelude::String::new(),
            relayer_id: aurora_account_id.clone(),
            fee: 0.into(),
            msg: None,
        };
        let verify_call = aurora_engine_types::parameters::PromiseCreateArgs {
            target_account_id: aurora_account_id.clone(),
            method: crate::prelude::String::from("verify_log_entry"),
            args: crate::prelude::Vec::new(),
            attached_balance: ZERO_ATTACHED_BALANCE,
            attached_gas: GAS_FOR_VERIFY,
        };
        let finish_call = aurora_engine_types::parameters::PromiseCreateArgs {
            target_account_id: aurora_account_id,
            method: crate::prelude::String::from("finish_deposit"),
            args: args.try_to_vec().unwrap(),
            attached_balance: ZERO_ATTACHED_BALANCE,
            attached_gas: GAS_FOR_FINISH,
        };
        // Safety: this call is safe because it is only used in integration tests.
        unsafe {
            io.promise_create_with_callback(
                &aurora_engine_types::parameters::PromiseWithCallbackArgs {
                    base: verify_call,
                    callback: finish_call,
                },
            )
        };
    }

    ///
    /// Silo
    ///
    #[no_mangle]
    pub extern "C" fn get_fixed_gas_cost() {
        let mut io = Runtime;
        let cost = FixedGasCostArgs {
            cost: silo::get_fixed_gas_cost(&io),
        };

        io.return_output(&cost.try_to_vec().map_err(|e| e.to_string()).sdk_unwrap());
    }

    #[no_mangle]
    pub extern "C" fn set_fixed_gas_cost() {
        let mut io = Runtime;
        silo::assert_admin(&io).sdk_unwrap();
        let args: FixedGasCostArgs = io.read_input_borsh().sdk_unwrap();
        args.cost.sdk_expect("FIXED_GAS_COST_IS_NONE"); // Use `set_silo_params` to disable the silo mode.
        silo::get_silo_params(&io).sdk_expect("SILO_MODE_IS_OFF"); // Use `set_silo_params` to enable the silo mode.
        silo::set_fixed_gas_cost(&mut io, args.cost);
    }

    #[no_mangle]
    pub extern "C" fn get_silo_params() {
        let mut io = Runtime;
        let params = silo::get_silo_params(&io);

        io.return_output(&params.try_to_vec().map_err(|e| e.to_string()).sdk_unwrap());
    }

    #[no_mangle]
    pub extern "C" fn set_silo_params() {
        let mut io = Runtime;
        silo::assert_admin(&io).sdk_unwrap();
        let args: Option<SiloParamsArgs> = io.read_input_borsh().sdk_unwrap();
        silo::set_silo_params(&mut io, args);
    }

    #[no_mangle]
    pub extern "C" fn set_whitelist_status() {
        let io = Runtime;
        silo::assert_admin(&io).sdk_unwrap();
        let args: WhitelistStatusArgs = io.read_input_borsh().sdk_unwrap();
        silo::set_whitelist_status(&io, &args);
    }

    #[no_mangle]
    pub extern "C" fn get_whitelist_status() {
        let mut io = Runtime;
        let args: WhitelistKindArgs = io.read_input_borsh().sdk_unwrap();
        let status = silo::get_whitelist_status(&io, &args)
            .try_to_vec()
            .map_err(|e| e.to_string())
            .sdk_unwrap();

        io.return_output(&status);
    }

    #[no_mangle]
    pub extern "C" fn add_entry_to_whitelist() {
        let io = Runtime;
        silo::assert_admin(&io).sdk_unwrap();

        let args: WhitelistArgs = io.read_input_borsh().sdk_unwrap();
        silo::add_entry_to_whitelist(&io, &args);
    }

    #[no_mangle]
    pub extern "C" fn add_entry_to_whitelist_batch() {
        let io = Runtime;
        silo::assert_admin(&io).sdk_unwrap();

        let args: Vec<WhitelistArgs> = io.read_input_borsh().sdk_unwrap();
        silo::add_entry_to_whitelist_batch(&io, args);
    }

    #[no_mangle]
    pub extern "C" fn remove_entry_from_whitelist() {
        let io = Runtime;
        silo::assert_admin(&io).sdk_unwrap();

        let args: WhitelistArgs = io.read_input_borsh().sdk_unwrap();
        silo::remove_entry_from_whitelist(&io, &args);
    }

    ///
    /// Utility methods.
    ///

    fn internal_get_upgrade_index() -> u64 {
        let io = Runtime;
        match io.read_u64(&bytes_to_key(KeyPrefix::Config, CODE_STAGE_KEY)) {
            Ok(index) => index,
            Err(sdk::error::ReadU64Error::InvalidU64) => {
                sdk::panic_utf8(errors::ERR_INVALID_UPGRADE)
            }
            Err(sdk::error::ReadU64Error::MissingValue) => sdk::panic_utf8(errors::ERR_NO_UPGRADE),
        }
    }

    fn require_owner_only(state: &state::EngineState, predecessor_account_id: &AccountId) {
        if &state.owner_id != predecessor_account_id {
            sdk::panic_utf8(errors::ERR_NOT_OWNER);
        }
    }

    fn predecessor_address(predecessor_account_id: &AccountId) -> Address {
        near_account_to_evm_address(predecessor_account_id.as_bytes())
    }

    fn read_json_args<I: IO, T>(io: &I) -> Result<T, ParseArgsError>
    where
        T: DeserializeOwned,
    {
        let bytes = io.read_input().to_vec();
        aurora_engine_types::parameters::engine::parse_json_args(&bytes)
    }

    mod exports {
        extern "C" {
            pub(crate) fn value_return(value_len: u64, value_ptr: u64);
        }
    }
}

pub trait AuroraState {
    fn add_promise(&mut self, promise: PromiseCreateArgs);
}<|MERGE_RESOLUTION|>--- conflicted
+++ resolved
@@ -104,12 +104,6 @@
     use crate::prelude::{
         sdk, u256_to_arr, Address, PromiseResult, ToString, Vec, Yocto, ERR_FAILED_PARSE, H256,
     };
-<<<<<<< HEAD
-    use crate::silo::parameters::{
-        FixedGasCostArgs, SiloParamsArgs, WhitelistArgs, WhitelistKindArgs, WhitelistStatusArgs,
-    };
-=======
->>>>>>> 6a368e25
     use crate::{errors, pausables, silo, state};
     use aurora_engine_sdk::env::Env;
     use aurora_engine_sdk::io::{StorageIntermediate, IO};
@@ -119,7 +113,7 @@
     use aurora_engine_types::parameters::engine::errors::ParseArgsError;
     use aurora_engine_types::parameters::engine::StorageUnregisterArgs;
     use aurora_engine_types::parameters::silo::{
-        FixedGasCostArgs, WhitelistArgs, WhitelistKindArgs, WhitelistStatusArgs,
+        FixedGasCostArgs, SiloParamsArgs, WhitelistArgs, WhitelistKindArgs, WhitelistStatusArgs,
     };
 
     #[cfg(feature = "integration-test")]
