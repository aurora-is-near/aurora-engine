#![cfg_attr(not(feature = "std"), no_std)]
#![cfg_attr(not(feature = "std"), feature(alloc_error_handler))]
#![cfg_attr(
    all(feature = "log", target_arch = "wasm32"),
    feature(panic_info_message)
)]
#![deny(clippy::pedantic, clippy::nursery)]
#![allow(
    clippy::missing_errors_doc,
    clippy::missing_panics_doc,
    clippy::module_name_repetitions,
    clippy::unreadable_literal
)]

#[cfg(not(feature = "std"))]
extern crate alloc;
#[cfg(not(feature = "std"))]
extern crate core;

mod map;
pub mod parameters {
    pub use aurora_engine_types::parameters::connector::*;
    pub use aurora_engine_types::parameters::engine::*;
}
pub mod proof {
    pub use aurora_engine_types::parameters::connector::Proof;
}
pub mod accounting;
pub mod admin_controlled;
#[cfg_attr(feature = "contract", allow(dead_code))]
pub mod connector;
pub mod deposit_event;
pub mod engine;
pub mod errors;
<<<<<<< HEAD
pub mod log_entry;
pub mod metadata;
=======
pub mod fungible_token;
>>>>>>> 056c4c58
pub mod pausables;
mod prelude;
pub mod state;
pub mod xcc;

#[cfg(target_arch = "wasm32")]
#[global_allocator]
static ALLOC: wee_alloc::WeeAlloc = wee_alloc::WeeAlloc::INIT;

#[cfg(target_arch = "wasm32")]
#[panic_handler]
#[cfg_attr(not(feature = "log"), allow(unused_variables))]
#[no_mangle]
pub unsafe fn on_panic(info: &::core::panic::PanicInfo) -> ! {
    #[cfg(feature = "log")]
    {
        use prelude::ToString;

        if let Some(msg) = info.message() {
            let msg = if let Some(log) = info.location() {
                prelude::format!("{} [{}]", msg, log)
            } else {
                msg.to_string()
            };
            prelude::sdk::panic_utf8(msg.as_bytes());
        } else if let Some(log) = info.location() {
            prelude::sdk::panic_utf8(log.to_string().as_bytes());
        }
    }

    ::core::arch::wasm32::unreachable();
}

#[cfg(target_arch = "wasm32")]
#[alloc_error_handler]
#[no_mangle]
pub unsafe fn on_alloc_error(_: core::alloc::Layout) -> ! {
    ::core::arch::wasm32::unreachable();
}

#[cfg(feature = "contract")]
mod contract {
<<<<<<< HEAD
    use borsh::BorshSerialize;
=======
>>>>>>> 056c4c58
    use parameters::{SetOwnerArgs, SetUpgradeDelayBlocksArgs};

    use crate::admin_controlled::AdminControlled;
    use crate::connector::{self, EthConnectorContract};
    use crate::engine::{self, Engine};
<<<<<<< HEAD
    use crate::parameters::error::ParseTypeFromJsonError;
    use crate::parameters::{
        self, CallArgs, DeployErc20TokenArgs, GetErc20FromNep141CallArgs, GetStorageAtArgs,
        NEP141FtOnTransferArgs, NewCallArgs, PausePrecompilesCallArgs, SetContractDataCallArgs,
        SetEthConnectorContractAccountArgs, StorageDepositCallArgs, SubmitArgs,
=======
    use crate::parameters::{
        self, CallArgs, DeployErc20TokenArgs, FungibleTokenMetadata, GetErc20FromNep141CallArgs,
        GetStorageAtArgs, InitCallArgs, IsUsedProofCallArgs, NEP141FtOnTransferArgs, NewCallArgs,
        PauseEthConnectorCallArgs, PausePrecompilesCallArgs, ResolveTransferCallArgs,
        SetContractDataCallArgs, StorageDepositCallArgs, StorageWithdrawCallArgs, SubmitArgs,
>>>>>>> 056c4c58
        TransferCallCallArgs, ViewCallArgs,
    };
    #[cfg(feature = "evm_bully")]
    use crate::parameters::{BeginBlockArgs, BeginChainArgs};
    use crate::pausables::{
        Authorizer, EnginePrecompilesPauser, PausedPrecompilesChecker, PausedPrecompilesManager,
        PrecompileFlags,
    };
    use crate::prelude::account_id::AccountId;
    use crate::prelude::parameters::RefundCallArgs;
    use crate::prelude::sdk::types::{
        near_account_to_evm_address, SdkExpect, SdkProcess, SdkUnwrap,
    };
    use crate::prelude::storage::{bytes_to_key, KeyPrefix};
<<<<<<< HEAD
    use crate::prelude::{sdk, u256_to_arr, Address, PromiseResult, ERR_FAILED_PARSE, H256};
=======
    use crate::prelude::{
        sdk, u256_to_arr, vec, Address, PromiseResult, ToString, Yocto, ERR_FAILED_PARSE, H256,
    };
>>>>>>> 056c4c58
    use crate::{errors, pausables, state};
    use aurora_engine_sdk::env::Env;
    use aurora_engine_sdk::io::{StorageIntermediate, IO};
    use aurora_engine_sdk::near_runtime::{Runtime, ViewEnv};
    use aurora_engine_sdk::promise::PromiseHandler;
    use aurora_engine_sdk::types::ExpectUtf8;
    use aurora_engine_types::borsh::{BorshDeserialize, BorshSerialize};
    use aurora_engine_types::parameters::engine::errors::ParseTypeFromJsonError;
    use aurora_engine_types::parameters::engine::{RelayerKeyArgs, RelayerKeyManagerArgs};
    use aurora_engine_types::parameters::{PromiseAction, PromiseBatchAction};

    const CODE_KEY: &[u8; 4] = b"CODE";
    const CODE_STAGE_KEY: &[u8; 10] = b"CODE_STAGE";

    ///
    /// ADMINISTRATIVE METHODS
    ///

    /// Sets the configuration for the Engine.
    /// Should be called on deployment.
    #[no_mangle]
    pub extern "C" fn new() {
        let mut io = Runtime;

        if state::get_state(&io).is_ok() {
            sdk::panic_utf8(b"ERR_ALREADY_INITIALIZED");
        }

        let bytes = io.read_input().to_vec();
        let args = NewCallArgs::deserialize(&bytes).sdk_expect(errors::ERR_BORSH_DESERIALIZE);
        state::set_state(&mut io, &args.into()).sdk_unwrap();
    }

    /// Get version of the contract.
    #[no_mangle]
    pub extern "C" fn get_version() {
        let mut io = Runtime;
        let version = option_env!("NEAR_EVM_VERSION")
            .map_or(&include_bytes!("../../VERSION")[..], str::as_bytes);
        io.return_output(version);
    }

    /// Get owner account id for this contract.
    #[no_mangle]
    pub extern "C" fn get_owner() {
        let mut io = Runtime;
        let state = state::get_state(&io).sdk_unwrap();
        io.return_output(state.owner_id.as_bytes());
    }

    /// Set owner account id for this contract.
    #[no_mangle]
    pub extern "C" fn set_owner() {
        let mut io = Runtime;
        let mut state = state::get_state(&io).sdk_unwrap();
        require_running(&state);
        require_owner_only(&state, &io.predecessor_account_id());
        let args: SetOwnerArgs = io.read_input_borsh().sdk_unwrap();
        if state.owner_id == args.new_owner {
            sdk::panic_utf8(errors::ERR_SAME_OWNER);
        } else {
            state.owner_id = args.new_owner;
            state::set_state(&mut io, &state).sdk_unwrap();
        }
    }

    /// Get bridge prover id for this contract.
    #[no_mangle]
    pub extern "C" fn get_bridge_prover() {
        let mut io = Runtime;
        let promise_args = EthConnectorContract::init_instance(io)
            .sdk_unwrap()
            .get_bridge_prover();
        let promise_id = unsafe { io.promise_create_call(&promise_args) };
        io.promise_return(promise_id);
    }

    /// Get chain id for this contract.
    #[no_mangle]
    pub extern "C" fn get_chain_id() {
        let mut io = Runtime;
        io.return_output(&state::get_state(&io).sdk_unwrap().chain_id);
    }

    #[no_mangle]
    pub extern "C" fn get_upgrade_delay_blocks() {
        let mut io = Runtime;
        let state = state::get_state(&io).sdk_unwrap();
        io.return_output(&state.upgrade_delay_blocks.to_le_bytes());
    }

    #[no_mangle]
    pub extern "C" fn set_upgrade_delay_blocks() {
        let mut io = Runtime;
        let mut state = state::get_state(&io).sdk_unwrap();
        require_running(&state);
        require_owner_only(&state, &io.predecessor_account_id());
        let args: SetUpgradeDelayBlocksArgs = io.read_input_borsh().sdk_unwrap();
        state.upgrade_delay_blocks = args.upgrade_delay_blocks;
        state::set_state(&mut io, &state).sdk_unwrap();
    }

    #[no_mangle]
    pub extern "C" fn get_upgrade_index() {
        let mut io = Runtime;
        let index = internal_get_upgrade_index();
        io.return_output(&index.to_le_bytes());
    }

    /// Stage new code for deployment.
    #[no_mangle]
    pub extern "C" fn stage_upgrade() {
        let mut io = Runtime;
        let state = state::get_state(&io).sdk_unwrap();
        require_running(&state);
        let delay_block_height = io.block_height() + state.upgrade_delay_blocks;
        require_owner_only(&state, &io.predecessor_account_id());
        io.read_input_and_store(&bytes_to_key(KeyPrefix::Config, CODE_KEY));
        io.write_storage(
            &bytes_to_key(KeyPrefix::Config, CODE_STAGE_KEY),
            &delay_block_height.to_le_bytes(),
        );
    }

    /// Deploy staged upgrade.
    #[no_mangle]
    pub extern "C" fn deploy_upgrade() {
        let mut io = Runtime;
        let state = state::get_state(&io).sdk_unwrap();
        require_running(&state);
        let index = internal_get_upgrade_index();
        if io.block_height() <= index {
            sdk::panic_utf8(errors::ERR_NOT_ALLOWED_TOO_EARLY);
        }
        Runtime::self_deploy(&bytes_to_key(KeyPrefix::Config, CODE_KEY));
        io.remove_storage(&bytes_to_key(KeyPrefix::Config, CODE_STAGE_KEY));
    }

    /// Called as part of the upgrade process (see `engine-sdk::self_deploy`). This function is meant
    /// to make any necessary changes to the state such that it aligns with the newly deployed
    /// code.
    #[no_mangle]
    #[allow(clippy::missing_const_for_fn)]
    pub extern "C" fn state_migration() {
        // TODO: currently we don't have migrations
    }

    /// Resumes previously [`paused`] precompiles.
    ///
    /// [`paused`]: crate::contract::pause_precompiles
    #[no_mangle]
    pub extern "C" fn resume_precompiles() {
        let io = Runtime;
        let state = state::get_state(&io).sdk_unwrap();
        require_running(&state);
        let predecessor_account_id = io.predecessor_account_id();

        require_owner_only(&state, &predecessor_account_id);

        let args: PausePrecompilesCallArgs = io.read_input_borsh().sdk_unwrap();
        let flags = PrecompileFlags::from_bits_truncate(args.paused_mask);
        let mut pauser = EnginePrecompilesPauser::from_io(io);
        pauser.resume_precompiles(flags);
    }

    /// Pauses a precompile.
    #[no_mangle]
    pub extern "C" fn pause_precompiles() {
        let io = Runtime;
        require_running(&state::get_state(&io).sdk_unwrap());
        let authorizer: pausables::EngineAuthorizer = engine::get_authorizer(&io);

        if !authorizer.is_authorized(&io.predecessor_account_id()) {
            sdk::panic_utf8(b"ERR_UNAUTHORIZED");
        }

        let args: PausePrecompilesCallArgs = io.read_input_borsh().sdk_unwrap();
        let flags = PrecompileFlags::from_bits_truncate(args.paused_mask);
        let mut pauser = EnginePrecompilesPauser::from_io(io);
        pauser.pause_precompiles(flags);
    }

    /// Returns an unsigned integer where each 1-bit means that a precompile corresponding to that bit is paused and
    /// 0-bit means not paused.
    #[no_mangle]
    pub extern "C" fn paused_precompiles() {
        let mut io = Runtime;
        let pauser = EnginePrecompilesPauser::from_io(io);
        let data = pauser.paused().bits().to_le_bytes();
        io.return_output(&data);
    }

    /// Sets the flag to pause the contract.
    #[no_mangle]
    pub extern "C" fn pause_contract() {
        let mut io = Runtime;
        let mut state = state::get_state(&io).sdk_unwrap();
        require_owner_only(&state, &io.predecessor_account_id());
        if state.is_paused {
            sdk::panic_utf8(errors::ERR_PAUSED);
        }
        state.is_paused = true;
        state::set_state(&mut io, &state).sdk_unwrap();
    }

    /// Sets the flag to resume the contract.
    #[no_mangle]
    pub extern "C" fn resume_contract() {
        let mut io = Runtime;
        let mut state = state::get_state(&io).sdk_unwrap();
        require_owner_only(&state, &io.predecessor_account_id());
        if !state.is_paused {
            sdk::panic_utf8(errors::ERR_RUNNING);
        }
        state.is_paused = false;
        state::set_state(&mut io, &state).sdk_unwrap();
    }

    ///
    /// MUTATIVE METHODS
    ///

    /// Deploy code into the EVM.
    #[no_mangle]
    pub extern "C" fn deploy_code() {
        let io = Runtime;
        require_running(&state::get_state(&io).sdk_unwrap());
        let input = io.read_input().to_vec();
        let current_account_id = io.current_account_id();
        let mut engine: Engine<_, _> = Engine::new(
            predecessor_address(&io.predecessor_account_id()),
            current_account_id,
            io,
            &io,
        )
        .sdk_unwrap();
        Engine::deploy_code_with_input(&mut engine, input, &mut Runtime)
            .map(|res| res.try_to_vec().sdk_expect(errors::ERR_SERIALIZE))
            .sdk_process();
        // TODO: charge for storage
    }

    /// Call method on the EVM contract.
    #[no_mangle]
    pub extern "C" fn call() {
        let io = Runtime;
        require_running(&state::get_state(&io).sdk_unwrap());
        let bytes = io.read_input().to_vec();
        let args = CallArgs::deserialize(&bytes).sdk_expect(errors::ERR_BORSH_DESERIALIZE);
        let current_account_id = io.current_account_id();
        let predecessor_account_id = io.predecessor_account_id();

        // During the XCC flow the Engine will call itself to move wNEAR
        // to the user's sub-account. We do not want this move to happen
        // if prior promises in the flow have failed.
        if current_account_id == predecessor_account_id {
            let check_promise: Result<(), &[u8]> = match io.promise_result_check() {
                Some(true) | None => Ok(()),
                Some(false) => Err(b"ERR_CALLBACK_OF_FAILED_PROMISE"),
            };
            check_promise.sdk_unwrap();
        }

        let mut engine: Engine<_, _> = Engine::new(
            predecessor_address(&predecessor_account_id),
            current_account_id,
            io,
            &io,
        )
        .sdk_unwrap();
        Engine::call_with_args(&mut engine, args, &mut Runtime)
            .map(|res| res.try_to_vec().sdk_expect(errors::ERR_SERIALIZE))
            .sdk_process();
        // TODO: charge for storage
    }

    /// Process signed Ethereum transaction.
    /// Must match `CHAIN_ID` to make sure it's signed for given chain vs replayed from another chain.
    #[no_mangle]
    pub extern "C" fn submit() {
        let io = Runtime;
        let state = state::get_state(&io).sdk_unwrap();
        require_running(&state);
        let tx_data = io.read_input().to_vec();
        let current_account_id = io.current_account_id();
        let relayer_address = predecessor_address(&io.predecessor_account_id());
        let args = SubmitArgs {
            tx_data,
            ..Default::default()
        };
        let result = engine::submit(
            io,
            &io,
            &args,
            state,
            current_account_id,
            relayer_address,
            &mut Runtime,
        );

        result
            .map(|res| res.try_to_vec().sdk_expect(errors::ERR_SERIALIZE))
            .sdk_process();
    }

    /// Analog of the `submit` function, but waits for the `SubmitArgs` structure rather than
    /// the array of bytes representing the transaction.
    #[no_mangle]
    pub extern "C" fn submit_with_args() {
        let io = Runtime;
        let state = state::get_state(&io).sdk_unwrap();
        require_running(&state);
        let args: SubmitArgs = io.read_input_borsh().sdk_unwrap();
        let current_account_id = io.current_account_id();
        let relayer_address = predecessor_address(&io.predecessor_account_id());
        let result = engine::submit(
            io,
            &io,
            &args,
            state,
            current_account_id,
            relayer_address,
            &mut Runtime,
        );

        result
            .map(|res| res.try_to_vec().sdk_expect(errors::ERR_SERIALIZE))
            .sdk_process();
    }

    #[no_mangle]
    pub extern "C" fn register_relayer() {
        let io = Runtime;
        require_running(&state::get_state(&io).sdk_unwrap());
        let relayer_address = io.read_input_arr20().sdk_unwrap();

        let current_account_id = io.current_account_id();
        let predecessor_account_id = io.predecessor_account_id();
        let mut engine: Engine<_, _> = Engine::new(
            predecessor_address(&predecessor_account_id),
            current_account_id,
            io,
            &io,
        )
        .sdk_unwrap();
        engine.register_relayer(
            predecessor_account_id.as_bytes(),
            Address::from_array(relayer_address),
        );
    }

    /// Updates the bytecode for user's router contracts created by the engine.
    /// These contracts are where cross-contract calls initiated by the EVM precompile
    /// will be sent from.
    #[no_mangle]
    pub extern "C" fn factory_update() {
        let mut io = Runtime;
        let state = state::get_state(&io).sdk_unwrap();
        require_running(&state);
        require_owner_only(&state, &io.predecessor_account_id());
        let bytes = io.read_input().to_vec();
        let router_bytecode = crate::xcc::RouterCode::new(bytes);
        crate::xcc::update_router_code(&mut io, &router_bytecode);
    }

    /// Updates the bytecode version for the given account. This is only called as a callback
    /// when a new version of the router contract is deployed to an account.
    #[no_mangle]
    pub extern "C" fn factory_update_address_version() {
        let mut io = Runtime;
        require_running(&state::get_state(&io).sdk_unwrap());
        // The function is only set to be private, otherwise callback error will happen.
        io.assert_private_call().sdk_unwrap();
        let check_deploy: Result<(), &[u8]> = match io.promise_result_check() {
            Some(true) => Ok(()),
            Some(false) => Err(b"ERR_ROUTER_DEPLOY_FAILED"),
            None => Err(b"ERR_ROUTER_UPDATE_NOT_CALLBACK"),
        };
        check_deploy.sdk_unwrap();
        let args: crate::xcc::AddressVersionUpdateArgs = io.read_input_borsh().sdk_unwrap();
        crate::xcc::set_code_version_of_address(&mut io, &args.address, args.version);
    }

    /// Sets the address for the `wNEAR` ERC-20 contract. This contract will be used by the
    /// cross-contract calls feature to have users pay for their NEAR transactions.
    #[no_mangle]
    pub extern "C" fn factory_set_wnear_address() {
        let mut io = Runtime;
        let state = state::get_state(&io).sdk_unwrap();
        require_running(&state);
        require_owner_only(&state, &io.predecessor_account_id());
        let address = io.read_input_arr20().sdk_unwrap();
        crate::xcc::set_wnear_address(&mut io, &Address::from_array(address));
    }

    /// Create and/or fund an XCC sub-account directly (as opposed to having one be automatically
    /// created via the XCC precompile in the EVM). The purpose of this method is to enable
    /// XCC on engine instances where wrapped NEAR (WNEAR) is not bridged.
    #[no_mangle]
    pub extern "C" fn fund_xcc_sub_account() {
        let io = Runtime;
        let state = state::get_state(&io).sdk_unwrap();
        require_running(&state);
        // This method can only be called by the owner because it allows specifying the
        // account ID of the wNEAR account. This information must be accurate for the
        // sub-account to work properly, therefore this method can only be called by
        // a trusted user.
        require_owner_only(&state, &io.predecessor_account_id());
        let args: crate::xcc::FundXccArgs = io.read_input_borsh().sdk_unwrap();
        crate::xcc::fund_xcc_sub_account(&io, &mut Runtime, &io, args).sdk_unwrap();
    }

<<<<<<< HEAD
=======
    /// Allow receiving NEP141 tokens to the EVM contract.
    ///
    /// This function returns the amount of tokens to return to the sender.
    /// Either all tokens are transferred and tokens are returned
    /// in case of an error, or no token is returned if the transaction was successful.
    #[no_mangle]
    pub extern "C" fn ft_on_transfer() {
        let io = Runtime;
        require_running(&state::get_state(&io).sdk_unwrap());
        let current_account_id = io.current_account_id();
        let predecessor_account_id = io.predecessor_account_id();
        let mut engine: Engine<_, _> = Engine::new(
            predecessor_address(&predecessor_account_id),
            current_account_id.clone(),
            io,
            &io,
        )
        .sdk_unwrap();

        let args: NEP141FtOnTransferArgs = serde_json::from_slice(&io.read_input().to_vec())
            .map_err(Into::<ParseTypeFromJsonError>::into)
            .sdk_unwrap();

        if predecessor_account_id == current_account_id {
            EthConnectorContract::init_instance(io)
                .sdk_unwrap()
                .ft_on_transfer(&engine, &args)
                .sdk_unwrap();
        } else {
            engine.receive_erc20_tokens(
                &predecessor_account_id,
                &args,
                &current_account_id,
                &mut Runtime,
            );
        }
    }

>>>>>>> 056c4c58
    /// Deploy ERC20 token mapped to a NEP141
    #[no_mangle]
    pub extern "C" fn deploy_erc20_token() {
        let mut io = Runtime;
        require_running(&state::get_state(&io).sdk_unwrap());
        // Id of the NEP141 token in Near
        let args: DeployErc20TokenArgs = io.read_input_borsh().sdk_unwrap();

        let address = engine::deploy_erc20_token(args, io, &io, &mut Runtime).sdk_unwrap();

        io.return_output(
            &address
                .as_bytes()
                .try_to_vec()
                .sdk_expect(errors::ERR_SERIALIZE),
        );

        // TODO: charge for storage
    }

    /// Callback invoked by exit to NEAR precompile to handle potential
    /// errors in the exit call.
    #[no_mangle]
    pub extern "C" fn refund_on_error() {
        let io = Runtime;
        let state = state::get_state(&io).sdk_unwrap();
        require_running(&state);
        io.assert_private_call().sdk_unwrap();

        // This function should only be called as the callback of
        // exactly one promise.
        if io.promise_results_count() != 1 {
            sdk::panic_utf8(errors::ERR_PROMISE_COUNT);
        }

        if let Some(PromiseResult::Successful(_)) = io.promise_result(0) {
            // Promise succeeded -- nothing to do
        } else {
            // Exit call failed; need to refund tokens
            let args: RefundCallArgs = io.read_input_borsh().sdk_unwrap();
            let refund_result =
                engine::refund_on_error(io, &io, state, &args, &mut Runtime).sdk_unwrap();

            if !refund_result.status.is_ok() {
                sdk::panic_utf8(errors::ERR_REFUND_FAILURE);
            }
        }
    }

    /// Sets relayer key manager.
    #[no_mangle]
    pub extern "C" fn set_key_manager() {
        let mut io = Runtime;
        let mut state = state::get_state(&io).sdk_unwrap();

        require_owner_only(&state, &io.predecessor_account_id());

        let key_manager =
            serde_json::from_slice::<RelayerKeyManagerArgs>(&io.read_input().to_vec())
                .map(|args| args.key_manager)
                .sdk_expect(errors::ERR_JSON_DESERIALIZE);

        if state.key_manager == key_manager {
            sdk::panic_utf8(errors::ERR_SAME_KEY_MANAGER)
        } else {
            state.key_manager = key_manager;
            state::set_state(&mut io, &state).sdk_unwrap();
        }
    }

    /// Adds a relayer function call key.
    #[no_mangle]
    pub extern "C" fn add_relayer_key() {
        let mut io = Runtime;
        let state = state::get_state(&io).sdk_unwrap();
        require_key_manager_only(&state, &io.predecessor_account_id());

        let public_key = serde_json::from_slice::<RelayerKeyArgs>(&io.read_input().to_vec())
            .map(|args| args.public_key)
            .sdk_expect(errors::ERR_JSON_DESERIALIZE);
        let allowance = Yocto::new(io.attached_deposit());
        sdk::log!("attached key allowance: {allowance}");

        if allowance.as_u128() < 100 {
            // TODO: Clarify the minimum amount if check is needed then change error type
            sdk::panic_utf8(errors::ERR_NOT_ALLOWED);
        }

        engine::add_function_call_key(&mut io, &public_key);

        let action = PromiseAction::AddFunctionCallKey {
            public_key,
            allowance,
            nonce: 0, // not actually used - depends on block height
            receiver_id: io.current_account_id(),
            function_names: "call,submit,submit_with_args".to_string(),
        };
        let promise = PromiseBatchAction {
            target_account_id: io.current_account_id(),
            actions: vec![action],
        };

        let promise_id = unsafe { io.promise_create_batch(&promise) };
        io.promise_return(promise_id);
    }

    /// Removes a relayer function call key.
    #[no_mangle]
    pub extern "C" fn remove_relayer_key() {
        let mut io = Runtime;
        let state = state::get_state(&io).sdk_unwrap();
        require_key_manager_only(&state, &io.predecessor_account_id());

        let args: RelayerKeyArgs = serde_json::from_slice(&io.read_input().to_vec())
            .sdk_expect(errors::ERR_JSON_DESERIALIZE);

        engine::remove_function_call_key(&mut io, &args.public_key).sdk_unwrap();

        let action = PromiseAction::DeleteKey {
            public_key: args.public_key,
        };
        let promise = PromiseBatchAction {
            target_account_id: io.current_account_id(),
            actions: vec![action],
        };

        let promise_id = unsafe { io.promise_create_batch(&promise) };
        io.promise_return(promise_id);
    }

    ///
    /// NONMUTATIVE METHODS
    ///
    #[no_mangle]
    pub extern "C" fn view() {
        let mut io = Runtime;
        let env = ViewEnv;
        let args: ViewCallArgs = io.read_input_borsh().sdk_unwrap();
        let current_account_id = io.current_account_id();
        let engine: Engine<_, _> =
            Engine::new(args.sender, current_account_id, io, &env).sdk_unwrap();
        let result = Engine::view_with_args(&engine, args).sdk_unwrap();
        io.return_output(&result.try_to_vec().sdk_expect(errors::ERR_SERIALIZE));
    }

    #[no_mangle]
    pub extern "C" fn get_block_hash() {
        let mut io = Runtime;
        let block_height = io.read_input_borsh().sdk_unwrap();
        let account_id = io.current_account_id();
        let chain_id = state::get_state(&io)
            .map(|state| state.chain_id)
            .sdk_unwrap();
        let block_hash =
            crate::engine::compute_block_hash(chain_id, block_height, account_id.as_bytes());
        io.return_output(block_hash.as_bytes());
    }

    #[no_mangle]
    pub extern "C" fn get_code() {
        let mut io = Runtime;
        let address = io.read_input_arr20().sdk_unwrap();
        let code = engine::get_code(&io, &Address::from_array(address));
        io.return_output(&code);
    }

    #[no_mangle]
    pub extern "C" fn get_balance() {
        let mut io = Runtime;
        let address = io.read_input_arr20().sdk_unwrap();
        let balance = engine::get_balance(&io, &Address::from_array(address));
        io.return_output(&balance.to_bytes());
    }

    #[no_mangle]
    pub extern "C" fn get_nonce() {
        let mut io = Runtime;
        let address = io.read_input_arr20().sdk_unwrap();
        let nonce = engine::get_nonce(&io, &Address::from_array(address));
        io.return_output(&u256_to_arr(&nonce));
    }

    #[no_mangle]
    pub extern "C" fn get_storage_at() {
        let mut io = Runtime;
        let args: GetStorageAtArgs = io.read_input_borsh().sdk_unwrap();
        let address = args.address;
        let generation = engine::get_generation(&io, &address);
        let value = engine::get_storage(&io, &args.address, &H256(args.key), generation);
        io.return_output(&value.0);
    }

    ///
    /// BENCHMARKING METHODS
    ///
    #[cfg(feature = "evm_bully")]
    #[no_mangle]
    pub extern "C" fn begin_chain() {
        use crate::prelude::U256;
        let mut io = Runtime;
        let mut state = state::get_state(&io).sdk_unwrap();
        require_owner_only(&state, &io.predecessor_account_id());
        let args: BeginChainArgs = io.read_input_borsh().sdk_unwrap();
        state.chain_id = args.chain_id;
        state::set_state(&mut io, &state).sdk_unwrap();
        // set genesis block balances
        for account_balance in args.genesis_alloc {
            engine::set_balance(
                &mut io,
                &account_balance.address,
                &crate::prelude::Wei::new(U256::from(account_balance.balance)),
            );
        }
        // return new chain ID
        io.return_output(&state::get_state(&io).sdk_unwrap().chain_id);
    }

    #[cfg(feature = "evm_bully")]
    #[no_mangle]
    pub extern "C" fn begin_block() {
        let io = Runtime;
        let state = state::get_state(&io).sdk_unwrap();
        require_owner_only(&state, &io.predecessor_account_id());
        let _args: BeginBlockArgs = io.read_input_borsh().sdk_unwrap();
        // TODO: https://github.com/aurora-is-near/aurora-engine/issues/2
    }

    ///
    /// ETH-CONNECTOR
    ///
    #[no_mangle]
    pub extern "C" fn new_eth_connector() {
        let io = Runtime;
        let state = state::get_state(&io).sdk_unwrap();
        require_running(&state);
        // Only the owner can initialize the EthConnector
        let is_private = io.assert_private_call();

        if is_private.is_err() {
            require_owner_only(&state, &io.predecessor_account_id());
        }
        //
        // let args: InitCallArgs = io.read_input_borsh().sdk_unwrap();
        // let owner_id = io.current_account_id();
        // EthConnectorContract::create_contract().sdk_unwrap();
    }

    #[no_mangle]
    pub extern "C" fn set_eth_connector_contract_data() {
        let mut io = Runtime;
        let state = state::get_state(&io).sdk_unwrap();
        require_running(&state);
        // Only the owner can set the EthConnector contract data
        let is_private = io.assert_private_call();
        if is_private.is_err() {
            require_owner_only(&state, &io.predecessor_account_id());
        }

        let args: SetContractDataCallArgs = io.read_input_borsh().sdk_unwrap();
        connector::set_contract_data(&mut io, args).sdk_unwrap();
    }

    #[no_mangle]
    pub extern "C" fn withdraw() {
<<<<<<< HEAD
        use crate::prelude::{EngineWithdrawCallArgs, WithdrawCallArgs};

        let mut io = Runtime;
=======
        let io = Runtime;
        require_running(&state::get_state(&io).sdk_unwrap());
>>>>>>> 056c4c58
        io.assert_one_yocto().sdk_unwrap();
        let args: WithdrawCallArgs = io.read_input_borsh().sdk_unwrap();
        let input = EngineWithdrawCallArgs {
            sender_id: io.predecessor_account_id(),
            recipient_address: args.recipient_address,
            amount: args.amount,
        }
        .try_to_vec()
        .unwrap();

<<<<<<< HEAD
=======
    #[no_mangle]
    pub extern "C" fn deposit() {
        let mut io = Runtime;
        require_running(&state::get_state(&io).sdk_unwrap());
        let raw_proof = io.read_input().to_vec();
        let current_account_id = io.current_account_id();
        let predecessor_account_id = io.predecessor_account_id();
>>>>>>> 056c4c58
        let promise_args = EthConnectorContract::init_instance(io)
            .sdk_unwrap()
            .withdraw_eth_from_near(input);
        let promise_id = unsafe { io.promise_create_call(&promise_args) };
        io.promise_return(promise_id);
    }

    #[no_mangle]
    pub extern "C" fn deposit() {
        let mut io = Runtime;
<<<<<<< HEAD
        let input = io.read_input().to_vec();
        let promise_args = EthConnectorContract::init_instance(io)
=======
        require_running(&state::get_state(&io).sdk_unwrap());
        io.assert_private_call().sdk_unwrap();

        // Check result from proof verification call
        if io.promise_results_count() != 1 {
            sdk::panic_utf8(errors::ERR_PROMISE_COUNT);
        }
        let promise_result = match io.promise_result(0) {
            Some(PromiseResult::Successful(bytes)) => {
                bool::try_from_slice(&bytes).sdk_expect(errors::ERR_PROMISE_ENCODING)
            }
            _ => sdk::panic_utf8(errors::ERR_PROMISE_FAILED),
        };
        if !promise_result {
            sdk::panic_utf8(errors::ERR_VERIFY_PROOF);
        }

        let data = io.read_input_borsh().sdk_unwrap();
        let current_account_id = io.current_account_id();
        let predecessor_account_id = io.predecessor_account_id();
        let maybe_promise_args = EthConnectorContract::init_instance(io)
>>>>>>> 056c4c58
            .sdk_unwrap()
            .deposit(input);
        let promise_id = unsafe { io.promise_create_call(&promise_args) };
        io.promise_return(promise_id);
    }

    #[no_mangle]
    pub extern "C" fn is_used_proof() {
        let mut io = Runtime;
        let input = io.read_input().to_vec();
        let promise_args = EthConnectorContract::init_instance(io)
            .sdk_unwrap()
            .is_used_proof(input);
        let promise_id = unsafe { io.promise_create_call(&promise_args) };
        io.promise_return(promise_id);
    }

    #[no_mangle]
    pub extern "C" fn ft_total_supply() {
        let mut io = Runtime;
        let promise_args = EthConnectorContract::init_instance(io)
            .sdk_unwrap()
            .ft_total_eth_supply_on_near();
        let promise_id = unsafe { io.promise_create_call(&promise_args) };
        io.promise_return(promise_id);
    }

    #[no_mangle]
    pub extern "C" fn ft_total_eth_supply_on_near() {
        let mut io = Runtime;
        let promise_args = EthConnectorContract::init_instance(io)
            .sdk_unwrap()
            .ft_total_eth_supply_on_near();
        let promise_id = unsafe { io.promise_create_call(&promise_args) };
        io.promise_return(promise_id);
    }

    #[no_mangle]
    pub extern "C" fn ft_balance_of() {
        let mut io = Runtime;
        let input = io.read_input().to_vec();
        let promise_args = EthConnectorContract::init_instance(io)
            .sdk_unwrap()
            .ft_balance_of(input);
        let promise_id = unsafe { io.promise_create_call(&promise_args) };
        io.promise_return(promise_id);
    }

    #[no_mangle]
    pub extern "C" fn ft_balance_of_eth() {
        let io = Runtime;
        let args: parameters::BalanceOfEthCallArgs = io.read_input().to_value().sdk_unwrap();
        EthConnectorContract::init_instance(io)
            .sdk_unwrap()
            .ft_balance_of_eth_on_aurora(&args)
            .sdk_unwrap();
    }

    #[no_mangle]
    pub extern "C" fn ft_transfer() {
<<<<<<< HEAD
        use crate::parameters::TransferCallArgs;
        let mut io = Runtime;
=======
        let io = Runtime;
        require_running(&state::get_state(&io).sdk_unwrap());
>>>>>>> 056c4c58
        io.assert_one_yocto().sdk_unwrap();
        let input = serde_json::from_slice::<TransferCallArgs>(&io.read_input().to_vec())
            .and_then(|args| {
                serde_json::to_vec(&(
                    io.predecessor_account_id(),
                    args.receiver_id,
                    args.amount,
                    args.memo,
                ))
            })
            .map_err(Into::<ParseTypeFromJsonError>::into)
            .sdk_unwrap();
<<<<<<< HEAD
=======
        EthConnectorContract::init_instance(io)
            .sdk_unwrap()
            .ft_transfer(&predecessor_account_id, &args)
            .sdk_unwrap();
    }

    #[no_mangle]
    pub extern "C" fn ft_resolve_transfer() {
        let io = Runtime;
        require_running(&state::get_state(&io).sdk_unwrap());
>>>>>>> 056c4c58

        let promise_arg = EthConnectorContract::init_instance(io)
            .sdk_unwrap()
            .ft_transfer(input);
        let promise_id = unsafe { io.promise_create_call(&promise_arg) };
        io.promise_return(promise_id);
    }

    #[no_mangle]
    pub extern "C" fn ft_transfer_call() {
        let mut io = Runtime;
        require_running(&state::get_state(&io).sdk_unwrap());
        // Check is payable
        io.assert_one_yocto().sdk_unwrap();
        let input = serde_json::from_slice::<TransferCallCallArgs>(&io.read_input().to_vec())
            .and_then(|args| {
                serde_json::to_vec(&(
                    io.predecessor_account_id(),
                    args.receiver_id,
                    args.amount,
                    args.memo,
                    args.msg,
                ))
            })
            .map_err(Into::<ParseTypeFromJsonError>::into)
            .sdk_unwrap();

        let promise_args = EthConnectorContract::init_instance(io)
            .sdk_unwrap()
            .ft_transfer_call(input);
        let promise_id = unsafe { io.promise_create_call(&promise_args) };
        io.promise_return(promise_id);
    }

    /// Allow receiving NEP141 tokens to the EVM contract.
    ///
    /// This function returns the amount of tokens to return to the sender.
    /// Either all tokens are transferred tokens are returned in case of an
    /// error, or no token is returned if tx was successful.
    #[no_mangle]
    pub extern "C" fn ft_on_transfer() {
        let io = Runtime;
        let current_account_id = io.current_account_id();
        let predecessor_account_id = io.predecessor_account_id();
        let mut engine = Engine::new(
            predecessor_address(&predecessor_account_id),
            current_account_id.clone(),
            io,
            &io,
        )
        .sdk_unwrap();

        let args: NEP141FtOnTransferArgs = serde_json::from_slice(&io.read_input().to_vec())
            .map_err(Into::<ParseTypeFromJsonError>::into)
            .sdk_unwrap();
        let mut eth_connector = EthConnectorContract::init_instance(io).sdk_unwrap();

        if predecessor_account_id == eth_connector.get_eth_connector_contract_account() {
            eth_connector.ft_on_transfer(&engine, &args).sdk_unwrap();
        } else {
            engine.receive_erc20_tokens(
                &predecessor_account_id,
                &args,
                &current_account_id,
                &mut Runtime,
            );
        }
    }

    #[no_mangle]
    pub extern "C" fn storage_deposit() {
        let mut io = Runtime;
<<<<<<< HEAD
        let input = serde_json::from_slice::<StorageDepositCallArgs>(&io.read_input().to_vec())
            .and_then(|args| {
                serde_json::to_vec(&(
                    io.predecessor_account_id(),
                    args.account_id,
                    args.registration_only,
                ))
            })
=======
        require_running(&state::get_state(&io).sdk_unwrap());
        let args: StorageDepositCallArgs = serde_json::from_slice(&io.read_input().to_vec())
>>>>>>> 056c4c58
            .map_err(Into::<ParseTypeFromJsonError>::into)
            .sdk_unwrap();

        let promise_args = EthConnectorContract::init_instance(io)
            .sdk_unwrap()
            .storage_deposit(input, io.attached_deposit());
        let promise_id = unsafe { io.promise_create_call(&promise_args) };

        io.promise_return(promise_id);
    }

    #[no_mangle]
    pub extern "C" fn storage_unregister() {
        use crate::parameters::StorageUnregisterCallArgs;
        let mut io = Runtime;
        require_running(&state::get_state(&io).sdk_unwrap());
        io.assert_one_yocto().sdk_unwrap();

        let input = serde_json::from_slice::<StorageUnregisterCallArgs>(&io.read_input().to_vec())
            .and_then(|args| serde_json::to_vec(&(io.predecessor_account_id(), args.force)))
            .map_err(Into::<ParseTypeFromJsonError>::into)
            .sdk_unwrap();

        let promise_args = EthConnectorContract::init_instance(io)
            .sdk_unwrap()
            .storage_unregister(input);
        let promise_id = unsafe { io.promise_create_call(&promise_args) };

        io.promise_return(promise_id);
    }

    #[no_mangle]
    pub extern "C" fn storage_withdraw() {
<<<<<<< HEAD
        use crate::parameters::StorageWithdrawCallArgs;
        let mut io = Runtime;
=======
        let io = Runtime;
        require_running(&state::get_state(&io).sdk_unwrap());
>>>>>>> 056c4c58
        io.assert_one_yocto().sdk_unwrap();

        let input = serde_json::from_slice::<StorageWithdrawCallArgs>(&io.read_input().to_vec())
            .and_then(|args| serde_json::to_vec(&(io.predecessor_account_id(), args.amount)))
            .map_err(Into::<ParseTypeFromJsonError>::into)
            .sdk_unwrap();

        let promise_args = EthConnectorContract::init_instance(io)
            .sdk_unwrap()
            .storage_withdraw(input);
        let promise_id = unsafe { io.promise_create_call(&promise_args) };

        io.promise_return(promise_id);
    }

    #[no_mangle]
    pub extern "C" fn storage_balance_of() {
        let mut io = Runtime;
        let input = io.read_input().to_vec();
        let promise_args = EthConnectorContract::init_instance(io)
            .sdk_unwrap()
            .storage_balance_of(input);
        let promise_id = unsafe { io.promise_create_call(&promise_args) };
        io.promise_return(promise_id);
    }

    #[no_mangle]
    pub extern "C" fn get_eth_connector_contract_account() {
        let mut io = Runtime;
        let account = EthConnectorContract::init_instance(io)
            .sdk_unwrap()
            .get_eth_connector_contract_account();
        let data = account.try_to_vec().expect(ERR_FAILED_PARSE);
        io.return_output(&data[..]);
    }

    #[no_mangle]
    pub extern "C" fn set_eth_connector_contract_account() {
        let io = Runtime;
        let state = state::get_state(&io).sdk_unwrap();
        require_running(&state);
        let is_private = io.assert_private_call();

        if is_private.is_err() {
            require_owner_only(&state, &io.predecessor_account_id());
        }

        let args: SetEthConnectorContractAccountArgs = io.read_input_borsh().sdk_unwrap();

        EthConnectorContract::init_instance(io)
            .sdk_unwrap()
            .set_eth_connector_contract_account(&args.account);
    }

    #[no_mangle]
    pub extern "C" fn disable_legacy_nep141() {
        let io = Runtime;
        let state = state::get_state(&io).sdk_unwrap();
        require_owner_only(&state, &io.predecessor_account_id());

        EthConnectorContract::init_instance(io)
            .sdk_unwrap()
            .disable_legacy_nep141();
    }

    #[no_mangle]
    pub extern "C" fn get_paused_flags() {
        let mut io = Runtime;
        let promise_args = EthConnectorContract::init_instance(io)
            .sdk_unwrap()
            .get_paused_flags();
        let promise_id = unsafe { io.promise_create_call(&promise_args) };
        io.promise_return(promise_id);
    }

    #[no_mangle]
    pub extern "C" fn get_accounts_counter() {
        let mut io = Runtime;
<<<<<<< HEAD
        let promise_args = EthConnectorContract::init_instance(io)
            .sdk_unwrap()
            .get_accounts_counter();
        let promise_id = unsafe { io.promise_create_call(&promise_args) };
        io.promise_return(promise_id);
=======
        let erc20_address: engine::ERC20Address = io.read_input().to_vec().try_into().sdk_unwrap();
        io.return_output(
            engine::nep141_erc20_map(io)
                .lookup_right(&erc20_address)
                .sdk_expect("ERC20_NOT_FOUND")
                .as_ref(),
        );
>>>>>>> 056c4c58
    }

    #[no_mangle]
    pub extern "C" fn ft_metadata() {
        let mut io = Runtime;
        let promise_args = EthConnectorContract::init_instance(io)
            .sdk_unwrap()
            .get_metadata();
        let promise_id = unsafe { io.promise_create_call(&promise_args) };
        io.promise_return(promise_id);
    }

    #[cfg(feature = "integration-test")]
    #[no_mangle]
    pub extern "C" fn verify_log_entry() {
        sdk::log!("Call from verify_log_entry");
        let mut io = Runtime;
        let data = true.try_to_vec().unwrap();
        io.return_output(&data[..]);
    }

    /// Function used to create accounts for tests
    #[cfg(feature = "integration-test")]
    #[no_mangle]
    pub extern "C" fn mint_account() {
        use crate::prelude::{NEP141Wei, U256};
        use evm::backend::ApplyBackend;

        let io = Runtime;
        let args: ([u8; 20], u64, u64) = io.read_input_borsh().sdk_expect(errors::ERR_ARGS);
        let address = Address::from_array(args.0);
        let nonce = U256::from(args.1);
        let balance = NEP141Wei::new(u128::from(args.2));
        let current_account_id = io.current_account_id();
        let mut engine: Engine<_, _> =
            Engine::new(address, current_account_id, io, &io).sdk_unwrap();
        let state_change = evm::backend::Apply::Modify {
            address: address.raw(),
            basic: evm::backend::Basic {
                balance: U256::from(balance.as_u128()),
                nonce,
            },
            code: None,
            storage: core::iter::empty(),
            reset_storage: false,
        };
        engine.apply(core::iter::once(state_change), core::iter::empty(), false);
    }

    #[no_mangle]
    pub extern "C" fn get_erc20_from_nep141() {
        let mut io = Runtime;
        let args: GetErc20FromNep141CallArgs = io.read_input_borsh().sdk_unwrap();

        io.return_output(
            engine::get_erc20_from_nep141(&io, &args.nep141)
                .sdk_unwrap()
                .as_slice(),
        );
    }

    #[no_mangle]
    pub extern "C" fn get_nep141_from_erc20() {
        let mut io = Runtime;
        let erc20_address: crate::engine::ERC20Address =
            io.read_input().to_vec().try_into().sdk_unwrap();
        io.return_output(
            engine::nep141_erc20_map(io)
                .lookup_right(&erc20_address)
                .sdk_expect("ERC20_NOT_FOUND")
                .as_ref(),
        );
    }

    ///
    /// Utility methods.
    ///

    fn internal_get_upgrade_index() -> u64 {
        let io = Runtime;
        match io.read_u64(&bytes_to_key(KeyPrefix::Config, CODE_STAGE_KEY)) {
            Ok(index) => index,
            Err(sdk::error::ReadU64Error::InvalidU64) => {
                sdk::panic_utf8(errors::ERR_INVALID_UPGRADE)
            }
            Err(sdk::error::ReadU64Error::MissingValue) => sdk::panic_utf8(errors::ERR_NO_UPGRADE),
        }
    }

    fn require_owner_only(state: &state::EngineState, predecessor_account_id: &AccountId) {
        if &state.owner_id != predecessor_account_id {
            sdk::panic_utf8(errors::ERR_NOT_ALLOWED);
        }
    }

    fn require_running(state: &state::EngineState) {
        if state.is_paused {
            sdk::panic_utf8(errors::ERR_PAUSED);
        }
    }

    fn require_key_manager_only(state: &state::EngineState, predecessor_account_id: &AccountId) {
        let key_manager = state
            .key_manager
            .as_ref()
            .expect_utf8(errors::ERR_KEY_MANAGER_IS_NOT_SET);
        if key_manager != predecessor_account_id {
            sdk::panic_utf8(errors::ERR_NOT_ALLOWED);
        }
    }

    fn predecessor_address(predecessor_account_id: &AccountId) -> Address {
        near_account_to_evm_address(predecessor_account_id.as_bytes())
    }
}

pub trait AuroraState {
    fn add_promise(&mut self, promise: aurora_engine_types::parameters::PromiseCreateArgs);
}<|MERGE_RESOLUTION|>--- conflicted
+++ resolved
@@ -32,12 +32,6 @@
 pub mod deposit_event;
 pub mod engine;
 pub mod errors;
-<<<<<<< HEAD
-pub mod log_entry;
-pub mod metadata;
-=======
-pub mod fungible_token;
->>>>>>> 056c4c58
 pub mod pausables;
 mod prelude;
 pub mod state;
@@ -80,29 +74,16 @@
 
 #[cfg(feature = "contract")]
 mod contract {
-<<<<<<< HEAD
-    use borsh::BorshSerialize;
-=======
->>>>>>> 056c4c58
     use parameters::{SetOwnerArgs, SetUpgradeDelayBlocksArgs};
 
     use crate::admin_controlled::AdminControlled;
     use crate::connector::{self, EthConnectorContract};
     use crate::engine::{self, Engine};
-<<<<<<< HEAD
-    use crate::parameters::error::ParseTypeFromJsonError;
     use crate::parameters::{
         self, CallArgs, DeployErc20TokenArgs, GetErc20FromNep141CallArgs, GetStorageAtArgs,
         NEP141FtOnTransferArgs, NewCallArgs, PausePrecompilesCallArgs, SetContractDataCallArgs,
-        SetEthConnectorContractAccountArgs, StorageDepositCallArgs, SubmitArgs,
-=======
-    use crate::parameters::{
-        self, CallArgs, DeployErc20TokenArgs, FungibleTokenMetadata, GetErc20FromNep141CallArgs,
-        GetStorageAtArgs, InitCallArgs, IsUsedProofCallArgs, NEP141FtOnTransferArgs, NewCallArgs,
-        PauseEthConnectorCallArgs, PausePrecompilesCallArgs, ResolveTransferCallArgs,
-        SetContractDataCallArgs, StorageDepositCallArgs, StorageWithdrawCallArgs, SubmitArgs,
->>>>>>> 056c4c58
-        TransferCallCallArgs, ViewCallArgs,
+        StorageDepositCallArgs, StorageWithdrawCallArgs, SubmitArgs, TransferCallCallArgs,
+        ViewCallArgs,
     };
     #[cfg(feature = "evm_bully")]
     use crate::parameters::{BeginBlockArgs, BeginChainArgs};
@@ -116,23 +97,22 @@
         near_account_to_evm_address, SdkExpect, SdkProcess, SdkUnwrap,
     };
     use crate::prelude::storage::{bytes_to_key, KeyPrefix};
-<<<<<<< HEAD
-    use crate::prelude::{sdk, u256_to_arr, Address, PromiseResult, ERR_FAILED_PARSE, H256};
-=======
     use crate::prelude::{
         sdk, u256_to_arr, vec, Address, PromiseResult, ToString, Yocto, ERR_FAILED_PARSE, H256,
     };
->>>>>>> 056c4c58
     use crate::{errors, pausables, state};
     use aurora_engine_sdk::env::Env;
     use aurora_engine_sdk::io::{StorageIntermediate, IO};
     use aurora_engine_sdk::near_runtime::{Runtime, ViewEnv};
     use aurora_engine_sdk::promise::PromiseHandler;
     use aurora_engine_sdk::types::ExpectUtf8;
-    use aurora_engine_types::borsh::{BorshDeserialize, BorshSerialize};
+    use aurora_engine_types::borsh::BorshSerialize;
+    use aurora_engine_types::parameters::connector::{
+        EngineWithdrawCallArgs, SetEthConnectorContractAccountArgs, StorageUnregisterCallArgs,
+    };
     use aurora_engine_types::parameters::engine::errors::ParseTypeFromJsonError;
     use aurora_engine_types::parameters::engine::{RelayerKeyArgs, RelayerKeyManagerArgs};
-    use aurora_engine_types::parameters::{PromiseAction, PromiseBatchAction};
+    use aurora_engine_types::parameters::{PromiseAction, PromiseBatchAction, WithdrawCallArgs};
 
     const CODE_KEY: &[u8; 4] = b"CODE";
     const CODE_STAGE_KEY: &[u8; 10] = b"CODE_STAGE";
@@ -535,47 +515,6 @@
         crate::xcc::fund_xcc_sub_account(&io, &mut Runtime, &io, args).sdk_unwrap();
     }
 
-<<<<<<< HEAD
-=======
-    /// Allow receiving NEP141 tokens to the EVM contract.
-    ///
-    /// This function returns the amount of tokens to return to the sender.
-    /// Either all tokens are transferred and tokens are returned
-    /// in case of an error, or no token is returned if the transaction was successful.
-    #[no_mangle]
-    pub extern "C" fn ft_on_transfer() {
-        let io = Runtime;
-        require_running(&state::get_state(&io).sdk_unwrap());
-        let current_account_id = io.current_account_id();
-        let predecessor_account_id = io.predecessor_account_id();
-        let mut engine: Engine<_, _> = Engine::new(
-            predecessor_address(&predecessor_account_id),
-            current_account_id.clone(),
-            io,
-            &io,
-        )
-        .sdk_unwrap();
-
-        let args: NEP141FtOnTransferArgs = serde_json::from_slice(&io.read_input().to_vec())
-            .map_err(Into::<ParseTypeFromJsonError>::into)
-            .sdk_unwrap();
-
-        if predecessor_account_id == current_account_id {
-            EthConnectorContract::init_instance(io)
-                .sdk_unwrap()
-                .ft_on_transfer(&engine, &args)
-                .sdk_unwrap();
-        } else {
-            engine.receive_erc20_tokens(
-                &predecessor_account_id,
-                &args,
-                &current_account_id,
-                &mut Runtime,
-            );
-        }
-    }
-
->>>>>>> 056c4c58
     /// Deploy ERC20 token mapped to a NEP141
     #[no_mangle]
     pub extern "C" fn deploy_erc20_token() {
@@ -840,14 +779,8 @@
 
     #[no_mangle]
     pub extern "C" fn withdraw() {
-<<<<<<< HEAD
-        use crate::prelude::{EngineWithdrawCallArgs, WithdrawCallArgs};
-
-        let mut io = Runtime;
-=======
-        let io = Runtime;
-        require_running(&state::get_state(&io).sdk_unwrap());
->>>>>>> 056c4c58
+        let mut io = Runtime;
+        require_running(&state::get_state(&io).sdk_unwrap());
         io.assert_one_yocto().sdk_unwrap();
         let args: WithdrawCallArgs = io.read_input_borsh().sdk_unwrap();
         let input = EngineWithdrawCallArgs {
@@ -858,52 +791,19 @@
         .try_to_vec()
         .unwrap();
 
-<<<<<<< HEAD
-=======
+        let promise_args = EthConnectorContract::init_instance(io)
+            .sdk_unwrap()
+            .withdraw_eth_from_near(input);
+        let promise_id = unsafe { io.promise_create_call(&promise_args) };
+        io.promise_return(promise_id);
+    }
+
     #[no_mangle]
     pub extern "C" fn deposit() {
         let mut io = Runtime;
         require_running(&state::get_state(&io).sdk_unwrap());
-        let raw_proof = io.read_input().to_vec();
-        let current_account_id = io.current_account_id();
-        let predecessor_account_id = io.predecessor_account_id();
->>>>>>> 056c4c58
-        let promise_args = EthConnectorContract::init_instance(io)
-            .sdk_unwrap()
-            .withdraw_eth_from_near(input);
-        let promise_id = unsafe { io.promise_create_call(&promise_args) };
-        io.promise_return(promise_id);
-    }
-
-    #[no_mangle]
-    pub extern "C" fn deposit() {
-        let mut io = Runtime;
-<<<<<<< HEAD
         let input = io.read_input().to_vec();
         let promise_args = EthConnectorContract::init_instance(io)
-=======
-        require_running(&state::get_state(&io).sdk_unwrap());
-        io.assert_private_call().sdk_unwrap();
-
-        // Check result from proof verification call
-        if io.promise_results_count() != 1 {
-            sdk::panic_utf8(errors::ERR_PROMISE_COUNT);
-        }
-        let promise_result = match io.promise_result(0) {
-            Some(PromiseResult::Successful(bytes)) => {
-                bool::try_from_slice(&bytes).sdk_expect(errors::ERR_PROMISE_ENCODING)
-            }
-            _ => sdk::panic_utf8(errors::ERR_PROMISE_FAILED),
-        };
-        if !promise_result {
-            sdk::panic_utf8(errors::ERR_VERIFY_PROOF);
-        }
-
-        let data = io.read_input_borsh().sdk_unwrap();
-        let current_account_id = io.current_account_id();
-        let predecessor_account_id = io.predecessor_account_id();
-        let maybe_promise_args = EthConnectorContract::init_instance(io)
->>>>>>> 056c4c58
             .sdk_unwrap()
             .deposit(input);
         let promise_id = unsafe { io.promise_create_call(&promise_args) };
@@ -964,13 +864,9 @@
 
     #[no_mangle]
     pub extern "C" fn ft_transfer() {
-<<<<<<< HEAD
         use crate::parameters::TransferCallArgs;
         let mut io = Runtime;
-=======
-        let io = Runtime;
-        require_running(&state::get_state(&io).sdk_unwrap());
->>>>>>> 056c4c58
+        require_running(&state::get_state(&io).sdk_unwrap());
         io.assert_one_yocto().sdk_unwrap();
         let input = serde_json::from_slice::<TransferCallArgs>(&io.read_input().to_vec())
             .and_then(|args| {
@@ -983,19 +879,6 @@
             })
             .map_err(Into::<ParseTypeFromJsonError>::into)
             .sdk_unwrap();
-<<<<<<< HEAD
-=======
-        EthConnectorContract::init_instance(io)
-            .sdk_unwrap()
-            .ft_transfer(&predecessor_account_id, &args)
-            .sdk_unwrap();
-    }
-
-    #[no_mangle]
-    pub extern "C" fn ft_resolve_transfer() {
-        let io = Runtime;
-        require_running(&state::get_state(&io).sdk_unwrap());
->>>>>>> 056c4c58
 
         let promise_arg = EthConnectorContract::init_instance(io)
             .sdk_unwrap()
@@ -1040,7 +923,7 @@
         let io = Runtime;
         let current_account_id = io.current_account_id();
         let predecessor_account_id = io.predecessor_account_id();
-        let mut engine = Engine::new(
+        let mut engine: Engine<_, _> = Engine::new(
             predecessor_address(&predecessor_account_id),
             current_account_id.clone(),
             io,
@@ -1068,7 +951,7 @@
     #[no_mangle]
     pub extern "C" fn storage_deposit() {
         let mut io = Runtime;
-<<<<<<< HEAD
+        require_running(&state::get_state(&io).sdk_unwrap());
         let input = serde_json::from_slice::<StorageDepositCallArgs>(&io.read_input().to_vec())
             .and_then(|args| {
                 serde_json::to_vec(&(
@@ -1077,10 +960,6 @@
                     args.registration_only,
                 ))
             })
-=======
-        require_running(&state::get_state(&io).sdk_unwrap());
-        let args: StorageDepositCallArgs = serde_json::from_slice(&io.read_input().to_vec())
->>>>>>> 056c4c58
             .map_err(Into::<ParseTypeFromJsonError>::into)
             .sdk_unwrap();
 
@@ -1094,13 +973,14 @@
 
     #[no_mangle]
     pub extern "C" fn storage_unregister() {
-        use crate::parameters::StorageUnregisterCallArgs;
         let mut io = Runtime;
         require_running(&state::get_state(&io).sdk_unwrap());
         io.assert_one_yocto().sdk_unwrap();
 
-        let input = serde_json::from_slice::<StorageUnregisterCallArgs>(&io.read_input().to_vec())
-            .and_then(|args| serde_json::to_vec(&(io.predecessor_account_id(), args.force)))
+        let input = serde_json::from_slice(&io.read_input().to_vec())
+            .and_then(|args: StorageUnregisterCallArgs| {
+                serde_json::to_vec(&(io.predecessor_account_id(), args.force))
+            })
             .map_err(Into::<ParseTypeFromJsonError>::into)
             .sdk_unwrap();
 
@@ -1114,13 +994,8 @@
 
     #[no_mangle]
     pub extern "C" fn storage_withdraw() {
-<<<<<<< HEAD
-        use crate::parameters::StorageWithdrawCallArgs;
-        let mut io = Runtime;
-=======
-        let io = Runtime;
-        require_running(&state::get_state(&io).sdk_unwrap());
->>>>>>> 056c4c58
+        let mut io = Runtime;
+        require_running(&state::get_state(&io).sdk_unwrap());
         io.assert_one_yocto().sdk_unwrap();
 
         let input = serde_json::from_slice::<StorageWithdrawCallArgs>(&io.read_input().to_vec())
@@ -1154,7 +1029,7 @@
             .sdk_unwrap()
             .get_eth_connector_contract_account();
         let data = account.try_to_vec().expect(ERR_FAILED_PARSE);
-        io.return_output(&data[..]);
+        io.return_output(&data);
     }
 
     #[no_mangle]
@@ -1194,26 +1069,6 @@
             .get_paused_flags();
         let promise_id = unsafe { io.promise_create_call(&promise_args) };
         io.promise_return(promise_id);
-    }
-
-    #[no_mangle]
-    pub extern "C" fn get_accounts_counter() {
-        let mut io = Runtime;
-<<<<<<< HEAD
-        let promise_args = EthConnectorContract::init_instance(io)
-            .sdk_unwrap()
-            .get_accounts_counter();
-        let promise_id = unsafe { io.promise_create_call(&promise_args) };
-        io.promise_return(promise_id);
-=======
-        let erc20_address: engine::ERC20Address = io.read_input().to_vec().try_into().sdk_unwrap();
-        io.return_output(
-            engine::nep141_erc20_map(io)
-                .lookup_right(&erc20_address)
-                .sdk_expect("ERC20_NOT_FOUND")
-                .as_ref(),
-        );
->>>>>>> 056c4c58
     }
 
     #[no_mangle]
