#![cfg_attr(not(feature = "std"), no_std)]
#![cfg_attr(not(feature = "std"), feature(alloc_error_handler))]
#![cfg_attr(
    all(feature = "log", target_arch = "wasm32"),
    feature(panic_info_message)
)]
#![deny(clippy::pedantic, clippy::nursery)]
#![allow(
    clippy::missing_errors_doc,
    clippy::missing_panics_doc,
    clippy::module_name_repetitions,
    clippy::unreadable_literal
)]

use aurora_engine_types::parameters::PromiseCreateArgs;

#[cfg(not(feature = "std"))]
extern crate alloc;
#[cfg(not(feature = "std"))]
extern crate core;

mod map;
pub mod parameters {
    pub use aurora_engine_types::parameters::connector::*;
    pub use aurora_engine_types::parameters::engine::*;
}
pub mod proof {
    pub use aurora_engine_types::parameters::connector::Proof;
}
pub mod accounting;
pub mod admin_controlled;
#[cfg_attr(feature = "contract", allow(dead_code))]
pub mod connector;
pub mod deposit_event;
pub mod engine;
pub mod errors;
pub mod fungible_token;
pub mod pausables;
mod prelude;
pub mod state;
pub mod xcc;

#[cfg(target_arch = "wasm32")]
#[global_allocator]
static ALLOC: wee_alloc::WeeAlloc = wee_alloc::WeeAlloc::INIT;

#[cfg(target_arch = "wasm32")]
#[panic_handler]
#[cfg_attr(not(feature = "log"), allow(unused_variables))]
#[no_mangle]
pub unsafe fn on_panic(info: &::core::panic::PanicInfo) -> ! {
    #[cfg(feature = "log")]
    {
        use prelude::ToString;

        if let Some(msg) = info.message() {
            let msg = if let Some(log) = info.location() {
                prelude::format!("{} [{}]", msg, log)
            } else {
                msg.to_string()
            };
            prelude::sdk::panic_utf8(msg.as_bytes());
        } else if let Some(log) = info.location() {
            prelude::sdk::panic_utf8(log.to_string().as_bytes());
        }
    }

    ::core::arch::wasm32::unreachable();
}

#[cfg(target_arch = "wasm32")]
#[alloc_error_handler]
#[no_mangle]
pub unsafe fn on_alloc_error(_: core::alloc::Layout) -> ! {
    ::core::arch::wasm32::unreachable();
}

#[cfg(feature = "contract")]
mod contract {
    use parameters::{SetOwnerArgs, SetUpgradeDelayBlocksArgs};

    use crate::connector::{self, EthConnectorContract};
    use crate::engine::{self, Engine};
    use crate::parameters::{
        self, CallArgs, DeployErc20TokenArgs, FungibleTokenMetadata, GetErc20FromNep141CallArgs,
        GetStorageAtArgs, InitCallArgs, IsUsedProofCallArgs, NEP141FtOnTransferArgs, NewCallArgs,
        PauseEthConnectorCallArgs, PausePrecompilesCallArgs, ResolveTransferCallArgs,
        SetContractDataCallArgs, StorageDepositCallArgs, StorageWithdrawCallArgs, SubmitArgs,
        TransferCallCallArgs, ViewCallArgs,
    };
    #[cfg(feature = "evm_bully")]
    use crate::parameters::{BeginBlockArgs, BeginChainArgs};
    use crate::pausables::{
        Authorizer, EnginePrecompilesPauser, PausedPrecompilesChecker, PausedPrecompilesManager,
        PrecompileFlags,
    };
    use crate::prelude::account_id::AccountId;
    use crate::prelude::parameters::{
        ExitToNearPrecompileCallbackCallArgs, PromiseAction, PromiseBatchAction,
    };
    use crate::prelude::sdk::types::{
        near_account_to_evm_address, SdkExpect, SdkProcess, SdkUnwrap,
    };
    use crate::prelude::storage::{bytes_to_key, KeyPrefix};
    use crate::prelude::{
        sdk, u256_to_arr, vec, Address, PromiseResult, Yocto, ERR_FAILED_PARSE, H256,
    };
    use crate::{errors, pausables, state};
    use aurora_engine_sdk::env::Env;
    use aurora_engine_sdk::io::{StorageIntermediate, IO};
    use aurora_engine_sdk::near_runtime::{Runtime, ViewEnv};
    use aurora_engine_sdk::promise::PromiseHandler;
    use aurora_engine_types::borsh::{BorshDeserialize, BorshSerialize};
    use aurora_engine_types::parameters::engine::errors::ParseTypeFromJsonError;

    #[cfg(feature = "integration-test")]
    use crate::prelude::NearGas;

    const CODE_KEY: &[u8; 4] = b"CODE";
    const CODE_STAGE_KEY: &[u8; 10] = b"CODE_STAGE";

    ///
    /// ADMINISTRATIVE METHODS
    ///

    /// Sets the configuration for the Engine.
    /// Should be called on deployment.
    #[no_mangle]
    pub extern "C" fn new() {
        let mut io = Runtime;

        if state::get_state(&io).is_ok() {
            sdk::panic_utf8(b"ERR_ALREADY_INITIALIZED");
        }

        let bytes = io.read_input().to_vec();
        let args = NewCallArgs::deserialize(&bytes).sdk_expect(errors::ERR_BORSH_DESERIALIZE);
        state::set_state(&mut io, &args.into()).sdk_unwrap();
    }

    /// Get version of the contract.
    #[no_mangle]
    pub extern "C" fn get_version() {
        let mut io = Runtime;
        let version = option_env!("NEAR_EVM_VERSION")
            .map_or(&include_bytes!("../../VERSION")[..], str::as_bytes);
        io.return_output(version);
    }

    /// Get owner account id for this contract.
    #[no_mangle]
    pub extern "C" fn get_owner() {
        let mut io = Runtime;
        let state = state::get_state(&io).sdk_unwrap();
        io.return_output(state.owner_id.as_bytes());
    }

    /// Set owner account id for this contract.
    #[no_mangle]
    pub extern "C" fn set_owner() {
        let mut io = Runtime;
        let mut state = state::get_state(&io).sdk_unwrap();
        require_running(&state);
        require_owner_only(&state, &io.predecessor_account_id());
        let args: SetOwnerArgs = io.read_input_borsh().sdk_unwrap();
        if state.owner_id == args.new_owner {
            sdk::panic_utf8(errors::ERR_SAME_OWNER);
        } else {
            state.owner_id = args.new_owner;
            state::set_state(&mut io, &state).sdk_unwrap();
        }
    }

    /// Get bridge prover id for this contract.
    #[no_mangle]
    pub extern "C" fn get_bridge_prover() {
        let mut io = Runtime;
        let connector = EthConnectorContract::init_instance(io).sdk_unwrap();
        io.return_output(connector.get_bridge_prover().as_bytes());
    }

    /// Get chain id for this contract.
    #[no_mangle]
    pub extern "C" fn get_chain_id() {
        let mut io = Runtime;
        io.return_output(&state::get_state(&io).sdk_unwrap().chain_id);
    }

    #[no_mangle]
    pub extern "C" fn get_upgrade_delay_blocks() {
        let mut io = Runtime;
        let state = state::get_state(&io).sdk_unwrap();
        io.return_output(&state.upgrade_delay_blocks.to_le_bytes());
    }

    #[no_mangle]
    pub extern "C" fn set_upgrade_delay_blocks() {
        let mut io = Runtime;
        let mut state = state::get_state(&io).sdk_unwrap();
        require_running(&state);
        require_owner_only(&state, &io.predecessor_account_id());
        let args: SetUpgradeDelayBlocksArgs = io.read_input_borsh().sdk_unwrap();
        state.upgrade_delay_blocks = args.upgrade_delay_blocks;
        state::set_state(&mut io, &state).sdk_unwrap();
    }

    #[no_mangle]
    pub extern "C" fn get_upgrade_index() {
        let mut io = Runtime;
        let index = internal_get_upgrade_index();
        io.return_output(&index.to_le_bytes());
    }

    /// Stage new code for deployment.
    #[no_mangle]
    pub extern "C" fn stage_upgrade() {
        let mut io = Runtime;
        let state = state::get_state(&io).sdk_unwrap();
        require_running(&state);
        let delay_block_height = io.block_height() + state.upgrade_delay_blocks;
        require_owner_only(&state, &io.predecessor_account_id());
        io.read_input_and_store(&bytes_to_key(KeyPrefix::Config, CODE_KEY));
        io.write_storage(
            &bytes_to_key(KeyPrefix::Config, CODE_STAGE_KEY),
            &delay_block_height.to_le_bytes(),
        );
    }

    /// Deploy staged upgrade.
    #[no_mangle]
    pub extern "C" fn deploy_upgrade() {
        let mut io = Runtime;
        let state = state::get_state(&io).sdk_unwrap();
        require_running(&state);
        require_owner_only(&state, &io.predecessor_account_id());
        let index = internal_get_upgrade_index();
        if io.block_height() <= index {
            sdk::panic_utf8(errors::ERR_NOT_ALLOWED_TOO_EARLY);
        }
        Runtime::self_deploy(&bytes_to_key(KeyPrefix::Config, CODE_KEY));
        io.remove_storage(&bytes_to_key(KeyPrefix::Config, CODE_STAGE_KEY));
    }

    /// Called as part of the upgrade process (see `engine-sdk::self_deploy`). This function is meant
    /// to make any necessary changes to the state such that it aligns with the newly deployed
    /// code.
    #[no_mangle]
    #[allow(clippy::missing_const_for_fn)]
    pub extern "C" fn state_migration() {
        // TODO: currently we don't have migrations
    }

    /// Resumes previously [`paused`] precompiles.
    ///
    /// [`paused`]: crate::contract::pause_precompiles
    #[no_mangle]
    pub extern "C" fn resume_precompiles() {
        let io = Runtime;
        let state = state::get_state(&io).sdk_unwrap();
        require_running(&state);
        let predecessor_account_id = io.predecessor_account_id();

        require_owner_only(&state, &predecessor_account_id);

        let args: PausePrecompilesCallArgs = io.read_input_borsh().sdk_unwrap();
        let flags = PrecompileFlags::from_bits_truncate(args.paused_mask);
        let mut pauser = EnginePrecompilesPauser::from_io(io);
        pauser.resume_precompiles(flags);
    }

    /// Pauses a precompile.
    #[no_mangle]
    pub extern "C" fn pause_precompiles() {
        let io = Runtime;
        require_running(&state::get_state(&io).sdk_unwrap());
        let authorizer: pausables::EngineAuthorizer = engine::get_authorizer(&io);

        if !authorizer.is_authorized(&io.predecessor_account_id()) {
            sdk::panic_utf8(b"ERR_UNAUTHORIZED");
        }

        let args: PausePrecompilesCallArgs = io.read_input_borsh().sdk_unwrap();
        let flags = PrecompileFlags::from_bits_truncate(args.paused_mask);
        let mut pauser = EnginePrecompilesPauser::from_io(io);
        pauser.pause_precompiles(flags);
    }

    /// Returns an unsigned integer where each 1-bit means that a precompile corresponding to that bit is paused and
    /// 0-bit means not paused.
    #[no_mangle]
    pub extern "C" fn paused_precompiles() {
        let mut io = Runtime;
        let pauser = EnginePrecompilesPauser::from_io(io);
        let data = pauser.paused().bits().to_le_bytes();
        io.return_output(&data[..]);
    }

    /// Sets the flag to pause the contract.
    #[no_mangle]
    pub extern "C" fn pause_contract() {
        let mut io = Runtime;
        let mut state = state::get_state(&io).sdk_unwrap();
        require_owner_only(&state, &io.predecessor_account_id());
        if state.is_paused {
            sdk::panic_utf8(errors::ERR_PAUSED);
        }
        state.is_paused = true;
        state::set_state(&mut io, &state).sdk_unwrap();
    }

    /// Sets the flag to resume the contract.
    #[no_mangle]
    pub extern "C" fn resume_contract() {
        let mut io = Runtime;
        let mut state = state::get_state(&io).sdk_unwrap();
        require_owner_only(&state, &io.predecessor_account_id());
        if !state.is_paused {
            sdk::panic_utf8(errors::ERR_RUNNING);
        }
        state.is_paused = false;
        state::set_state(&mut io, &state).sdk_unwrap();
    }

    ///
    /// MUTATIVE METHODS
    ///

    /// Deploy code into the EVM.
    #[no_mangle]
    pub extern "C" fn deploy_code() {
        let io = Runtime;
        require_running(&state::get_state(&io).sdk_unwrap());
        let input = io.read_input().to_vec();
        let current_account_id = io.current_account_id();
        let mut engine: Engine<_, _> = Engine::new(
            predecessor_address(&io.predecessor_account_id()),
            current_account_id,
            io,
            &io,
        )
        .sdk_unwrap();
        Engine::deploy_code_with_input(&mut engine, input, &mut Runtime)
            .map(|res| res.try_to_vec().sdk_expect(errors::ERR_SERIALIZE))
            .sdk_process();
        // TODO: charge for storage
    }

    /// Call method on the EVM contract.
    #[no_mangle]
    pub extern "C" fn call() {
        let io = Runtime;
        require_running(&state::get_state(&io).sdk_unwrap());
        let bytes = io.read_input().to_vec();
        let args = CallArgs::deserialize(&bytes).sdk_expect(errors::ERR_BORSH_DESERIALIZE);
        let current_account_id = io.current_account_id();
        let predecessor_account_id = io.predecessor_account_id();

        // During the XCC flow the Engine will call itself to move wNEAR
        // to the user's sub-account. We do not want this move to happen
        // if prior promises in the flow have failed.
        if current_account_id == predecessor_account_id {
            let check_promise: Result<(), &[u8]> = match io.promise_result_check() {
                Some(true) | None => Ok(()),
                Some(false) => Err(b"ERR_CALLBACK_OF_FAILED_PROMISE"),
            };
            check_promise.sdk_unwrap();
        }

        let mut engine: Engine<_, _> = Engine::new(
            predecessor_address(&predecessor_account_id),
            current_account_id,
            io,
            &io,
        )
        .sdk_unwrap();
        Engine::call_with_args(&mut engine, args, &mut Runtime)
            .map(|res| res.try_to_vec().sdk_expect(errors::ERR_SERIALIZE))
            .sdk_process();
        // TODO: charge for storage
    }

    /// Process signed Ethereum transaction.
    /// Must match `CHAIN_ID` to make sure it's signed for given chain vs replayed from another chain.
    #[no_mangle]
    pub extern "C" fn submit() {
        let io = Runtime;
        let state = state::get_state(&io).sdk_unwrap();
        require_running(&state);
        let tx_data = io.read_input().to_vec();
        let current_account_id = io.current_account_id();
        let relayer_address = predecessor_address(&io.predecessor_account_id());
        let args = SubmitArgs {
            tx_data,
            ..Default::default()
        };
        let result = engine::submit(
            io,
            &io,
            &args,
            state,
            current_account_id,
            relayer_address,
            &mut Runtime,
        );

        result
            .map(|res| res.try_to_vec().sdk_expect(errors::ERR_SERIALIZE))
            .sdk_process();
    }

    /// Analog of the `submit` function, but waits for the `SubmitArgs` structure rather than
    /// the array of bytes representing the transaction.
    #[no_mangle]
    pub extern "C" fn submit_with_args() {
        let io = Runtime;
        let state = state::get_state(&io).sdk_unwrap();
        require_running(&state);
        let args: SubmitArgs = io.read_input_borsh().sdk_unwrap();
        let current_account_id = io.current_account_id();
        let relayer_address = predecessor_address(&io.predecessor_account_id());
        let result = engine::submit(
            io,
            &io,
            &args,
            state,
            current_account_id,
            relayer_address,
            &mut Runtime,
        );

        result
            .map(|res| res.try_to_vec().sdk_expect(errors::ERR_SERIALIZE))
            .sdk_process();
    }

    #[no_mangle]
    pub extern "C" fn register_relayer() {
        let io = Runtime;
        require_running(&state::get_state(&io).sdk_unwrap());
        let relayer_address = io.read_input_arr20().sdk_unwrap();

        let current_account_id = io.current_account_id();
        let predecessor_account_id = io.predecessor_account_id();
        let mut engine: Engine<_, _> = Engine::new(
            predecessor_address(&predecessor_account_id),
            current_account_id,
            io,
            &io,
        )
        .sdk_unwrap();
        engine.register_relayer(
            predecessor_account_id.as_bytes(),
            Address::from_array(relayer_address),
        );
    }

    /// Updates the bytecode for user's router contracts created by the engine.
    /// These contracts are where cross-contract calls initiated by the EVM precompile
    /// will be sent from.
    #[no_mangle]
    pub extern "C" fn factory_update() {
        let mut io = Runtime;
        let state = state::get_state(&io).sdk_unwrap();
        require_running(&state);
        require_owner_only(&state, &io.predecessor_account_id());
        let bytes = io.read_input().to_vec();
        let router_bytecode = crate::xcc::RouterCode::new(bytes);
        crate::xcc::update_router_code(&mut io, &router_bytecode);
    }

    /// Updates the bytecode version for the given account. This is only called as a callback
    /// when a new version of the router contract is deployed to an account.
    #[no_mangle]
    pub extern "C" fn factory_update_address_version() {
        let mut io = Runtime;
        require_running(&state::get_state(&io).sdk_unwrap());
        // The function is only set to be private, otherwise callback error will happen.
        io.assert_private_call().sdk_unwrap();
        let check_deploy: Result<(), &[u8]> = match io.promise_result_check() {
            Some(true) => Ok(()),
            Some(false) => Err(b"ERR_ROUTER_DEPLOY_FAILED"),
            None => Err(b"ERR_ROUTER_UPDATE_NOT_CALLBACK"),
        };
        check_deploy.sdk_unwrap();
        let args: crate::xcc::AddressVersionUpdateArgs = io.read_input_borsh().sdk_unwrap();
        crate::xcc::set_code_version_of_address(&mut io, &args.address, args.version);
    }

    /// Sets the address for the `wNEAR` ERC-20 contract. This contract will be used by the
    /// cross-contract calls feature to have users pay for their NEAR transactions.
    #[no_mangle]
    pub extern "C" fn factory_set_wnear_address() {
        let mut io = Runtime;
        let state = state::get_state(&io).sdk_unwrap();
        require_running(&state);
        require_owner_only(&state, &io.predecessor_account_id());
        let address = io.read_input_arr20().sdk_unwrap();
        crate::xcc::set_wnear_address(&mut io, &Address::from_array(address));
    }

    /// Create and/or fund an XCC sub-account directly (as opposed to having one be automatically
    /// created via the XCC precompile in the EVM). The purpose of this method is to enable
    /// XCC on engine instances where wrapped NEAR (WNEAR) is not bridged.
    #[no_mangle]
    pub extern "C" fn fund_xcc_sub_account() {
        let io = Runtime;
        let state = state::get_state(&io).sdk_unwrap();
        require_running(&state);
        // This method can only be called by the owner because it allows specifying the
        // account ID of the wNEAR account. This information must be accurate for the
        // sub-account to work properly, therefore this method can only be called by
        // a trusted user.
        require_owner_only(&state, &io.predecessor_account_id());
        let args: crate::xcc::FundXccArgs = io.read_input_borsh().sdk_unwrap();
        crate::xcc::fund_xcc_sub_account(&io, &mut Runtime, &io, args).sdk_unwrap();
    }

    /// Allow receiving NEP141 tokens to the EVM contract.
    ///
    /// This function returns the amount of tokens to return to the sender.
    /// Either all tokens are transferred and tokens are returned
    /// in case of an error, or no token is returned if the transaction was successful.
    #[no_mangle]
    pub extern "C" fn ft_on_transfer() {
        let io = Runtime;
        require_running(&state::get_state(&io).sdk_unwrap());
        let current_account_id = io.current_account_id();
        let predecessor_account_id = io.predecessor_account_id();
        let mut engine: Engine<_, _> = Engine::new(
            predecessor_address(&predecessor_account_id),
            current_account_id.clone(),
            io,
            &io,
        )
        .sdk_unwrap();

        let args: NEP141FtOnTransferArgs = serde_json::from_slice(&io.read_input().to_vec())
            .map_err(Into::<ParseTypeFromJsonError>::into)
            .sdk_unwrap();

        if predecessor_account_id == current_account_id {
            EthConnectorContract::init_instance(io)
                .sdk_unwrap()
                .ft_on_transfer(&engine, &args)
                .sdk_unwrap();
        } else {
            engine.receive_erc20_tokens(
                &predecessor_account_id,
                &args,
                &current_account_id,
                &mut Runtime,
            );
        }
    }

    /// Deploy ERC20 token mapped to a NEP141
    #[no_mangle]
    pub extern "C" fn deploy_erc20_token() {
        let mut io = Runtime;
        require_running(&state::get_state(&io).sdk_unwrap());
        // Id of the NEP141 token in Near
        let args: DeployErc20TokenArgs = io.read_input_borsh().sdk_unwrap();

        let address = engine::deploy_erc20_token(args, io, &io, &mut Runtime).sdk_unwrap();

        io.return_output(
            &address
                .as_bytes()
                .try_to_vec()
                .sdk_expect(errors::ERR_SERIALIZE),
        );

        // TODO: charge for storage
    }

    /// Callback invoked by exit to NEAR precompile to handle potential
    /// errors in the exit call or to perform the near tokens transfer.
    #[no_mangle]
<<<<<<< HEAD
    pub extern "C" fn exit_to_near_precompile_callback() {
        let mut io = Runtime;
=======
    pub extern "C" fn refund_on_error() {
        let io = Runtime;
        let state = state::get_state(&io).sdk_unwrap();
        require_running(&state);
>>>>>>> 0a871259
        io.assert_private_call().sdk_unwrap();

        // This function should only be called as the callback of
        // exactly one promise.
        if io.promise_results_count() != 1 {
            sdk::panic_utf8(errors::ERR_PROMISE_COUNT);
        }

        let args: ExitToNearPrecompileCallbackCallArgs = io.read_input_borsh().sdk_unwrap();

        if let Some(PromiseResult::Successful(_)) = io.promise_result(0) {
            if let Some(args) = args.transfer_near {
                let action = PromiseAction::Transfer {
                    amount: Yocto::new(args.amount),
                };
                let promise = PromiseBatchAction {
                    target_account_id: args.target_account_id,
                    actions: vec![action],
                };

                // Safety: this call is safe because it comes from the exit to near precompile, not users.
                // The call is to transfer the unwrapped wnear tokens.
                let promise_id = unsafe { io.promise_create_batch(&promise) };
                io.promise_return(promise_id);
            }
        } else if let Some(args) = args.refund {
            // Exit call failed; need to refund tokens
<<<<<<< HEAD
            let state = state::get_state(&io).sdk_unwrap();
=======
            let args: RefundCallArgs = io.read_input_borsh().sdk_unwrap();
>>>>>>> 0a871259
            let refund_result =
                engine::refund_on_error(io, &io, state, &args, &mut Runtime).sdk_unwrap();

            if !refund_result.status.is_ok() {
                sdk::panic_utf8(errors::ERR_REFUND_FAILURE);
            }
        }
    }

    ///
    /// NONMUTATIVE METHODS
    ///
    #[no_mangle]
    pub extern "C" fn view() {
        let mut io = Runtime;
        let env = ViewEnv;
        let args: ViewCallArgs = io.read_input_borsh().sdk_unwrap();
        let current_account_id = io.current_account_id();
        let engine: Engine<_, _> =
            Engine::new(args.sender, current_account_id, io, &env).sdk_unwrap();
        let result = Engine::view_with_args(&engine, args).sdk_unwrap();
        io.return_output(&result.try_to_vec().sdk_expect(errors::ERR_SERIALIZE));
    }

    #[no_mangle]
    pub extern "C" fn get_block_hash() {
        let mut io = Runtime;
        let block_height = io.read_input_borsh().sdk_unwrap();
        let account_id = io.current_account_id();
        let chain_id = state::get_state(&io)
            .map(|state| state.chain_id)
            .sdk_unwrap();
        let block_hash =
            crate::engine::compute_block_hash(chain_id, block_height, account_id.as_bytes());
        io.return_output(block_hash.as_bytes());
    }

    #[no_mangle]
    pub extern "C" fn get_code() {
        let mut io = Runtime;
        let address = io.read_input_arr20().sdk_unwrap();
        let code = engine::get_code(&io, &Address::from_array(address));
        io.return_output(&code);
    }

    #[no_mangle]
    pub extern "C" fn get_balance() {
        let mut io = Runtime;
        let address = io.read_input_arr20().sdk_unwrap();
        let balance = engine::get_balance(&io, &Address::from_array(address));
        io.return_output(&balance.to_bytes());
    }

    #[no_mangle]
    pub extern "C" fn get_nonce() {
        let mut io = Runtime;
        let address = io.read_input_arr20().sdk_unwrap();
        let nonce = engine::get_nonce(&io, &Address::from_array(address));
        io.return_output(&u256_to_arr(&nonce));
    }

    #[no_mangle]
    pub extern "C" fn get_storage_at() {
        let mut io = Runtime;
        let args: GetStorageAtArgs = io.read_input_borsh().sdk_unwrap();
        let address = args.address;
        let generation = engine::get_generation(&io, &address);
        let value = engine::get_storage(&io, &args.address, &H256(args.key), generation);
        io.return_output(&value.0);
    }

    ///
    /// BENCHMARKING METHODS
    ///
    #[cfg(feature = "evm_bully")]
    #[no_mangle]
    pub extern "C" fn begin_chain() {
        use crate::prelude::U256;
        let mut io = Runtime;
        let mut state = state::get_state(&io).sdk_unwrap();
        require_owner_only(&state, &io.predecessor_account_id());
        let args: BeginChainArgs = io.read_input_borsh().sdk_unwrap();
        state.chain_id = args.chain_id;
        state::set_state(&mut io, &state).sdk_unwrap();
        // set genesis block balances
        for account_balance in args.genesis_alloc {
            engine::set_balance(
                &mut io,
                &account_balance.address,
                &crate::prelude::Wei::new(U256::from(account_balance.balance)),
            );
        }
        // return new chain ID
        io.return_output(&state::get_state(&io).sdk_unwrap().chain_id);
    }

    #[cfg(feature = "evm_bully")]
    #[no_mangle]
    pub extern "C" fn begin_block() {
        let io = Runtime;
        let state = state::get_state(&io).sdk_unwrap();
        require_owner_only(&state, &io.predecessor_account_id());
        let _args: BeginBlockArgs = io.read_input_borsh().sdk_unwrap();
        // TODO: https://github.com/aurora-is-near/aurora-engine/issues/2
    }

    #[no_mangle]
    pub extern "C" fn new_eth_connector() {
        let io = Runtime;
        let state = state::get_state(&io).sdk_unwrap();
        require_running(&state);
        // Only the owner can initialize the EthConnector
        let is_private = io.assert_private_call();
        if is_private.is_err() {
            require_owner_only(&state, &io.predecessor_account_id());
        }

        let args: InitCallArgs = io.read_input_borsh().sdk_unwrap();
        let owner_id = io.current_account_id();

        EthConnectorContract::create_contract(io, &owner_id, args).sdk_unwrap();
    }

    #[no_mangle]
    pub extern "C" fn set_eth_connector_contract_data() {
        let mut io = Runtime;
        let state = state::get_state(&io).sdk_unwrap();
        require_running(&state);
        // Only the owner can set the EthConnector contract data
        let is_private = io.assert_private_call();
        if is_private.is_err() {
            require_owner_only(&state, &io.predecessor_account_id());
        }

        let args: SetContractDataCallArgs = io.read_input_borsh().sdk_unwrap();
        connector::set_contract_data(&mut io, args).sdk_unwrap();
    }

    #[no_mangle]
    pub extern "C" fn withdraw() {
        let io = Runtime;
        require_running(&state::get_state(&io).sdk_unwrap());
        io.assert_one_yocto().sdk_unwrap();
        let args = io.read_input_borsh().sdk_unwrap();
        let current_account_id = io.current_account_id();
        let predecessor_account_id = io.predecessor_account_id();
        let result = EthConnectorContract::init_instance(io)
            .sdk_unwrap()
            .withdraw_eth_from_near(&current_account_id, &predecessor_account_id, &args)
            .sdk_unwrap();
        let result_bytes = result.try_to_vec().sdk_expect(errors::ERR_SERIALIZE);
        // We intentionally do not go through the `io` struct here because we must bypass
        // the check that prevents output that is accepted by the eth_custodian
        #[allow(clippy::as_conversions)]
        unsafe {
            exports::value_return(
                u64::try_from(result_bytes.len()).sdk_expect(errors::ERR_VALUE_CONVERSION),
                result_bytes.as_ptr() as u64,
            );
        }
    }

    #[no_mangle]
    pub extern "C" fn deposit() {
        let mut io = Runtime;
        require_running(&state::get_state(&io).sdk_unwrap());
        let raw_proof = io.read_input().to_vec();
        let current_account_id = io.current_account_id();
        let predecessor_account_id = io.predecessor_account_id();
        let promise_args = EthConnectorContract::init_instance(io)
            .sdk_unwrap()
            .deposit(raw_proof, current_account_id, predecessor_account_id)
            .sdk_unwrap();
        // Safety: this call is safe because it comes from the eth-connector, not users.
        // The call is to verify the user-supplied proof for the deposit, with `finish_deposit`
        // as a callback.
        let promise_id = unsafe { io.promise_create_with_callback(&promise_args) };
        io.promise_return(promise_id);
    }

    #[no_mangle]
    pub extern "C" fn finish_deposit() {
        let mut io = Runtime;
        require_running(&state::get_state(&io).sdk_unwrap());
        io.assert_private_call().sdk_unwrap();

        // Check result from proof verification call
        if io.promise_results_count() != 1 {
            sdk::panic_utf8(errors::ERR_PROMISE_COUNT);
        }
        let promise_result = match io.promise_result(0) {
            Some(PromiseResult::Successful(bytes)) => {
                bool::try_from_slice(&bytes).sdk_expect(errors::ERR_PROMISE_ENCODING)
            }
            _ => sdk::panic_utf8(errors::ERR_PROMISE_FAILED),
        };
        if !promise_result {
            sdk::panic_utf8(errors::ERR_VERIFY_PROOF);
        }

        let data = io.read_input_borsh().sdk_unwrap();
        let current_account_id = io.current_account_id();
        let predecessor_account_id = io.predecessor_account_id();
        let maybe_promise_args = EthConnectorContract::init_instance(io)
            .sdk_unwrap()
            .finish_deposit(
                predecessor_account_id,
                current_account_id,
                data,
                io.prepaid_gas(),
            )
            .sdk_unwrap();

        if let Some(promise_args) = maybe_promise_args {
            // Safety: this call is safe because it comes from the eth-connector, not users.
            // The call will be to the Engine's ft_transfer_call`, which is needed as part
            // of the bridge flow (if depositing ETH to an Aurora address).
            let promise_id = unsafe { io.promise_create_with_callback(&promise_args) };
            io.promise_return(promise_id);
        }
    }

    #[no_mangle]
    pub extern "C" fn is_used_proof() {
        let mut io = Runtime;
        let args: IsUsedProofCallArgs = io.read_input_borsh().sdk_unwrap();

        let is_used_proof = EthConnectorContract::init_instance(io)
            .sdk_unwrap()
            .is_used_proof(&args.proof);
        let res = is_used_proof.try_to_vec().unwrap();
        io.return_output(&res[..]);
    }

    #[no_mangle]
    pub extern "C" fn ft_total_supply() {
        let io = Runtime;
        EthConnectorContract::init_instance(io)
            .sdk_unwrap()
            .ft_total_eth_supply_on_near();
    }

    #[no_mangle]
    pub extern "C" fn ft_total_eth_supply_on_near() {
        let io = Runtime;
        EthConnectorContract::init_instance(io)
            .sdk_unwrap()
            .ft_total_eth_supply_on_near();
    }

    #[no_mangle]
    pub extern "C" fn ft_total_eth_supply_on_aurora() {
        let io = Runtime;
        EthConnectorContract::init_instance(io)
            .sdk_unwrap()
            .ft_total_eth_supply_on_aurora();
    }

    #[no_mangle]
    pub extern "C" fn ft_balance_of() {
        let io = Runtime;
        let args: parameters::BalanceOfCallArgs = serde_json::from_slice(&io.read_input().to_vec())
            .map_err(Into::<ParseTypeFromJsonError>::into)
            .sdk_unwrap();
        EthConnectorContract::init_instance(io)
            .sdk_unwrap()
            .ft_balance_of(&args);
    }

    #[no_mangle]
    pub extern "C" fn ft_balance_of_eth() {
        let io = Runtime;
        let args: parameters::BalanceOfEthCallArgs = io.read_input().to_value().sdk_unwrap();
        EthConnectorContract::init_instance(io)
            .sdk_unwrap()
            .ft_balance_of_eth_on_aurora(&args)
            .sdk_unwrap();
    }

    #[no_mangle]
    pub extern "C" fn ft_transfer() {
        let io = Runtime;
        require_running(&state::get_state(&io).sdk_unwrap());
        io.assert_one_yocto().sdk_unwrap();
        let predecessor_account_id = io.predecessor_account_id();
        let args: parameters::TransferCallArgs = serde_json::from_slice(&io.read_input().to_vec())
            .map_err(Into::<ParseTypeFromJsonError>::into)
            .sdk_unwrap();
        EthConnectorContract::init_instance(io)
            .sdk_unwrap()
            .ft_transfer(&predecessor_account_id, &args)
            .sdk_unwrap();
    }

    #[no_mangle]
    pub extern "C" fn ft_resolve_transfer() {
        let io = Runtime;
        require_running(&state::get_state(&io).sdk_unwrap());

        io.assert_private_call().sdk_unwrap();
        if io.promise_results_count() != 1 {
            sdk::panic_utf8(errors::ERR_PROMISE_COUNT);
        }

        let args: ResolveTransferCallArgs = io.read_input().to_value().sdk_unwrap();
        let promise_result = io.promise_result(0).sdk_unwrap();

        EthConnectorContract::init_instance(io)
            .sdk_unwrap()
            .ft_resolve_transfer(&args, promise_result);
    }

    #[no_mangle]
    pub extern "C" fn ft_transfer_call() {
        let mut io = Runtime;
        require_running(&state::get_state(&io).sdk_unwrap());
        // Check is payable
        io.assert_one_yocto().sdk_unwrap();

        let args: TransferCallCallArgs = serde_json::from_slice(&io.read_input().to_vec())
            .map_err(Into::<ParseTypeFromJsonError>::into)
            .sdk_unwrap();
        let current_account_id = io.current_account_id();
        let predecessor_account_id = io.predecessor_account_id();
        let promise_args = EthConnectorContract::init_instance(io)
            .sdk_unwrap()
            .ft_transfer_call(
                predecessor_account_id,
                current_account_id,
                args,
                io.prepaid_gas(),
            )
            .sdk_unwrap();
        // Safety: this call is safe. It is required by the NEP-141 spec that `ft_transfer_call`
        // creates a call to another contract's `ft_on_transfer` method.
        let promise_id = unsafe { io.promise_create_with_callback(&promise_args) };
        io.promise_return(promise_id);
    }

    #[no_mangle]
    pub extern "C" fn storage_deposit() {
        let mut io = Runtime;
        require_running(&state::get_state(&io).sdk_unwrap());
        let args: StorageDepositCallArgs = serde_json::from_slice(&io.read_input().to_vec())
            .map_err(Into::<ParseTypeFromJsonError>::into)
            .sdk_unwrap();
        let predecessor_account_id = io.predecessor_account_id();
        let amount = Yocto::new(io.attached_deposit());
        let maybe_promise = EthConnectorContract::init_instance(io)
            .sdk_unwrap()
            .storage_deposit(predecessor_account_id, amount, args)
            .sdk_unwrap();
        if let Some(promise) = maybe_promise {
            // Safety: This call is safe. It is only a transfer back to the user in the case
            // that they over paid for their deposit.
            unsafe { io.promise_create_batch(&promise) };
        }
    }

    #[no_mangle]
    pub extern "C" fn storage_unregister() {
        let mut io = Runtime;
        require_running(&state::get_state(&io).sdk_unwrap());
        io.assert_one_yocto().sdk_unwrap();
        let predecessor_account_id = io.predecessor_account_id();
        let force = serde_json::from_slice::<serde_json::Value>(&io.read_input().to_vec())
            .ok()
            .and_then(|args| args["force"].as_bool());
        let maybe_promise = EthConnectorContract::init_instance(io)
            .sdk_unwrap()
            .storage_unregister(predecessor_account_id, force)
            .sdk_unwrap();
        if let Some(promise) = maybe_promise {
            // Safety: This call is safe. It is only a transfer back to the user for their deposit.
            unsafe { io.promise_create_batch(&promise) };
        }
    }

    #[no_mangle]
    pub extern "C" fn storage_withdraw() {
        let io = Runtime;
        require_running(&state::get_state(&io).sdk_unwrap());
        io.assert_one_yocto().sdk_unwrap();
        let args: StorageWithdrawCallArgs = serde_json::from_slice(&io.read_input().to_vec())
            .map_err(Into::<ParseTypeFromJsonError>::into)
            .sdk_unwrap();
        let predecessor_account_id = io.predecessor_account_id();
        EthConnectorContract::init_instance(io)
            .sdk_unwrap()
            .storage_withdraw(&predecessor_account_id, &args)
            .sdk_unwrap();
    }

    #[no_mangle]
    pub extern "C" fn storage_balance_of() {
        let io = Runtime;
        let args: parameters::StorageBalanceOfCallArgs =
            serde_json::from_slice(&io.read_input().to_vec())
                .map_err(Into::<ParseTypeFromJsonError>::into)
                .sdk_unwrap();
        EthConnectorContract::init_instance(io)
            .sdk_unwrap()
            .storage_balance_of(&args);
    }

    #[no_mangle]
    pub extern "C" fn get_paused_flags() {
        let mut io = Runtime;
        let paused_flags = EthConnectorContract::init_instance(io)
            .sdk_unwrap()
            .get_paused_flags();
        let data = paused_flags.try_to_vec().expect(ERR_FAILED_PARSE);
        io.return_output(&data[..]);
    }

    #[no_mangle]
    pub extern "C" fn set_paused_flags() {
        let io = Runtime;
        let state = state::get_state(&io).sdk_unwrap();
        require_running(&state);
        let is_private = io.assert_private_call();
        if is_private.is_err() {
            require_owner_only(&state, &io.predecessor_account_id());
        }
        let args: PauseEthConnectorCallArgs = io.read_input_borsh().sdk_unwrap();
        EthConnectorContract::init_instance(io)
            .sdk_unwrap()
            .set_paused_flags(&args);
    }

    #[no_mangle]
    pub extern "C" fn get_accounts_counter() {
        let io = Runtime;
        EthConnectorContract::init_instance(io)
            .sdk_unwrap()
            .get_accounts_counter();
    }

    #[no_mangle]
    pub extern "C" fn get_erc20_from_nep141() {
        let mut io = Runtime;
        let args: GetErc20FromNep141CallArgs = io.read_input_borsh().sdk_unwrap();

        io.return_output(
            engine::get_erc20_from_nep141(&io, &args.nep141)
                .sdk_unwrap()
                .as_slice(),
        );
    }

    #[no_mangle]
    pub extern "C" fn get_nep141_from_erc20() {
        let mut io = Runtime;
        let erc20_address: crate::engine::ERC20Address =
            io.read_input().to_vec().try_into().sdk_unwrap();
        io.return_output(
            engine::nep141_erc20_map(io)
                .lookup_right(&erc20_address)
                .sdk_expect("ERC20_NOT_FOUND")
                .as_ref(),
        );
    }

    #[no_mangle]
    pub extern "C" fn ft_metadata() {
        let mut io = Runtime;
        let metadata: FungibleTokenMetadata = connector::get_metadata(&io).unwrap_or_default();
        let bytes = serde_json::to_vec(&metadata).unwrap_or_default();
        io.return_output(&bytes);
    }

    #[cfg(feature = "integration-test")]
    #[no_mangle]
    pub extern "C" fn verify_log_entry() {
        sdk::log!("Call from verify_log_entry");
        let mut io = Runtime;
        let data = true.try_to_vec().unwrap();
        io.return_output(&data[..]);
    }

    /// Function used to create accounts for tests
    #[cfg(feature = "integration-test")]
    #[no_mangle]
    pub extern "C" fn mint_account() {
        use crate::connector::ZERO_ATTACHED_BALANCE;
        use crate::prelude::{NEP141Wei, U256};
        use evm::backend::ApplyBackend;
        const GAS_FOR_VERIFY: NearGas = NearGas::new(20_000_000_000_000);
        const GAS_FOR_FINISH: NearGas = NearGas::new(50_000_000_000_000);

        let mut io = Runtime;
        let args: ([u8; 20], u64, u64) = io.read_input_borsh().sdk_expect(errors::ERR_ARGS);
        let address = Address::from_array(args.0);
        let nonce = U256::from(args.1);
        let balance = NEP141Wei::new(u128::from(args.2));
        let current_account_id = io.current_account_id();
        let mut engine: Engine<_, _> =
            Engine::new(address, current_account_id, io, &io).sdk_unwrap();
        let state_change = evm::backend::Apply::Modify {
            address: address.raw(),
            basic: evm::backend::Basic {
                balance: U256::from(balance.as_u128()),
                nonce,
            },
            code: None,
            storage: core::iter::empty(),
            reset_storage: false,
        };
        engine.apply(core::iter::once(state_change), core::iter::empty(), false);

        // Call "finish_deposit" to mint the corresponding
        // nETH NEP-141 tokens as well
        let aurora_account_id = io.current_account_id();
        let args = crate::parameters::FinishDepositCallArgs {
            new_owner_id: aurora_account_id.clone(),
            amount: balance,
            proof_key: crate::prelude::String::new(),
            relayer_id: aurora_account_id.clone(),
            fee: 0.into(),
            msg: None,
        };
        let verify_call = aurora_engine_types::parameters::PromiseCreateArgs {
            target_account_id: aurora_account_id.clone(),
            method: crate::prelude::String::from("verify_log_entry"),
            args: crate::prelude::Vec::new(),
            attached_balance: ZERO_ATTACHED_BALANCE,
            attached_gas: GAS_FOR_VERIFY,
        };
        let finish_call = aurora_engine_types::parameters::PromiseCreateArgs {
            target_account_id: aurora_account_id,
            method: crate::prelude::String::from("finish_deposit"),
            args: args.try_to_vec().unwrap(),
            attached_balance: ZERO_ATTACHED_BALANCE,
            attached_gas: GAS_FOR_FINISH,
        };
        // Safety: this call is safe because it is only used in integration tests.
        unsafe {
            io.promise_create_with_callback(
                &aurora_engine_types::parameters::PromiseWithCallbackArgs {
                    base: verify_call,
                    callback: finish_call,
                },
            )
        };
    }

    ///
    /// Utility methods.
    ///

    fn internal_get_upgrade_index() -> u64 {
        let io = Runtime;
        match io.read_u64(&bytes_to_key(KeyPrefix::Config, CODE_STAGE_KEY)) {
            Ok(index) => index,
            Err(sdk::error::ReadU64Error::InvalidU64) => {
                sdk::panic_utf8(errors::ERR_INVALID_UPGRADE)
            }
            Err(sdk::error::ReadU64Error::MissingValue) => sdk::panic_utf8(errors::ERR_NO_UPGRADE),
        }
    }

    fn require_owner_only(state: &state::EngineState, predecessor_account_id: &AccountId) {
        if &state.owner_id != predecessor_account_id {
            sdk::panic_utf8(errors::ERR_NOT_ALLOWED);
        }
    }

    fn require_running(state: &state::EngineState) {
        if state.is_paused {
            sdk::panic_utf8(errors::ERR_PAUSED);
        }
    }

    fn predecessor_address(predecessor_account_id: &AccountId) -> Address {
        near_account_to_evm_address(predecessor_account_id.as_bytes())
    }

    mod exports {
        extern "C" {
            pub(crate) fn value_return(value_len: u64, value_ptr: u64);
        }
    }
}

pub trait AuroraState {
    fn add_promise(&mut self, promise: PromiseCreateArgs);
}<|MERGE_RESOLUTION|>--- conflicted
+++ resolved
@@ -576,15 +576,10 @@
     /// Callback invoked by exit to NEAR precompile to handle potential
     /// errors in the exit call or to perform the near tokens transfer.
     #[no_mangle]
-<<<<<<< HEAD
     pub extern "C" fn exit_to_near_precompile_callback() {
         let mut io = Runtime;
-=======
-    pub extern "C" fn refund_on_error() {
-        let io = Runtime;
-        let state = state::get_state(&io).sdk_unwrap();
-        require_running(&state);
->>>>>>> 0a871259
+        let state = state::get_state(&io).sdk_unwrap();
+        require_running(&state);
         io.assert_private_call().sdk_unwrap();
 
         // This function should only be called as the callback of
@@ -612,11 +607,6 @@
             }
         } else if let Some(args) = args.refund {
             // Exit call failed; need to refund tokens
-<<<<<<< HEAD
-            let state = state::get_state(&io).sdk_unwrap();
-=======
-            let args: RefundCallArgs = io.read_input_borsh().sdk_unwrap();
->>>>>>> 0a871259
             let refund_result =
                 engine::refund_on_error(io, &io, state, &args, &mut Runtime).sdk_unwrap();
 
