#![cfg_attr(not(feature = "std"), no_std)]
#![cfg_attr(not(feature = "std"), feature(alloc_error_handler))]
#![cfg_attr(
    all(feature = "log", target_arch = "wasm32"),
    feature(panic_info_message)
)]
#![deny(clippy::pedantic, clippy::nursery)]
#![allow(
    clippy::missing_errors_doc,
    clippy::missing_panics_doc,
    clippy::module_name_repetitions,
    clippy::unreadable_literal
)]

use aurora_engine_types::parameters::PromiseCreateArgs;

#[cfg(not(feature = "std"))]
extern crate alloc;
#[cfg(not(feature = "std"))]
extern crate core;

mod map;
pub mod parameters {
    pub use aurora_engine_types::parameters::connector::*;
    pub use aurora_engine_types::parameters::engine::*;
}
pub mod proof {
    pub use aurora_engine_types::parameters::connector::Proof;
}
pub mod accounting;
pub mod admin_controlled;
#[cfg_attr(feature = "contract", allow(dead_code))]
pub mod connector;
pub mod deposit_event;
pub mod engine;
pub mod errors;
pub mod fungible_token;
pub mod pausables;
mod prelude;
pub mod state;
pub mod xcc;

#[cfg(target_arch = "wasm32")]
#[global_allocator]
static ALLOC: wee_alloc::WeeAlloc = wee_alloc::WeeAlloc::INIT;

#[cfg(target_arch = "wasm32")]
#[panic_handler]
#[cfg_attr(not(feature = "log"), allow(unused_variables))]
#[no_mangle]
pub unsafe fn on_panic(info: &::core::panic::PanicInfo) -> ! {
    #[cfg(feature = "log")]
    {
        use prelude::ToString;

        if let Some(msg) = info.message() {
            let msg = if let Some(log) = info.location() {
                prelude::format!("{} [{}]", msg, log)
            } else {
                msg.to_string()
            };
            prelude::sdk::panic_utf8(msg.as_bytes());
        } else if let Some(log) = info.location() {
            prelude::sdk::panic_utf8(log.to_string().as_bytes());
        }
    }

    ::core::arch::wasm32::unreachable();
}

#[cfg(target_arch = "wasm32")]
#[alloc_error_handler]
#[no_mangle]
pub unsafe fn on_alloc_error(_: core::alloc::Layout) -> ! {
    ::core::arch::wasm32::unreachable();
}

#[cfg(feature = "contract")]
mod contract {
    use parameters::{SetOwnerArgs, SetUpgradeDelayBlocksArgs};

    use crate::connector::{self, EthConnectorContract};
    use crate::engine::{self, Engine};
    use crate::parameters::{
        self, CallArgs, DeployErc20TokenArgs, FungibleTokenMetadata, GetErc20FromNep141CallArgs,
        GetStorageAtArgs, InitCallArgs, IsUsedProofCallArgs, NEP141FtOnTransferArgs, NewCallArgs,
        PauseEthConnectorCallArgs, PausePrecompilesCallArgs, ResolveTransferCallArgs,
        SetContractDataCallArgs, StorageDepositCallArgs, StorageWithdrawCallArgs, SubmitArgs,
        TransferCallCallArgs, ViewCallArgs,
    };
    #[cfg(feature = "evm_bully")]
    use crate::parameters::{BeginBlockArgs, BeginChainArgs};
    use crate::pausables::{
        Authorizer, EnginePrecompilesPauser, PausedPrecompilesChecker, PausedPrecompilesManager,
        PrecompileFlags,
    };
    use crate::prelude::account_id::AccountId;
    use crate::prelude::parameters::{
        ExitToNearPrecompileCallbackCallArgs, PromiseAction, PromiseBatchAction,
    };
    use crate::prelude::sdk::types::{
        near_account_to_evm_address, SdkExpect, SdkProcess, SdkUnwrap,
    };
    use crate::prelude::storage::{bytes_to_key, KeyPrefix};
    use crate::prelude::{
<<<<<<< HEAD
        sdk, u256_to_arr, vec, Address, PromiseResult, Yocto, ERR_FAILED_PARSE, H256,
=======
        sdk, u256_to_arr, vec, Address, PromiseResult, ToString, Yocto, ERR_FAILED_PARSE, H256,
>>>>>>> 8202d6e5
    };
    use crate::{errors, pausables, state};
    use aurora_engine_sdk::env::Env;
    use aurora_engine_sdk::io::{StorageIntermediate, IO};
    use aurora_engine_sdk::near_runtime::{Runtime, ViewEnv};
    use aurora_engine_sdk::promise::PromiseHandler;
    use aurora_engine_sdk::types::ExpectUtf8;
    use aurora_engine_types::borsh::{BorshDeserialize, BorshSerialize};
    use aurora_engine_types::parameters::engine::errors::ParseTypeFromJsonError;
    use aurora_engine_types::parameters::engine::{RelayerKeyArgs, RelayerKeyManagerArgs};
    use aurora_engine_types::parameters::{PromiseAction, PromiseBatchAction};

    #[cfg(feature = "integration-test")]
    use crate::prelude::NearGas;

    const CODE_KEY: &[u8; 4] = b"CODE";
    const CODE_STAGE_KEY: &[u8; 10] = b"CODE_STAGE";

    ///
    /// ADMINISTRATIVE METHODS
    ///

    /// Sets the configuration for the Engine.
    /// Should be called on deployment.
    #[no_mangle]
    pub extern "C" fn new() {
        let mut io = Runtime;

        if state::get_state(&io).is_ok() {
            sdk::panic_utf8(b"ERR_ALREADY_INITIALIZED");
        }

        let bytes = io.read_input().to_vec();
        let args = NewCallArgs::deserialize(&bytes).sdk_expect(errors::ERR_BORSH_DESERIALIZE);
        state::set_state(&mut io, &args.into()).sdk_unwrap();
    }

    /// Get version of the contract.
    #[no_mangle]
    pub extern "C" fn get_version() {
        let mut io = Runtime;
        let version = option_env!("NEAR_EVM_VERSION")
            .map_or(&include_bytes!("../../VERSION")[..], str::as_bytes);
        io.return_output(version);
    }

    /// Get owner account id for this contract.
    #[no_mangle]
    pub extern "C" fn get_owner() {
        let mut io = Runtime;
        let state = state::get_state(&io).sdk_unwrap();
        io.return_output(state.owner_id.as_bytes());
    }

    /// Set owner account id for this contract.
    #[no_mangle]
    pub extern "C" fn set_owner() {
        let mut io = Runtime;
        let mut state = state::get_state(&io).sdk_unwrap();
        require_running(&state);
        require_owner_only(&state, &io.predecessor_account_id());
        let args: SetOwnerArgs = io.read_input_borsh().sdk_unwrap();
        if state.owner_id == args.new_owner {
            sdk::panic_utf8(errors::ERR_SAME_OWNER);
        } else {
            state.owner_id = args.new_owner;
            state::set_state(&mut io, &state).sdk_unwrap();
        }
    }

    /// Get bridge prover id for this contract.
    #[no_mangle]
    pub extern "C" fn get_bridge_prover() {
        let mut io = Runtime;
        let connector = EthConnectorContract::init_instance(io).sdk_unwrap();
        io.return_output(connector.get_bridge_prover().as_bytes());
    }

    /// Get chain id for this contract.
    #[no_mangle]
    pub extern "C" fn get_chain_id() {
        let mut io = Runtime;
        io.return_output(&state::get_state(&io).sdk_unwrap().chain_id);
    }

    #[no_mangle]
    pub extern "C" fn get_upgrade_delay_blocks() {
        let mut io = Runtime;
        let state = state::get_state(&io).sdk_unwrap();
        io.return_output(&state.upgrade_delay_blocks.to_le_bytes());
    }

    #[no_mangle]
    pub extern "C" fn set_upgrade_delay_blocks() {
        let mut io = Runtime;
        let mut state = state::get_state(&io).sdk_unwrap();
        require_running(&state);
        require_owner_only(&state, &io.predecessor_account_id());
        let args: SetUpgradeDelayBlocksArgs = io.read_input_borsh().sdk_unwrap();
        state.upgrade_delay_blocks = args.upgrade_delay_blocks;
        state::set_state(&mut io, &state).sdk_unwrap();
    }

    #[no_mangle]
    pub extern "C" fn get_upgrade_index() {
        let mut io = Runtime;
        let index = internal_get_upgrade_index();
        io.return_output(&index.to_le_bytes());
    }

    /// Stage new code for deployment.
    #[no_mangle]
    pub extern "C" fn stage_upgrade() {
        let mut io = Runtime;
        let state = state::get_state(&io).sdk_unwrap();
        require_running(&state);
        let delay_block_height = io.block_height() + state.upgrade_delay_blocks;
        require_owner_only(&state, &io.predecessor_account_id());
        io.read_input_and_store(&bytes_to_key(KeyPrefix::Config, CODE_KEY));
        io.write_storage(
            &bytes_to_key(KeyPrefix::Config, CODE_STAGE_KEY),
            &delay_block_height.to_le_bytes(),
        );
    }

    /// Deploy staged upgrade.
    #[no_mangle]
    pub extern "C" fn deploy_upgrade() {
        let mut io = Runtime;
        let state = state::get_state(&io).sdk_unwrap();
        require_running(&state);
        let index = internal_get_upgrade_index();
        if io.block_height() <= index {
            sdk::panic_utf8(errors::ERR_NOT_ALLOWED_TOO_EARLY);
        }
        Runtime::self_deploy(&bytes_to_key(KeyPrefix::Config, CODE_KEY));
        io.remove_storage(&bytes_to_key(KeyPrefix::Config, CODE_STAGE_KEY));
    }

    /// Called as part of the upgrade process (see `engine-sdk::self_deploy`). This function is meant
    /// to make any necessary changes to the state such that it aligns with the newly deployed
    /// code.
    #[no_mangle]
    #[allow(clippy::missing_const_for_fn)]
    pub extern "C" fn state_migration() {
        // TODO: currently we don't have migrations
    }

    /// Resumes previously [`paused`] precompiles.
    ///
    /// [`paused`]: crate::contract::pause_precompiles
    #[no_mangle]
    pub extern "C" fn resume_precompiles() {
        let io = Runtime;
        let state = state::get_state(&io).sdk_unwrap();
        require_running(&state);
        let predecessor_account_id = io.predecessor_account_id();

        require_owner_only(&state, &predecessor_account_id);

        let args: PausePrecompilesCallArgs = io.read_input_borsh().sdk_unwrap();
        let flags = PrecompileFlags::from_bits_truncate(args.paused_mask);
        let mut pauser = EnginePrecompilesPauser::from_io(io);
        pauser.resume_precompiles(flags);
    }

    /// Pauses a precompile.
    #[no_mangle]
    pub extern "C" fn pause_precompiles() {
        let io = Runtime;
        require_running(&state::get_state(&io).sdk_unwrap());
        let authorizer: pausables::EngineAuthorizer = engine::get_authorizer(&io);

        if !authorizer.is_authorized(&io.predecessor_account_id()) {
            sdk::panic_utf8(b"ERR_UNAUTHORIZED");
        }

        let args: PausePrecompilesCallArgs = io.read_input_borsh().sdk_unwrap();
        let flags = PrecompileFlags::from_bits_truncate(args.paused_mask);
        let mut pauser = EnginePrecompilesPauser::from_io(io);
        pauser.pause_precompiles(flags);
    }

    /// Returns an unsigned integer where each 1-bit means that a precompile corresponding to that bit is paused and
    /// 0-bit means not paused.
    #[no_mangle]
    pub extern "C" fn paused_precompiles() {
        let mut io = Runtime;
        let pauser = EnginePrecompilesPauser::from_io(io);
        let data = pauser.paused().bits().to_le_bytes();
        io.return_output(&data[..]);
    }

    /// Sets the flag to pause the contract.
    #[no_mangle]
    pub extern "C" fn pause_contract() {
        let mut io = Runtime;
        let mut state = state::get_state(&io).sdk_unwrap();
        require_owner_only(&state, &io.predecessor_account_id());
        if state.is_paused {
            sdk::panic_utf8(errors::ERR_PAUSED);
        }
        state.is_paused = true;
        state::set_state(&mut io, &state).sdk_unwrap();
    }

    /// Sets the flag to resume the contract.
    #[no_mangle]
    pub extern "C" fn resume_contract() {
        let mut io = Runtime;
        let mut state = state::get_state(&io).sdk_unwrap();
        require_owner_only(&state, &io.predecessor_account_id());
        if !state.is_paused {
            sdk::panic_utf8(errors::ERR_RUNNING);
        }
        state.is_paused = false;
        state::set_state(&mut io, &state).sdk_unwrap();
    }

    ///
    /// MUTATIVE METHODS
    ///

    /// Deploy code into the EVM.
    #[no_mangle]
    pub extern "C" fn deploy_code() {
        let io = Runtime;
        require_running(&state::get_state(&io).sdk_unwrap());
        let input = io.read_input().to_vec();
        let current_account_id = io.current_account_id();
        let mut engine: Engine<_, _> = Engine::new(
            predecessor_address(&io.predecessor_account_id()),
            current_account_id,
            io,
            &io,
        )
        .sdk_unwrap();
        Engine::deploy_code_with_input(&mut engine, input, &mut Runtime)
            .map(|res| res.try_to_vec().sdk_expect(errors::ERR_SERIALIZE))
            .sdk_process();
        // TODO: charge for storage
    }

    /// Call method on the EVM contract.
    #[no_mangle]
    pub extern "C" fn call() {
        let io = Runtime;
        require_running(&state::get_state(&io).sdk_unwrap());
        let bytes = io.read_input().to_vec();
        let args = CallArgs::deserialize(&bytes).sdk_expect(errors::ERR_BORSH_DESERIALIZE);
        let current_account_id = io.current_account_id();
        let predecessor_account_id = io.predecessor_account_id();

        // During the XCC flow the Engine will call itself to move wNEAR
        // to the user's sub-account. We do not want this move to happen
        // if prior promises in the flow have failed.
        if current_account_id == predecessor_account_id {
            let check_promise: Result<(), &[u8]> = match io.promise_result_check() {
                Some(true) | None => Ok(()),
                Some(false) => Err(b"ERR_CALLBACK_OF_FAILED_PROMISE"),
            };
            check_promise.sdk_unwrap();
        }

        let mut engine: Engine<_, _> = Engine::new(
            predecessor_address(&predecessor_account_id),
            current_account_id,
            io,
            &io,
        )
        .sdk_unwrap();
        Engine::call_with_args(&mut engine, args, &mut Runtime)
            .map(|res| res.try_to_vec().sdk_expect(errors::ERR_SERIALIZE))
            .sdk_process();
        // TODO: charge for storage
    }

    /// Process signed Ethereum transaction.
    /// Must match `CHAIN_ID` to make sure it's signed for given chain vs replayed from another chain.
    #[no_mangle]
    pub extern "C" fn submit() {
        let io = Runtime;
        let state = state::get_state(&io).sdk_unwrap();
        require_running(&state);
        let tx_data = io.read_input().to_vec();
        let current_account_id = io.current_account_id();
        let relayer_address = predecessor_address(&io.predecessor_account_id());
        let args = SubmitArgs {
            tx_data,
            ..Default::default()
        };
        let result = engine::submit(
            io,
            &io,
            &args,
            state,
            current_account_id,
            relayer_address,
            &mut Runtime,
        );

        result
            .map(|res| res.try_to_vec().sdk_expect(errors::ERR_SERIALIZE))
            .sdk_process();
    }

    /// Analog of the `submit` function, but waits for the `SubmitArgs` structure rather than
    /// the array of bytes representing the transaction.
    #[no_mangle]
    pub extern "C" fn submit_with_args() {
        let io = Runtime;
        let state = state::get_state(&io).sdk_unwrap();
        require_running(&state);
        let args: SubmitArgs = io.read_input_borsh().sdk_unwrap();
        let current_account_id = io.current_account_id();
        let relayer_address = predecessor_address(&io.predecessor_account_id());
        let result = engine::submit(
            io,
            &io,
            &args,
            state,
            current_account_id,
            relayer_address,
            &mut Runtime,
        );

        result
            .map(|res| res.try_to_vec().sdk_expect(errors::ERR_SERIALIZE))
            .sdk_process();
    }

    #[no_mangle]
    pub extern "C" fn register_relayer() {
        let io = Runtime;
        require_running(&state::get_state(&io).sdk_unwrap());
        let relayer_address = io.read_input_arr20().sdk_unwrap();

        let current_account_id = io.current_account_id();
        let predecessor_account_id = io.predecessor_account_id();
        let mut engine: Engine<_, _> = Engine::new(
            predecessor_address(&predecessor_account_id),
            current_account_id,
            io,
            &io,
        )
        .sdk_unwrap();
        engine.register_relayer(
            predecessor_account_id.as_bytes(),
            Address::from_array(relayer_address),
        );
    }

    /// Updates the bytecode for user's router contracts created by the engine.
    /// These contracts are where cross-contract calls initiated by the EVM precompile
    /// will be sent from.
    #[no_mangle]
    pub extern "C" fn factory_update() {
        let mut io = Runtime;
        let state = state::get_state(&io).sdk_unwrap();
        require_running(&state);
        require_owner_only(&state, &io.predecessor_account_id());
        let bytes = io.read_input().to_vec();
        let router_bytecode = crate::xcc::RouterCode::new(bytes);
        crate::xcc::update_router_code(&mut io, &router_bytecode);
    }

    /// Updates the bytecode version for the given account. This is only called as a callback
    /// when a new version of the router contract is deployed to an account.
    #[no_mangle]
    pub extern "C" fn factory_update_address_version() {
        let mut io = Runtime;
        require_running(&state::get_state(&io).sdk_unwrap());
        // The function is only set to be private, otherwise callback error will happen.
        io.assert_private_call().sdk_unwrap();
        let check_deploy: Result<(), &[u8]> = match io.promise_result_check() {
            Some(true) => Ok(()),
            Some(false) => Err(b"ERR_ROUTER_DEPLOY_FAILED"),
            None => Err(b"ERR_ROUTER_UPDATE_NOT_CALLBACK"),
        };
        check_deploy.sdk_unwrap();
        let args: crate::xcc::AddressVersionUpdateArgs = io.read_input_borsh().sdk_unwrap();
        crate::xcc::set_code_version_of_address(&mut io, &args.address, args.version);
    }

    /// Sets the address for the `wNEAR` ERC-20 contract. This contract will be used by the
    /// cross-contract calls feature to have users pay for their NEAR transactions.
    #[no_mangle]
    pub extern "C" fn factory_set_wnear_address() {
        let mut io = Runtime;
        let state = state::get_state(&io).sdk_unwrap();
        require_running(&state);
        require_owner_only(&state, &io.predecessor_account_id());
        let address = io.read_input_arr20().sdk_unwrap();
        crate::xcc::set_wnear_address(&mut io, &Address::from_array(address));
    }

    /// Create and/or fund an XCC sub-account directly (as opposed to having one be automatically
    /// created via the XCC precompile in the EVM). The purpose of this method is to enable
    /// XCC on engine instances where wrapped NEAR (WNEAR) is not bridged.
    #[no_mangle]
    pub extern "C" fn fund_xcc_sub_account() {
        let io = Runtime;
        let state = state::get_state(&io).sdk_unwrap();
        require_running(&state);
        // This method can only be called by the owner because it allows specifying the
        // account ID of the wNEAR account. This information must be accurate for the
        // sub-account to work properly, therefore this method can only be called by
        // a trusted user.
        require_owner_only(&state, &io.predecessor_account_id());
        let args: crate::xcc::FundXccArgs = io.read_input_borsh().sdk_unwrap();
        crate::xcc::fund_xcc_sub_account(&io, &mut Runtime, &io, args).sdk_unwrap();
    }

    /// Allow receiving NEP141 tokens to the EVM contract.
    ///
    /// This function returns the amount of tokens to return to the sender.
    /// Either all tokens are transferred and tokens are returned
    /// in case of an error, or no token is returned if the transaction was successful.
    #[no_mangle]
    pub extern "C" fn ft_on_transfer() {
        let io = Runtime;
        require_running(&state::get_state(&io).sdk_unwrap());
        let current_account_id = io.current_account_id();
        let predecessor_account_id = io.predecessor_account_id();
        let mut engine: Engine<_, _> = Engine::new(
            predecessor_address(&predecessor_account_id),
            current_account_id.clone(),
            io,
            &io,
        )
        .sdk_unwrap();

        let args: NEP141FtOnTransferArgs = serde_json::from_slice(&io.read_input().to_vec())
            .map_err(Into::<ParseTypeFromJsonError>::into)
            .sdk_unwrap();

        if predecessor_account_id == current_account_id {
            EthConnectorContract::init_instance(io)
                .sdk_unwrap()
                .ft_on_transfer(&engine, &args)
                .sdk_unwrap();
        } else {
            engine.receive_erc20_tokens(
                &predecessor_account_id,
                &args,
                &current_account_id,
                &mut Runtime,
            );
        }
    }

    /// Deploy ERC20 token mapped to a NEP141
    #[no_mangle]
    pub extern "C" fn deploy_erc20_token() {
        let mut io = Runtime;
        require_running(&state::get_state(&io).sdk_unwrap());
        // Id of the NEP141 token in Near
        let args: DeployErc20TokenArgs = io.read_input_borsh().sdk_unwrap();

        let address = engine::deploy_erc20_token(args, io, &io, &mut Runtime).sdk_unwrap();

        io.return_output(
            &address
                .as_bytes()
                .try_to_vec()
                .sdk_expect(errors::ERR_SERIALIZE),
        );

        // TODO: charge for storage
    }

    /// Callback invoked by exit to NEAR precompile to handle potential
    /// errors in the exit call or to perform the near tokens transfer.
    #[no_mangle]
    pub extern "C" fn exit_to_near_precompile_callback() {
        let mut io = Runtime;
        let state = state::get_state(&io).sdk_unwrap();
        require_running(&state);
        io.assert_private_call().sdk_unwrap();

        // This function should only be called as the callback of
        // exactly one promise.
        if io.promise_results_count() != 1 {
            sdk::panic_utf8(errors::ERR_PROMISE_COUNT);
        }

        let args: ExitToNearPrecompileCallbackCallArgs = io.read_input_borsh().sdk_unwrap();

        if let Some(PromiseResult::Successful(_)) = io.promise_result(0) {
            if let Some(args) = args.transfer_near {
                let action = PromiseAction::Transfer {
                    amount: Yocto::new(args.amount),
                };
                let promise = PromiseBatchAction {
                    target_account_id: args.target_account_id,
                    actions: vec![action],
                };

                // Safety: this call is safe because it comes from the exit to near precompile, not users.
                // The call is to transfer the unwrapped wnear tokens.
                let promise_id = unsafe { io.promise_create_batch(&promise) };
                io.promise_return(promise_id);
            }
        } else if let Some(args) = args.refund {
            // Exit call failed; need to refund tokens
            let refund_result =
                engine::refund_on_error(io, &io, state, &args, &mut Runtime).sdk_unwrap();

            if !refund_result.status.is_ok() {
                sdk::panic_utf8(errors::ERR_REFUND_FAILURE);
            }
        }
    }

    /// Sets relayer key manager.
    #[no_mangle]
    pub extern "C" fn set_key_manager() {
        let mut io = Runtime;
        let mut state = state::get_state(&io).sdk_unwrap();

        require_owner_only(&state, &io.predecessor_account_id());

        let key_manager =
            serde_json::from_slice::<RelayerKeyManagerArgs>(&io.read_input().to_vec())
                .map(|args| args.key_manager)
                .sdk_expect(errors::ERR_JSON_DESERIALIZE);

        if state.key_manager == key_manager {
            sdk::panic_utf8(errors::ERR_SAME_KEY_MANAGER)
        } else {
            state.key_manager = key_manager;
            state::set_state(&mut io, &state).sdk_unwrap();
        }
    }

    /// Adds a relayer function call key.
    #[no_mangle]
    pub extern "C" fn add_relayer_key() {
        let mut io = Runtime;
        let state = state::get_state(&io).sdk_unwrap();
        require_key_manager_only(&state, &io.predecessor_account_id());

        let public_key = serde_json::from_slice::<RelayerKeyArgs>(&io.read_input().to_vec())
            .map(|args| args.public_key)
            .sdk_expect(errors::ERR_JSON_DESERIALIZE);
        let allowance = Yocto::new(io.attached_deposit());
        sdk::log!("attached key allowance: {allowance}");

        if allowance.as_u128() < 100 {
            // TODO: Clarify the minimum amount if check is needed then change error type
            sdk::panic_utf8(errors::ERR_NOT_ALLOWED);
        }

        engine::add_function_call_key(&mut io, &public_key);

        let action = PromiseAction::AddFunctionCallKey {
            public_key,
            allowance,
            nonce: 0, // not actually used - depends on block height
            receiver_id: io.current_account_id(),
            function_names: "call,submit,submit_with_args".to_string(),
        };
        let promise = PromiseBatchAction {
            target_account_id: io.current_account_id(),
            actions: vec![action],
        };

        let promise_id = unsafe { io.promise_create_batch(&promise) };
        io.promise_return(promise_id);
    }

    /// Removes a relayer function call key.
    #[no_mangle]
    pub extern "C" fn remove_relayer_key() {
        let mut io = Runtime;
        let state = state::get_state(&io).sdk_unwrap();
        require_key_manager_only(&state, &io.predecessor_account_id());

        let args: RelayerKeyArgs = serde_json::from_slice(&io.read_input().to_vec())
            .sdk_expect(errors::ERR_JSON_DESERIALIZE);

        engine::remove_function_call_key(&mut io, &args.public_key).sdk_unwrap();

        let action = PromiseAction::DeleteKey {
            public_key: args.public_key,
        };
        let promise = PromiseBatchAction {
            target_account_id: io.current_account_id(),
            actions: vec![action],
        };

        let promise_id = unsafe { io.promise_create_batch(&promise) };
        io.promise_return(promise_id);
    }

    ///
    /// NONMUTATIVE METHODS
    ///
    #[no_mangle]
    pub extern "C" fn view() {
        let mut io = Runtime;
        let env = ViewEnv;
        let args: ViewCallArgs = io.read_input_borsh().sdk_unwrap();
        let current_account_id = io.current_account_id();
        let engine: Engine<_, _> =
            Engine::new(args.sender, current_account_id, io, &env).sdk_unwrap();
        let result = Engine::view_with_args(&engine, args).sdk_unwrap();
        io.return_output(&result.try_to_vec().sdk_expect(errors::ERR_SERIALIZE));
    }

    #[no_mangle]
    pub extern "C" fn get_block_hash() {
        let mut io = Runtime;
        let block_height = io.read_input_borsh().sdk_unwrap();
        let account_id = io.current_account_id();
        let chain_id = state::get_state(&io)
            .map(|state| state.chain_id)
            .sdk_unwrap();
        let block_hash =
            crate::engine::compute_block_hash(chain_id, block_height, account_id.as_bytes());
        io.return_output(block_hash.as_bytes());
    }

    #[no_mangle]
    pub extern "C" fn get_code() {
        let mut io = Runtime;
        let address = io.read_input_arr20().sdk_unwrap();
        let code = engine::get_code(&io, &Address::from_array(address));
        io.return_output(&code);
    }

    #[no_mangle]
    pub extern "C" fn get_balance() {
        let mut io = Runtime;
        let address = io.read_input_arr20().sdk_unwrap();
        let balance = engine::get_balance(&io, &Address::from_array(address));
        io.return_output(&balance.to_bytes());
    }

    #[no_mangle]
    pub extern "C" fn get_nonce() {
        let mut io = Runtime;
        let address = io.read_input_arr20().sdk_unwrap();
        let nonce = engine::get_nonce(&io, &Address::from_array(address));
        io.return_output(&u256_to_arr(&nonce));
    }

    #[no_mangle]
    pub extern "C" fn get_storage_at() {
        let mut io = Runtime;
        let args: GetStorageAtArgs = io.read_input_borsh().sdk_unwrap();
        let address = args.address;
        let generation = engine::get_generation(&io, &address);
        let value = engine::get_storage(&io, &args.address, &H256(args.key), generation);
        io.return_output(&value.0);
    }

    ///
    /// BENCHMARKING METHODS
    ///
    #[cfg(feature = "evm_bully")]
    #[no_mangle]
    pub extern "C" fn begin_chain() {
        use crate::prelude::U256;
        let mut io = Runtime;
        let mut state = state::get_state(&io).sdk_unwrap();
        require_owner_only(&state, &io.predecessor_account_id());
        let args: BeginChainArgs = io.read_input_borsh().sdk_unwrap();
        state.chain_id = args.chain_id;
        state::set_state(&mut io, &state).sdk_unwrap();
        // set genesis block balances
        for account_balance in args.genesis_alloc {
            engine::set_balance(
                &mut io,
                &account_balance.address,
                &crate::prelude::Wei::new(U256::from(account_balance.balance)),
            );
        }
        // return new chain ID
        io.return_output(&state::get_state(&io).sdk_unwrap().chain_id);
    }

    #[cfg(feature = "evm_bully")]
    #[no_mangle]
    pub extern "C" fn begin_block() {
        let io = Runtime;
        let state = state::get_state(&io).sdk_unwrap();
        require_owner_only(&state, &io.predecessor_account_id());
        let _args: BeginBlockArgs = io.read_input_borsh().sdk_unwrap();
        // TODO: https://github.com/aurora-is-near/aurora-engine/issues/2
    }

    #[no_mangle]
    pub extern "C" fn new_eth_connector() {
        let io = Runtime;
        let state = state::get_state(&io).sdk_unwrap();
        require_running(&state);
        // Only the owner can initialize the EthConnector
        let is_private = io.assert_private_call();
        if is_private.is_err() {
            require_owner_only(&state, &io.predecessor_account_id());
        }

        let args: InitCallArgs = io.read_input_borsh().sdk_unwrap();
        let owner_id = io.current_account_id();

        EthConnectorContract::create_contract(io, &owner_id, args).sdk_unwrap();
    }

    #[no_mangle]
    pub extern "C" fn set_eth_connector_contract_data() {
        let mut io = Runtime;
        let state = state::get_state(&io).sdk_unwrap();
        require_running(&state);
        // Only the owner can set the EthConnector contract data
        let is_private = io.assert_private_call();
        if is_private.is_err() {
            require_owner_only(&state, &io.predecessor_account_id());
        }

        let args: SetContractDataCallArgs = io.read_input_borsh().sdk_unwrap();
        connector::set_contract_data(&mut io, args).sdk_unwrap();
    }

    #[no_mangle]
    pub extern "C" fn withdraw() {
        let io = Runtime;
        require_running(&state::get_state(&io).sdk_unwrap());
        io.assert_one_yocto().sdk_unwrap();
        let args = io.read_input_borsh().sdk_unwrap();
        let current_account_id = io.current_account_id();
        let predecessor_account_id = io.predecessor_account_id();
        let result = EthConnectorContract::init_instance(io)
            .sdk_unwrap()
            .withdraw_eth_from_near(&current_account_id, &predecessor_account_id, &args)
            .sdk_unwrap();
        let result_bytes = result.try_to_vec().sdk_expect(errors::ERR_SERIALIZE);
        // We intentionally do not go through the `io` struct here because we must bypass
        // the check that prevents output that is accepted by the eth_custodian
        #[allow(clippy::as_conversions)]
        unsafe {
            exports::value_return(
                u64::try_from(result_bytes.len()).sdk_expect(errors::ERR_VALUE_CONVERSION),
                result_bytes.as_ptr() as u64,
            );
        }
    }

    #[no_mangle]
    pub extern "C" fn deposit() {
        let mut io = Runtime;
        require_running(&state::get_state(&io).sdk_unwrap());
        let raw_proof = io.read_input().to_vec();
        let current_account_id = io.current_account_id();
        let predecessor_account_id = io.predecessor_account_id();
        let promise_args = EthConnectorContract::init_instance(io)
            .sdk_unwrap()
            .deposit(raw_proof, current_account_id, predecessor_account_id)
            .sdk_unwrap();
        // Safety: this call is safe because it comes from the eth-connector, not users.
        // The call is to verify the user-supplied proof for the deposit, with `finish_deposit`
        // as a callback.
        let promise_id = unsafe { io.promise_create_with_callback(&promise_args) };
        io.promise_return(promise_id);
    }

    #[no_mangle]
    pub extern "C" fn finish_deposit() {
        let mut io = Runtime;
        require_running(&state::get_state(&io).sdk_unwrap());
        io.assert_private_call().sdk_unwrap();

        // Check result from proof verification call
        if io.promise_results_count() != 1 {
            sdk::panic_utf8(errors::ERR_PROMISE_COUNT);
        }
        let promise_result = match io.promise_result(0) {
            Some(PromiseResult::Successful(bytes)) => {
                bool::try_from_slice(&bytes).sdk_expect(errors::ERR_PROMISE_ENCODING)
            }
            _ => sdk::panic_utf8(errors::ERR_PROMISE_FAILED),
        };
        if !promise_result {
            sdk::panic_utf8(errors::ERR_VERIFY_PROOF);
        }

        let data = io.read_input_borsh().sdk_unwrap();
        let current_account_id = io.current_account_id();
        let predecessor_account_id = io.predecessor_account_id();
        let maybe_promise_args = EthConnectorContract::init_instance(io)
            .sdk_unwrap()
            .finish_deposit(
                predecessor_account_id,
                current_account_id,
                data,
                io.prepaid_gas(),
            )
            .sdk_unwrap();

        if let Some(promise_args) = maybe_promise_args {
            // Safety: this call is safe because it comes from the eth-connector, not users.
            // The call will be to the Engine's ft_transfer_call`, which is needed as part
            // of the bridge flow (if depositing ETH to an Aurora address).
            let promise_id = unsafe { io.promise_create_with_callback(&promise_args) };
            io.promise_return(promise_id);
        }
    }

    #[no_mangle]
    pub extern "C" fn is_used_proof() {
        let mut io = Runtime;
        let args: IsUsedProofCallArgs = io.read_input_borsh().sdk_unwrap();

        let is_used_proof = EthConnectorContract::init_instance(io)
            .sdk_unwrap()
            .is_used_proof(&args.proof);
        let res = is_used_proof.try_to_vec().unwrap();
        io.return_output(&res[..]);
    }

    #[no_mangle]
    pub extern "C" fn ft_total_supply() {
        let io = Runtime;
        EthConnectorContract::init_instance(io)
            .sdk_unwrap()
            .ft_total_eth_supply_on_near();
    }

    #[no_mangle]
    pub extern "C" fn ft_total_eth_supply_on_near() {
        let io = Runtime;
        EthConnectorContract::init_instance(io)
            .sdk_unwrap()
            .ft_total_eth_supply_on_near();
    }

    #[no_mangle]
    pub extern "C" fn ft_total_eth_supply_on_aurora() {
        let io = Runtime;
        EthConnectorContract::init_instance(io)
            .sdk_unwrap()
            .ft_total_eth_supply_on_aurora();
    }

    #[no_mangle]
    pub extern "C" fn ft_balance_of() {
        let io = Runtime;
        let args: parameters::BalanceOfCallArgs = serde_json::from_slice(&io.read_input().to_vec())
            .map_err(Into::<ParseTypeFromJsonError>::into)
            .sdk_unwrap();
        EthConnectorContract::init_instance(io)
            .sdk_unwrap()
            .ft_balance_of(&args);
    }

    #[no_mangle]
    pub extern "C" fn ft_balance_of_eth() {
        let io = Runtime;
        let args: parameters::BalanceOfEthCallArgs = io.read_input().to_value().sdk_unwrap();
        EthConnectorContract::init_instance(io)
            .sdk_unwrap()
            .ft_balance_of_eth_on_aurora(&args)
            .sdk_unwrap();
    }

    #[no_mangle]
    pub extern "C" fn ft_transfer() {
        let io = Runtime;
        require_running(&state::get_state(&io).sdk_unwrap());
        io.assert_one_yocto().sdk_unwrap();
        let predecessor_account_id = io.predecessor_account_id();
        let args: parameters::TransferCallArgs = serde_json::from_slice(&io.read_input().to_vec())
            .map_err(Into::<ParseTypeFromJsonError>::into)
            .sdk_unwrap();
        EthConnectorContract::init_instance(io)
            .sdk_unwrap()
            .ft_transfer(&predecessor_account_id, &args)
            .sdk_unwrap();
    }

    #[no_mangle]
    pub extern "C" fn ft_resolve_transfer() {
        let io = Runtime;
        require_running(&state::get_state(&io).sdk_unwrap());

        io.assert_private_call().sdk_unwrap();
        if io.promise_results_count() != 1 {
            sdk::panic_utf8(errors::ERR_PROMISE_COUNT);
        }

        let args: ResolveTransferCallArgs = io.read_input().to_value().sdk_unwrap();
        let promise_result = io.promise_result(0).sdk_unwrap();

        EthConnectorContract::init_instance(io)
            .sdk_unwrap()
            .ft_resolve_transfer(&args, promise_result);
    }

    #[no_mangle]
    pub extern "C" fn ft_transfer_call() {
        let mut io = Runtime;
        require_running(&state::get_state(&io).sdk_unwrap());
        // Check is payable
        io.assert_one_yocto().sdk_unwrap();

        let args: TransferCallCallArgs = serde_json::from_slice(&io.read_input().to_vec())
            .map_err(Into::<ParseTypeFromJsonError>::into)
            .sdk_unwrap();
        let current_account_id = io.current_account_id();
        let predecessor_account_id = io.predecessor_account_id();
        let promise_args = EthConnectorContract::init_instance(io)
            .sdk_unwrap()
            .ft_transfer_call(
                predecessor_account_id,
                current_account_id,
                args,
                io.prepaid_gas(),
            )
            .sdk_unwrap();
        // Safety: this call is safe. It is required by the NEP-141 spec that `ft_transfer_call`
        // creates a call to another contract's `ft_on_transfer` method.
        let promise_id = unsafe { io.promise_create_with_callback(&promise_args) };
        io.promise_return(promise_id);
    }

    #[no_mangle]
    pub extern "C" fn storage_deposit() {
        let mut io = Runtime;
        require_running(&state::get_state(&io).sdk_unwrap());
        let args: StorageDepositCallArgs = serde_json::from_slice(&io.read_input().to_vec())
            .map_err(Into::<ParseTypeFromJsonError>::into)
            .sdk_unwrap();
        let predecessor_account_id = io.predecessor_account_id();
        let amount = Yocto::new(io.attached_deposit());
        let maybe_promise = EthConnectorContract::init_instance(io)
            .sdk_unwrap()
            .storage_deposit(predecessor_account_id, amount, args)
            .sdk_unwrap();
        if let Some(promise) = maybe_promise {
            // Safety: This call is safe. It is only a transfer back to the user in the case
            // that they over paid for their deposit.
            unsafe { io.promise_create_batch(&promise) };
        }
    }

    #[no_mangle]
    pub extern "C" fn storage_unregister() {
        let mut io = Runtime;
        require_running(&state::get_state(&io).sdk_unwrap());
        io.assert_one_yocto().sdk_unwrap();
        let predecessor_account_id = io.predecessor_account_id();
        let force = serde_json::from_slice::<serde_json::Value>(&io.read_input().to_vec())
            .ok()
            .and_then(|args| args["force"].as_bool());
        let maybe_promise = EthConnectorContract::init_instance(io)
            .sdk_unwrap()
            .storage_unregister(predecessor_account_id, force)
            .sdk_unwrap();
        if let Some(promise) = maybe_promise {
            // Safety: This call is safe. It is only a transfer back to the user for their deposit.
            unsafe { io.promise_create_batch(&promise) };
        }
    }

    #[no_mangle]
    pub extern "C" fn storage_withdraw() {
        let io = Runtime;
        require_running(&state::get_state(&io).sdk_unwrap());
        io.assert_one_yocto().sdk_unwrap();
        let args: StorageWithdrawCallArgs = serde_json::from_slice(&io.read_input().to_vec())
            .map_err(Into::<ParseTypeFromJsonError>::into)
            .sdk_unwrap();
        let predecessor_account_id = io.predecessor_account_id();
        EthConnectorContract::init_instance(io)
            .sdk_unwrap()
            .storage_withdraw(&predecessor_account_id, &args)
            .sdk_unwrap();
    }

    #[no_mangle]
    pub extern "C" fn storage_balance_of() {
        let io = Runtime;
        let args: parameters::StorageBalanceOfCallArgs =
            serde_json::from_slice(&io.read_input().to_vec())
                .map_err(Into::<ParseTypeFromJsonError>::into)
                .sdk_unwrap();
        EthConnectorContract::init_instance(io)
            .sdk_unwrap()
            .storage_balance_of(&args);
    }

    #[no_mangle]
    pub extern "C" fn get_paused_flags() {
        let mut io = Runtime;
        let paused_flags = EthConnectorContract::init_instance(io)
            .sdk_unwrap()
            .get_paused_flags();
        let data = paused_flags.try_to_vec().expect(ERR_FAILED_PARSE);
        io.return_output(&data[..]);
    }

    #[no_mangle]
    pub extern "C" fn set_paused_flags() {
        let io = Runtime;
        let state = state::get_state(&io).sdk_unwrap();
        require_running(&state);
        let is_private = io.assert_private_call();
        if is_private.is_err() {
            require_owner_only(&state, &io.predecessor_account_id());
        }
        let args: PauseEthConnectorCallArgs = io.read_input_borsh().sdk_unwrap();
        EthConnectorContract::init_instance(io)
            .sdk_unwrap()
            .set_paused_flags(&args);
    }

    #[no_mangle]
    pub extern "C" fn get_accounts_counter() {
        let io = Runtime;
        EthConnectorContract::init_instance(io)
            .sdk_unwrap()
            .get_accounts_counter();
    }

    #[no_mangle]
    pub extern "C" fn get_erc20_from_nep141() {
        let mut io = Runtime;
        let args: GetErc20FromNep141CallArgs = io.read_input_borsh().sdk_unwrap();

        io.return_output(
            engine::get_erc20_from_nep141(&io, &args.nep141)
                .sdk_unwrap()
                .as_slice(),
        );
    }

    #[no_mangle]
    pub extern "C" fn get_nep141_from_erc20() {
        let mut io = Runtime;
        let erc20_address: engine::ERC20Address = io.read_input().to_vec().try_into().sdk_unwrap();
        io.return_output(
            engine::nep141_erc20_map(io)
                .lookup_right(&erc20_address)
                .sdk_expect("ERC20_NOT_FOUND")
                .as_ref(),
        );
    }

    #[no_mangle]
    pub extern "C" fn ft_metadata() {
        let mut io = Runtime;
        let metadata: FungibleTokenMetadata = connector::get_metadata(&io).unwrap_or_default();
        let bytes = serde_json::to_vec(&metadata).unwrap_or_default();
        io.return_output(&bytes);
    }

    #[cfg(feature = "integration-test")]
    #[no_mangle]
    pub extern "C" fn verify_log_entry() {
        sdk::log!("Call from verify_log_entry");
        let mut io = Runtime;
        let data = true.try_to_vec().unwrap();
        io.return_output(&data[..]);
    }

    /// Function used to create accounts for tests
    #[cfg(feature = "integration-test")]
    #[no_mangle]
    pub extern "C" fn mint_account() {
        use crate::connector::ZERO_ATTACHED_BALANCE;
        use crate::prelude::{NEP141Wei, U256};
        use evm::backend::ApplyBackend;
        const GAS_FOR_VERIFY: NearGas = NearGas::new(20_000_000_000_000);
        const GAS_FOR_FINISH: NearGas = NearGas::new(50_000_000_000_000);

        let mut io = Runtime;
        let args: ([u8; 20], u64, u64) = io.read_input_borsh().sdk_expect(errors::ERR_ARGS);
        let address = Address::from_array(args.0);
        let nonce = U256::from(args.1);
        let balance = NEP141Wei::new(u128::from(args.2));
        let current_account_id = io.current_account_id();
        let mut engine: Engine<_, _> =
            Engine::new(address, current_account_id, io, &io).sdk_unwrap();
        let state_change = evm::backend::Apply::Modify {
            address: address.raw(),
            basic: evm::backend::Basic {
                balance: U256::from(balance.as_u128()),
                nonce,
            },
            code: None,
            storage: core::iter::empty(),
            reset_storage: false,
        };
        engine.apply(core::iter::once(state_change), core::iter::empty(), false);

        // Call "finish_deposit" to mint the corresponding
        // nETH NEP-141 tokens as well
        let aurora_account_id = io.current_account_id();
        let args = crate::parameters::FinishDepositCallArgs {
            new_owner_id: aurora_account_id.clone(),
            amount: balance,
            proof_key: crate::prelude::String::new(),
            relayer_id: aurora_account_id.clone(),
            fee: 0.into(),
            msg: None,
        };
        let verify_call = aurora_engine_types::parameters::PromiseCreateArgs {
            target_account_id: aurora_account_id.clone(),
            method: crate::prelude::String::from("verify_log_entry"),
            args: crate::prelude::Vec::new(),
            attached_balance: ZERO_ATTACHED_BALANCE,
            attached_gas: GAS_FOR_VERIFY,
        };
        let finish_call = aurora_engine_types::parameters::PromiseCreateArgs {
            target_account_id: aurora_account_id,
            method: crate::prelude::String::from("finish_deposit"),
            args: args.try_to_vec().unwrap(),
            attached_balance: ZERO_ATTACHED_BALANCE,
            attached_gas: GAS_FOR_FINISH,
        };
        // Safety: this call is safe because it is only used in integration tests.
        unsafe {
            io.promise_create_with_callback(
                &aurora_engine_types::parameters::PromiseWithCallbackArgs {
                    base: verify_call,
                    callback: finish_call,
                },
            )
        };
    }

    ///
    /// Utility methods.
    ///

    fn internal_get_upgrade_index() -> u64 {
        let io = Runtime;
        match io.read_u64(&bytes_to_key(KeyPrefix::Config, CODE_STAGE_KEY)) {
            Ok(index) => index,
            Err(sdk::error::ReadU64Error::InvalidU64) => {
                sdk::panic_utf8(errors::ERR_INVALID_UPGRADE)
            }
            Err(sdk::error::ReadU64Error::MissingValue) => sdk::panic_utf8(errors::ERR_NO_UPGRADE),
        }
    }

    fn require_owner_only(state: &state::EngineState, predecessor_account_id: &AccountId) {
        if &state.owner_id != predecessor_account_id {
            sdk::panic_utf8(errors::ERR_NOT_ALLOWED);
        }
    }

    fn require_running(state: &state::EngineState) {
        if state.is_paused {
            sdk::panic_utf8(errors::ERR_PAUSED);
        }
    }

    fn require_key_manager_only(state: &state::EngineState, predecessor_account_id: &AccountId) {
        let key_manager = state
            .key_manager
            .as_ref()
            .expect_utf8(errors::ERR_KEY_MANAGER_IS_NOT_SET);
        if key_manager != predecessor_account_id {
            sdk::panic_utf8(errors::ERR_NOT_ALLOWED);
        }
    }

    fn predecessor_address(predecessor_account_id: &AccountId) -> Address {
        near_account_to_evm_address(predecessor_account_id.as_bytes())
    }

    mod exports {
        extern "C" {
            pub(crate) fn value_return(value_len: u64, value_ptr: u64);
        }
    }
}

pub trait AuroraState {
    fn add_promise(&mut self, promise: PromiseCreateArgs);
}<|MERGE_RESOLUTION|>--- conflicted
+++ resolved
@@ -95,19 +95,12 @@
         PrecompileFlags,
     };
     use crate::prelude::account_id::AccountId;
-    use crate::prelude::parameters::{
-        ExitToNearPrecompileCallbackCallArgs, PromiseAction, PromiseBatchAction,
-    };
     use crate::prelude::sdk::types::{
         near_account_to_evm_address, SdkExpect, SdkProcess, SdkUnwrap,
     };
     use crate::prelude::storage::{bytes_to_key, KeyPrefix};
     use crate::prelude::{
-<<<<<<< HEAD
-        sdk, u256_to_arr, vec, Address, PromiseResult, Yocto, ERR_FAILED_PARSE, H256,
-=======
         sdk, u256_to_arr, vec, Address, PromiseResult, ToString, Yocto, ERR_FAILED_PARSE, H256,
->>>>>>> 8202d6e5
     };
     use crate::{errors, pausables, state};
     use aurora_engine_sdk::env::Env;
@@ -118,7 +111,9 @@
     use aurora_engine_types::borsh::{BorshDeserialize, BorshSerialize};
     use aurora_engine_types::parameters::engine::errors::ParseTypeFromJsonError;
     use aurora_engine_types::parameters::engine::{RelayerKeyArgs, RelayerKeyManagerArgs};
-    use aurora_engine_types::parameters::{PromiseAction, PromiseBatchAction};
+    use aurora_engine_types::parameters::{
+        ExitToNearPrecompileCallbackCallArgs, PromiseAction, PromiseBatchAction,
+    };
 
     #[cfg(feature = "integration-test")]
     use crate::prelude::NearGas;
