--- conflicted
+++ resolved
@@ -183,11 +183,7 @@
     pub extern "C" fn get_upgrade_index() {
         let mut io = Runtime;
         let index = internal_get_upgrade_index();
-<<<<<<< HEAD
         io.return_output(&index.to_le_bytes());
-=======
-        io.return_output(&(index + state.upgrade_delay_blocks).to_le_bytes());
->>>>>>> 0fd5bb20
     }
 
     /// Stage new code for deployment.
