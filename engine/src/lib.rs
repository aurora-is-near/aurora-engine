#![cfg_attr(not(feature = "std"), no_std)]
#![cfg_attr(not(feature = "std"), feature(alloc_error_handler))]
#![cfg_attr(
    all(feature = "log", target_arch = "wasm32"),
    feature(panic_info_message)
)]
#![deny(clippy::pedantic, clippy::nursery)]
#![allow(
    clippy::missing_errors_doc,
    clippy::missing_panics_doc,
    clippy::module_name_repetitions,
    clippy::unreadable_literal
)]

use aurora_engine_types::parameters::PromiseCreateArgs;

#[cfg(not(feature = "std"))]
extern crate alloc;
#[cfg(not(feature = "std"))]
extern crate core;

mod map;
pub mod parameters {
    pub use aurora_engine_types::parameters::connector::*;
    pub use aurora_engine_types::parameters::engine::*;
}
pub mod proof {
    pub use aurora_engine_types::parameters::connector::Proof;
}
pub mod accounting;
pub mod admin_controlled;
pub mod bloom;
#[cfg_attr(feature = "contract", allow(dead_code))]
pub mod connector;
pub mod deposit_event;
pub mod engine;
pub mod errors;
pub mod fungible_token;
pub mod hashchain;
pub mod pausables;
mod prelude;
pub mod state;
pub mod xcc;

#[cfg(target_arch = "wasm32")]
#[global_allocator]
static ALLOC: wee_alloc::WeeAlloc = wee_alloc::WeeAlloc::INIT;

#[cfg(target_arch = "wasm32")]
#[panic_handler]
#[cfg_attr(not(feature = "log"), allow(unused_variables))]
#[no_mangle]
pub unsafe fn on_panic(info: &::core::panic::PanicInfo) -> ! {
    #[cfg(feature = "log")]
    {
        use prelude::ToString;

        if let Some(msg) = info.message() {
            let msg = if let Some(log) = info.location() {
                prelude::format!("{} [{}]", msg, log)
            } else {
                msg.to_string()
            };
            prelude::sdk::panic_utf8(msg.as_bytes());
        } else if let Some(log) = info.location() {
            prelude::sdk::panic_utf8(log.to_string().as_bytes());
        }
    }

    ::core::arch::wasm32::unreachable();
}

#[cfg(target_arch = "wasm32")]
#[alloc_error_handler]
#[no_mangle]
pub unsafe fn on_alloc_error(_: core::alloc::Layout) -> ! {
    ::core::arch::wasm32::unreachable();
}

#[cfg(feature = "contract")]
mod contract {
    use ::function_name::named;
    use aurora_engine_types::parameters::WithdrawCallArgs;
    use borsh::{BorshDeserialize, BorshSerialize};
    use parameters::{SetOwnerArgs, SetUpgradeDelayBlocksArgs};

    use crate::bloom::{self, Bloom};
    use crate::connector::{self, EthConnectorContract};
    use crate::engine::{self, Engine};
    use crate::hashchain::{
        self, blockchain_hashchain_error::BlockchainHashchainError, BlockchainHashchain,
    };
    use crate::parameters::{
        self, CallArgs, DeployErc20TokenArgs, FinishDepositCallArgs, FungibleTokenMetadata,
        GetErc20FromNep141CallArgs, GetStorageAtArgs, InitCallArgs, IsUsedProofCallArgs,
        NEP141FtOnTransferArgs, NewCallArgs, PauseEthConnectorCallArgs, PausePrecompilesCallArgs,
        ResolveTransferCallArgs, SetContractDataCallArgs, StartHashchainArgs,
        StorageDepositCallArgs, StorageWithdrawCallArgs, SubmitArgs, TransferCallCallArgs,
        ViewCallArgs,
    };
    #[cfg(feature = "evm_bully")]
    use crate::parameters::{BeginBlockArgs, BeginChainArgs};
    use crate::pausables::{
        Authorizer, EnginePrecompilesPauser, PausedPrecompilesChecker, PausedPrecompilesManager,
        PrecompileFlags,
    };
    use crate::prelude::account_id::AccountId;
    use crate::prelude::parameters::RefundCallArgs;
    use crate::prelude::sdk::types::{
        near_account_to_evm_address, SdkExpect, SdkProcess, SdkUnwrap,
    };
    use crate::prelude::storage::{bytes_to_key, KeyPrefix};
    use crate::prelude::{sdk, u256_to_arr, Address, PromiseResult, Yocto, ERR_FAILED_PARSE, H256};
    use crate::{errors, pausables, state};
    use aurora_engine_sdk::env::Env;
    use aurora_engine_sdk::io::{StorageIntermediate, IO};
    use aurora_engine_sdk::near_runtime::{Runtime, ViewEnv};
    use aurora_engine_sdk::promise::PromiseHandler;
    use aurora_engine_types::parameters::engine::errors::ParseTypeFromJsonError;

    #[cfg(feature = "integration-test")]
    use crate::prelude::NearGas;

    const CODE_KEY: &[u8; 4] = b"CODE";
    const CODE_STAGE_KEY: &[u8; 10] = b"CODE_STAGE";

    ///
    /// ADMINISTRATIVE METHODS
    ///

    /// Sets the configuration for the Engine.
    /// Should be called on deployment.
    #[no_mangle]
    #[named]
    pub extern "C" fn new() {
        let mut io = Runtime;

        if state::get_state(&io).is_ok() {
            sdk::panic_utf8(b"ERR_ALREADY_INITIALIZED");
        }

        let input = io.read_input().to_vec();
        let args = NewCallArgs::deserialize(&input).sdk_expect(errors::ERR_BORSH_DESERIALIZE);
        state::set_state(&mut io, &args.into()).sdk_unwrap();
        update_hashchain(&mut io, function_name!(), &input, &[], &Bloom::default());
    }

    /// Get version of the contract.
    #[no_mangle]
    pub extern "C" fn get_version() {
        let mut io = Runtime;
        let version = option_env!("NEAR_EVM_VERSION")
            .map_or(&include_bytes!("../../VERSION")[..], str::as_bytes);
        io.return_output(version);
    }

    /// Get owner account id for this contract.
    #[no_mangle]
    pub extern "C" fn get_owner() {
        let mut io = Runtime;
        let state = state::get_state(&io).sdk_unwrap();
        io.return_output(state.owner_id.as_bytes());
    }

    /// Set owner account id for this contract.
    #[no_mangle]
    #[named]
    pub extern "C" fn set_owner() {
        let mut io = Runtime;
        let mut state = state::get_state(&io).sdk_unwrap();
        require_running(&state);
        require_owner_only(&state, &io.predecessor_account_id());

        let input = io.read_input().to_vec();
        let args = SetOwnerArgs::try_from_slice(&input).sdk_expect(errors::ERR_SERIALIZE);

        if state.owner_id == args.new_owner {
            sdk::panic_utf8(errors::ERR_SAME_OWNER);
        } else {
            state.owner_id = args.new_owner;
            state::set_state(&mut io, &state).sdk_unwrap();
            update_hashchain(&mut io, function_name!(), &input, &[], &Bloom::default());
        }
    }

    /// Get bridge prover id for this contract.
    #[no_mangle]
    pub extern "C" fn get_bridge_prover() {
        let mut io = Runtime;
        let connector = EthConnectorContract::init_instance(io).sdk_unwrap();
        io.return_output(connector.get_bridge_prover().as_bytes());
    }

    /// Get chain id for this contract.
    #[no_mangle]
    pub extern "C" fn get_chain_id() {
        let mut io = Runtime;
        io.return_output(&state::get_state(&io).sdk_unwrap().chain_id);
    }

    #[no_mangle]
    pub extern "C" fn get_upgrade_delay_blocks() {
        let mut io = Runtime;
        let state = state::get_state(&io).sdk_unwrap();
        io.return_output(&state.upgrade_delay_blocks.to_le_bytes());
    }

    #[no_mangle]
    #[named]
    pub extern "C" fn set_upgrade_delay_blocks() {
        let mut io = Runtime;
        let mut state = state::get_state(&io).sdk_unwrap();
        require_running(&state);
        require_owner_only(&state, &io.predecessor_account_id());
        let input = io.read_input().to_vec();
        let args =
            SetUpgradeDelayBlocksArgs::try_from_slice(&input).sdk_expect(errors::ERR_SERIALIZE);
        state.upgrade_delay_blocks = args.upgrade_delay_blocks;
        state::set_state(&mut io, &state).sdk_unwrap();
        update_hashchain(&mut io, function_name!(), &input, &[], &Bloom::default());
    }

    #[no_mangle]
    pub extern "C" fn get_upgrade_index() {
        let mut io = Runtime;
        let index = internal_get_upgrade_index();
        io.return_output(&index.to_le_bytes());
    }

    /// Stage new code for deployment.
    #[no_mangle]
    pub extern "C" fn stage_upgrade() {
        let mut io = Runtime;
        let state = state::get_state(&io).sdk_unwrap();
        require_running(&state);
        let delay_block_height = io.block_height() + state.upgrade_delay_blocks;
        require_owner_only(&state, &io.predecessor_account_id());
        io.read_input_and_store(&bytes_to_key(KeyPrefix::Config, CODE_KEY));
        io.write_storage(
            &bytes_to_key(KeyPrefix::Config, CODE_STAGE_KEY),
            &delay_block_height.to_le_bytes(),
        );
    }

    /// Deploy staged upgrade.
    #[no_mangle]
    pub extern "C" fn deploy_upgrade() {
        let mut io = Runtime;
        let state = state::get_state(&io).sdk_unwrap();
        require_running(&state);
        require_owner_only(&state, &io.predecessor_account_id());
        let index = internal_get_upgrade_index();
        if io.block_height() <= index {
            sdk::panic_utf8(errors::ERR_NOT_ALLOWED_TOO_EARLY);
        }
        Runtime::self_deploy(&bytes_to_key(KeyPrefix::Config, CODE_KEY));
        io.remove_storage(&bytes_to_key(KeyPrefix::Config, CODE_STAGE_KEY));
    }

    /// Called as part of the upgrade process (see `engine-sdk::self_deploy`). This function is meant
    /// to make any necessary changes to the state such that it aligns with the newly deployed
    /// code.
    #[no_mangle]
    #[allow(clippy::missing_const_for_fn)]
    pub extern "C" fn state_migration() {
        // TODO: currently we don't have migrations
    }

    /// Resumes previously [`paused`] precompiles.
    ///
    /// [`paused`]: crate::contract::pause_precompiles
    #[no_mangle]
    #[named]
    pub extern "C" fn resume_precompiles() {
        let mut io = Runtime;
        let state = state::get_state(&io).sdk_unwrap();
        require_running(&state);
        let predecessor_account_id = io.predecessor_account_id();

        require_owner_only(&state, &predecessor_account_id);

        let input = io.read_input().to_vec();
        let args =
            PausePrecompilesCallArgs::try_from_slice(&input).sdk_expect(errors::ERR_SERIALIZE);
        let flags = PrecompileFlags::from_bits_truncate(args.paused_mask);
        let mut pauser = EnginePrecompilesPauser::from_io(io);
        pauser.resume_precompiles(flags);

        update_hashchain(&mut io, function_name!(), &input, &[], &Bloom::default());
    }

    /// Pauses a precompile.
    #[no_mangle]
    #[named]
    pub extern "C" fn pause_precompiles() {
<<<<<<< HEAD
        let mut io = Runtime;
=======
        let io = Runtime;
        require_running(&state::get_state(&io).sdk_unwrap());
>>>>>>> 0a871259
        let authorizer: pausables::EngineAuthorizer = engine::get_authorizer(&io);

        if !authorizer.is_authorized(&io.predecessor_account_id()) {
            sdk::panic_utf8(b"ERR_UNAUTHORIZED");
        }

        let input = io.read_input().to_vec();
        let args =
            PausePrecompilesCallArgs::try_from_slice(&input).sdk_expect(errors::ERR_SERIALIZE);
        let flags = PrecompileFlags::from_bits_truncate(args.paused_mask);
        let mut pauser = EnginePrecompilesPauser::from_io(io);
        pauser.pause_precompiles(flags);

        update_hashchain(&mut io, function_name!(), &input, &[], &Bloom::default());
    }

    /// Returns an unsigned integer where each 1-bit means that a precompile corresponding to that bit is paused and
    /// 0-bit means not paused.
    #[no_mangle]
    pub extern "C" fn paused_precompiles() {
        let mut io = Runtime;
        let pauser = EnginePrecompilesPauser::from_io(io);
        let data = pauser.paused().bits().to_le_bytes();
        io.return_output(&data[..]);
    }

<<<<<<< HEAD
    /// Starts the hashchain from indicated block height and block hashchain values.
    /// Requires that the indicated block height is before the current block height.
    /// Assumes that no tx has been accepted after the last tx included on the indicated block hashchain.
    /// This tx is added to the started hashchain as it changes the state of the contract.
    #[no_mangle]
    #[named]
    pub extern "C" fn start_hashchain() {
        let mut io = Runtime;

        // *** requires some admin account

        let input = io.read_input().to_vec();
        let args = StartHashchainArgs::try_from_slice(&input).sdk_expect(errors::ERR_SERIALIZE);
        let block_height = io.block_height();

        if args.block_height >= block_height {
            sdk::panic_utf8(errors::ERR_INVALID_BLOCK)
        }

        let mut blockchain_hashchain = BlockchainHashchain::new(
            state::get_state(&io).sdk_unwrap().chain_id,
            io.current_account_id().as_bytes().to_vec(),
            args.block_height + 1,
            args.block_hashchain,
        );

        // move hashchain from the args state to the current state
        if block_height > blockchain_hashchain.get_current_block_height() {
            blockchain_hashchain
                .move_to_block(block_height)
                .sdk_unwrap();
        }

        hashchain::storage::set_state(&mut io, &blockchain_hashchain).sdk_unwrap();

        update_hashchain(&mut io, function_name!(), &input, &[], &Bloom::default());
    }

    /// Cancels the hashchain mechanism.
    /// This call will remove the hashchain storage.
    /// To resume the hashchain use `start_hashchain` method.
    #[cfg(feature = "integration-test")]
    #[no_mangle]
    pub extern "C" fn cancel_hashchain() {
        let mut io = Runtime;
        hashchain::storage::remove_state(&mut io).sdk_unwrap();
=======
    /// Sets the flag to pause the contract.
    #[no_mangle]
    pub extern "C" fn pause_contract() {
        let mut io = Runtime;
        let mut state = state::get_state(&io).sdk_unwrap();
        require_owner_only(&state, &io.predecessor_account_id());
        if state.is_paused {
            sdk::panic_utf8(errors::ERR_PAUSED);
        }
        state.is_paused = true;
        state::set_state(&mut io, &state).sdk_unwrap();
    }

    /// Sets the flag to resume the contract.
    #[no_mangle]
    pub extern "C" fn resume_contract() {
        let mut io = Runtime;
        let mut state = state::get_state(&io).sdk_unwrap();
        require_owner_only(&state, &io.predecessor_account_id());
        if !state.is_paused {
            sdk::panic_utf8(errors::ERR_RUNNING);
        }
        state.is_paused = false;
        state::set_state(&mut io, &state).sdk_unwrap();
>>>>>>> 0a871259
    }

    ///
    /// MUTATIVE METHODS
    ///

    /// Deploy code into the EVM.
    #[no_mangle]
    #[named]
    pub extern "C" fn deploy_code() {
<<<<<<< HEAD
        let mut io = Runtime;
=======
        let io = Runtime;
        require_running(&state::get_state(&io).sdk_unwrap());
>>>>>>> 0a871259
        let input = io.read_input().to_vec();
        let current_account_id = io.current_account_id();
        let mut engine: Engine<_, _> = Engine::new(
            predecessor_address(&io.predecessor_account_id()),
            current_account_id,
            io,
            &io,
        )
        .sdk_unwrap();

        Engine::deploy_code_with_input(&mut engine, input.clone(), &mut Runtime)
            .map(|res| {
                let output = res.try_to_vec().sdk_expect(errors::ERR_SERIALIZE);
                let log_bloom = bloom::get_logs_bloom(&res.logs);
                update_hashchain(&mut io, function_name!(), &input, &output, &log_bloom);
                output
            })
            .sdk_process();
        // TODO: charge for storage
    }

    /// Call method on the EVM contract.
    #[no_mangle]
    #[named]
    pub extern "C" fn call() {
<<<<<<< HEAD
        let mut io = Runtime;
        let input = io.read_input().to_vec();
        let args = CallArgs::deserialize(&input).sdk_expect(errors::ERR_BORSH_DESERIALIZE);
=======
        let io = Runtime;
        require_running(&state::get_state(&io).sdk_unwrap());
        let bytes = io.read_input().to_vec();
        let args = CallArgs::deserialize(&bytes).sdk_expect(errors::ERR_BORSH_DESERIALIZE);
>>>>>>> 0a871259
        let current_account_id = io.current_account_id();
        let predecessor_account_id = io.predecessor_account_id();

        // During the XCC flow the Engine will call itself to move wNEAR
        // to the user's sub-account. We do not want this move to happen
        // if prior promises in the flow have failed.
        if current_account_id == predecessor_account_id {
            let check_promise: Result<(), &[u8]> = match io.promise_result_check() {
                Some(true) | None => Ok(()),
                Some(false) => Err(b"ERR_CALLBACK_OF_FAILED_PROMISE"),
            };
            check_promise.sdk_unwrap();
        }

        let mut engine: Engine<_, _> = Engine::new(
            predecessor_address(&predecessor_account_id),
            current_account_id,
            io,
            &io,
        )
        .sdk_unwrap();

        Engine::call_with_args(&mut engine, args, &mut Runtime)
            .map(|res| {
                let output = res.try_to_vec().sdk_expect(errors::ERR_SERIALIZE);
                let log_bloom = bloom::get_logs_bloom(&res.logs);
                update_hashchain(&mut io, function_name!(), &input, &output, &log_bloom);
                output
            })
            .sdk_process();
        // TODO: charge for storage
    }

    /// Process signed Ethereum transaction.
    /// Must match `CHAIN_ID` to make sure it's signed for given chain vs replayed from another chain.
    #[no_mangle]
    #[named]
    pub extern "C" fn submit() {
<<<<<<< HEAD
        let mut io = Runtime;
        let input = io.read_input().to_vec();
=======
        let io = Runtime;
        let state = state::get_state(&io).sdk_unwrap();
        require_running(&state);
        let tx_data = io.read_input().to_vec();
>>>>>>> 0a871259
        let current_account_id = io.current_account_id();
        let relayer_address = predecessor_address(&io.predecessor_account_id());
        let args = SubmitArgs {
            tx_data: input.clone(),
            ..Default::default()
        };

        let result = engine::submit(
            io,
            &io,
            &args,
            state,
            current_account_id,
            relayer_address,
            &mut Runtime,
        );

        result
            .map(|res| {
                let output = res.try_to_vec().sdk_expect(errors::ERR_SERIALIZE);
                let log_bloom = bloom::get_logs_bloom(&res.logs);
                update_hashchain(&mut io, function_name!(), &input, &output, &log_bloom);
                output
            })
            .sdk_process();
    }

    /// Analog of the `submit` function, but waits for the `SubmitArgs` structure rather than
    /// the array of bytes representing the transaction.
    #[no_mangle]
    #[named]
    pub extern "C" fn submit_with_args() {
<<<<<<< HEAD
        let mut io = Runtime;
        let input = io.read_input().to_vec();
        let args = SubmitArgs::try_from_slice(&input).sdk_expect(errors::ERR_SERIALIZE);
=======
        let io = Runtime;
        let state = state::get_state(&io).sdk_unwrap();
        require_running(&state);
        let args: SubmitArgs = io.read_input_borsh().sdk_unwrap();
>>>>>>> 0a871259
        let current_account_id = io.current_account_id();
        let relayer_address = predecessor_address(&io.predecessor_account_id());

        let result = engine::submit(
            io,
            &io,
            &args,
            state,
            current_account_id,
            relayer_address,
            &mut Runtime,
        );

        result
            .map(|res| {
                let output = res.try_to_vec().sdk_expect(errors::ERR_SERIALIZE);
                let log_bloom = bloom::get_logs_bloom(&res.logs);
                update_hashchain(&mut io, function_name!(), &input, &output, &log_bloom);
                output
            })
            .sdk_process();
    }

    #[no_mangle]
    #[named]
    pub extern "C" fn register_relayer() {
<<<<<<< HEAD
        let mut io = Runtime;
        let input_relayer_address = io.read_input_arr20().sdk_unwrap();
=======
        let io = Runtime;
        require_running(&state::get_state(&io).sdk_unwrap());
        let relayer_address = io.read_input_arr20().sdk_unwrap();
>>>>>>> 0a871259

        let current_account_id = io.current_account_id();
        let predecessor_account_id = io.predecessor_account_id();
        let mut engine: Engine<_, _> = Engine::new(
            predecessor_address(&predecessor_account_id),
            current_account_id,
            io,
            &io,
        )
        .sdk_unwrap();
        engine.register_relayer(
            predecessor_account_id.as_bytes(),
            Address::from_array(input_relayer_address),
        );
        update_hashchain(
            &mut io,
            function_name!(),
            &input_relayer_address,
            &[],
            &Bloom::default(),
        );
    }

    /// Updates the bytecode for user's router contracts created by the engine.
    /// These contracts are where cross-contract calls initiated by the EVM precompile
    /// will be sent from.
    #[no_mangle]
    #[named]
    pub extern "C" fn factory_update() {
        let mut io = Runtime;
        let state = state::get_state(&io).sdk_unwrap();
        require_running(&state);
        require_owner_only(&state, &io.predecessor_account_id());
        let input = io.read_input().to_vec();
        let router_bytecode = crate::xcc::RouterCode::new(input.clone());
        crate::xcc::update_router_code(&mut io, &router_bytecode);
        update_hashchain(&mut io, function_name!(), &input, &[], &Bloom::default());
    }

    /// Updates the bytecode version for the given account. This is only called as a callback
    /// when a new version of the router contract is deployed to an account.
    #[no_mangle]
    #[named]
    pub extern "C" fn factory_update_address_version() {
        let mut io = Runtime;
        require_running(&state::get_state(&io).sdk_unwrap());
        // The function is only set to be private, otherwise callback error will happen.
        io.assert_private_call().sdk_unwrap();
        let check_deploy: Result<(), &[u8]> = match io.promise_result_check() {
            Some(true) => Ok(()),
            Some(false) => Err(b"ERR_ROUTER_DEPLOY_FAILED"),
            None => Err(b"ERR_ROUTER_UPDATE_NOT_CALLBACK"),
        };
        check_deploy.sdk_unwrap();
        let input = io.read_input().to_vec();
        let args = crate::xcc::AddressVersionUpdateArgs::try_from_slice(&input)
            .sdk_expect(errors::ERR_SERIALIZE);
        crate::xcc::set_code_version_of_address(&mut io, &args.address, args.version);
        update_hashchain(&mut io, function_name!(), &input, &[], &Bloom::default());
    }

    /// Sets the address for the `wNEAR` ERC-20 contract. This contract will be used by the
    /// cross-contract calls feature to have users pay for their NEAR transactions.
    #[no_mangle]
    #[named]
    pub extern "C" fn factory_set_wnear_address() {
        let mut io = Runtime;
        let state = state::get_state(&io).sdk_unwrap();
        require_running(&state);
        require_owner_only(&state, &io.predecessor_account_id());
        let input_address = io.read_input_arr20().sdk_unwrap();
        crate::xcc::set_wnear_address(&mut io, &Address::from_array(input_address));
        update_hashchain(
            &mut io,
            function_name!(),
            &input_address,
            &[],
            &Bloom::default(),
        );
    }

    /// Create and/or fund an XCC sub-account directly (as opposed to having one be automatically
    /// created via the XCC precompile in the EVM). The purpose of this method is to enable
    /// XCC on engine instances where wrapped NEAR (WNEAR) is not bridged.
    #[no_mangle]
    #[named]
    pub extern "C" fn fund_xcc_sub_account() {
        let mut io = Runtime;
        let state = state::get_state(&io).sdk_unwrap();
        require_running(&state);
        // This method can only be called by the owner because it allows specifying the
        // account ID of the wNEAR account. This information must be accurate for the
        // sub-account to work properly, therefore this method can only be called by
        // a trusted user.
        require_owner_only(&state, &io.predecessor_account_id());
        let input = io.read_input().to_vec();
        let args =
            crate::xcc::FundXccArgs::try_from_slice(&input).sdk_expect(errors::ERR_SERIALIZE);
        crate::xcc::fund_xcc_sub_account(&io, &mut Runtime, &io, args).sdk_unwrap();
        update_hashchain(&mut io, function_name!(), &input, &[], &Bloom::default());
    }

    /// Allow receiving NEP141 tokens to the EVM contract.
    ///
    /// This function returns the amount of tokens to return to the sender.
    /// Either all tokens are transferred and tokens are returned
    /// in case of an error, or no token is returned if the transaction was successful.
    #[no_mangle]
    #[named]
    pub extern "C" fn ft_on_transfer() {
<<<<<<< HEAD
        let mut io = Runtime;
        let input = io.read_input().to_vec();
=======
        let io = Runtime;
        require_running(&state::get_state(&io).sdk_unwrap());
>>>>>>> 0a871259
        let current_account_id = io.current_account_id();
        let predecessor_account_id = io.predecessor_account_id();
        let mut engine: Engine<_, _> = Engine::new(
            predecessor_address(&predecessor_account_id),
            current_account_id.clone(),
            io,
            &io,
        )
        .sdk_unwrap();

        let args: NEP141FtOnTransferArgs = serde_json::from_slice(&input)
            .map_err(Into::<ParseTypeFromJsonError>::into)
            .sdk_unwrap();

        if predecessor_account_id == current_account_id {
            EthConnectorContract::init_instance(io)
                .sdk_unwrap()
                .ft_on_transfer(&engine, &args)
                .sdk_unwrap();
        } else {
            engine.receive_erc20_tokens(
                &predecessor_account_id,
                &args,
                &current_account_id,
                &mut Runtime,
            );
        }

        update_hashchain(&mut io, function_name!(), &input, &[], &Bloom::default());
    }

    /// Deploy ERC20 token mapped to a NEP141
    #[no_mangle]
    #[named]
    pub extern "C" fn deploy_erc20_token() {
        let mut io = Runtime;
<<<<<<< HEAD
        let input = io.read_input().to_vec();
=======
        require_running(&state::get_state(&io).sdk_unwrap());
>>>>>>> 0a871259
        // Id of the NEP141 token in Near
        let args = DeployErc20TokenArgs::try_from_slice(&input).sdk_expect(errors::ERR_SERIALIZE);

        let address = engine::deploy_erc20_token(args, io, &io, &mut Runtime).sdk_unwrap();
        let address_vec = &address
            .as_bytes()
            .try_to_vec()
            .sdk_expect(errors::ERR_SERIALIZE);

        io.return_output(address_vec);
        update_hashchain(
            &mut io,
            function_name!(),
            &input,
            address_vec,
            &Bloom::default(),
        );
        // TODO: charge for storage
    }

    /// Callback invoked by exit to NEAR precompile to handle potential
    /// errors in the exit call.
    #[no_mangle]
    #[named]
    pub extern "C" fn refund_on_error() {
<<<<<<< HEAD
        let mut io = Runtime;
=======
        let io = Runtime;
        let state = state::get_state(&io).sdk_unwrap();
        require_running(&state);
>>>>>>> 0a871259
        io.assert_private_call().sdk_unwrap();

        // This function should only be called as the callback of
        // exactly one promise.
        if io.promise_results_count() != 1 {
            sdk::panic_utf8(errors::ERR_PROMISE_COUNT);
        }

        if let Some(PromiseResult::Successful(_)) = io.promise_result(0) {
            // Promise succeeded -- nothing to do
            update_hashchain(&mut io, function_name!(), &[], &[], &Bloom::default());
        } else {
            // Exit call failed; need to refund tokens
<<<<<<< HEAD
            let input = io.read_input().to_vec();
            let args = RefundCallArgs::try_from_slice(&input).sdk_expect(errors::ERR_SERIALIZE);
            let state = state::get_state(&io).sdk_unwrap();
=======
            let args: RefundCallArgs = io.read_input_borsh().sdk_unwrap();
>>>>>>> 0a871259
            let refund_result =
                engine::refund_on_error(io, &io, state, &args, &mut Runtime).sdk_unwrap();

            if !refund_result.status.is_ok() {
                sdk::panic_utf8(errors::ERR_REFUND_FAILURE);
            }

            update_hashchain(&mut io, function_name!(), &input, &[], &Bloom::default());
        }
    }

    ///
    /// NONMUTATIVE METHODS
    ///
    #[no_mangle]
    pub extern "C" fn view() {
        let mut io = Runtime;
        let env = ViewEnv;
        let args: ViewCallArgs = io.read_input_borsh().sdk_unwrap();
        let current_account_id = io.current_account_id();
        let engine: Engine<_, _> =
            Engine::new(args.sender, current_account_id, io, &env).sdk_unwrap();
        let result = Engine::view_with_args(&engine, args).sdk_unwrap();
        io.return_output(&result.try_to_vec().sdk_expect(errors::ERR_SERIALIZE));
    }

    #[no_mangle]
    pub extern "C" fn get_block_hash() {
        let mut io = Runtime;
        let block_height = io.read_input_borsh().sdk_unwrap();
        let account_id = io.current_account_id();
        let chain_id = state::get_state(&io)
            .map(|state| state.chain_id)
            .sdk_unwrap();
        let block_hash =
            crate::engine::compute_block_hash(chain_id, block_height, account_id.as_bytes());
        io.return_output(block_hash.as_bytes());
    }

    #[no_mangle]
    pub extern "C" fn get_last_computed_block_hashchain() {
        let mut io = Runtime;
        let blockchain_hashchain = hashchain::storage::get_state(&io).sdk_unwrap();

        let height_and_hashchain = serde_json::to_vec(&(
            blockchain_hashchain.get_current_block_height() - 1,
            blockchain_hashchain.get_previous_block_hashchain(),
        ))
        .unwrap();

        io.return_output(&height_and_hashchain);
    }

    #[no_mangle]
    pub extern "C" fn get_code() {
        let mut io = Runtime;
        let address = io.read_input_arr20().sdk_unwrap();
        let code = engine::get_code(&io, &Address::from_array(address));
        io.return_output(&code);
    }

    #[no_mangle]
    pub extern "C" fn get_balance() {
        let mut io = Runtime;
        let address = io.read_input_arr20().sdk_unwrap();
        let balance = engine::get_balance(&io, &Address::from_array(address));
        io.return_output(&balance.to_bytes());
    }

    #[no_mangle]
    pub extern "C" fn get_nonce() {
        let mut io = Runtime;
        let address = io.read_input_arr20().sdk_unwrap();
        let nonce = engine::get_nonce(&io, &Address::from_array(address));
        io.return_output(&u256_to_arr(&nonce));
    }

    #[no_mangle]
    pub extern "C" fn get_storage_at() {
        let mut io = Runtime;
        let args: GetStorageAtArgs = io.read_input_borsh().sdk_unwrap();
        let address = args.address;
        let generation = engine::get_generation(&io, &address);
        let value = engine::get_storage(&io, &args.address, &H256(args.key), generation);
        io.return_output(&value.0);
    }

    ///
    /// BENCHMARKING METHODS
    ///
    #[cfg(feature = "evm_bully")]
    #[no_mangle]
    pub extern "C" fn begin_chain() {
        use crate::prelude::U256;
        let mut io = Runtime;
        let mut state = state::get_state(&io).sdk_unwrap();
        require_owner_only(&state, &io.predecessor_account_id());
        let args: BeginChainArgs = io.read_input_borsh().sdk_unwrap();
        state.chain_id = args.chain_id;
        state::set_state(&mut io, &state).sdk_unwrap();
        // set genesis block balances
        for account_balance in args.genesis_alloc {
            engine::set_balance(
                &mut io,
                &account_balance.address,
                &crate::prelude::Wei::new(U256::from(account_balance.balance)),
            );
        }
        // return new chain ID
        io.return_output(&state::get_state(&io).sdk_unwrap().chain_id);
    }

    #[cfg(feature = "evm_bully")]
    #[no_mangle]
    pub extern "C" fn begin_block() {
        let io = Runtime;
        let state = state::get_state(&io).sdk_unwrap();
        require_owner_only(&state, &io.predecessor_account_id());
        let _args: BeginBlockArgs = io.read_input_borsh().sdk_unwrap();
        // TODO: https://github.com/aurora-is-near/aurora-engine/issues/2
    }

    #[no_mangle]
    #[named]
    pub extern "C" fn new_eth_connector() {
<<<<<<< HEAD
        let mut io = Runtime;
=======
        let io = Runtime;
        let state = state::get_state(&io).sdk_unwrap();
        require_running(&state);
>>>>>>> 0a871259
        // Only the owner can initialize the EthConnector
        let is_private = io.assert_private_call();
        if is_private.is_err() {
            require_owner_only(&state, &io.predecessor_account_id());
        }

        let input = io.read_input().to_vec();
        let args = InitCallArgs::try_from_slice(&input).sdk_expect(errors::ERR_SERIALIZE);
        let owner_id = io.current_account_id();

        EthConnectorContract::create_contract(io, &owner_id, args).sdk_unwrap();
        update_hashchain(&mut io, function_name!(), &input, &[], &Bloom::default());
    }

    #[no_mangle]
    #[named]
    pub extern "C" fn set_eth_connector_contract_data() {
        let mut io = Runtime;
        let state = state::get_state(&io).sdk_unwrap();
        require_running(&state);
        // Only the owner can set the EthConnector contract data
        let is_private = io.assert_private_call();
        if is_private.is_err() {
            require_owner_only(&state, &io.predecessor_account_id());
        }

        let input = io.read_input().to_vec();
        let args =
            SetContractDataCallArgs::try_from_slice(&input).sdk_expect(errors::ERR_SERIALIZE);

        connector::set_contract_data(&mut io, args).sdk_unwrap();
        update_hashchain(&mut io, function_name!(), &input, &[], &Bloom::default());
    }

    #[no_mangle]
    #[named]
    pub extern "C" fn withdraw() {
<<<<<<< HEAD
        let mut io = Runtime;
=======
        let io = Runtime;
        require_running(&state::get_state(&io).sdk_unwrap());
>>>>>>> 0a871259
        io.assert_one_yocto().sdk_unwrap();
        let input = io.read_input().to_vec();
        let args = WithdrawCallArgs::try_from_slice(&input).sdk_expect(errors::ERR_SERIALIZE);
        let current_account_id = io.current_account_id();
        let predecessor_account_id = io.predecessor_account_id();
        let result = EthConnectorContract::init_instance(io)
            .sdk_unwrap()
            .withdraw_eth_from_near(&current_account_id, &predecessor_account_id, &args)
            .sdk_unwrap();
        let output = result.try_to_vec().sdk_expect(errors::ERR_SERIALIZE);
        // We intentionally do not go through the `io` struct here because we must bypass
        // the check that prevents output that is accepted by the eth_custodian
        #[allow(clippy::as_conversions)]
        unsafe {
            exports::value_return(
                u64::try_from(output.len()).sdk_expect(errors::ERR_VALUE_CONVERSION),
                output.as_ptr() as u64,
            );
        }
        update_hashchain(
            &mut io,
            function_name!(),
            &input,
            &output,
            &Bloom::default(),
        );
    }

    #[no_mangle]
    #[named]
    pub extern "C" fn deposit() {
        let mut io = Runtime;
<<<<<<< HEAD
        let input_raw_proof = io.read_input().to_vec();
=======
        require_running(&state::get_state(&io).sdk_unwrap());
        let raw_proof = io.read_input().to_vec();
>>>>>>> 0a871259
        let current_account_id = io.current_account_id();
        let predecessor_account_id = io.predecessor_account_id();
        let promise_args = EthConnectorContract::init_instance(io)
            .sdk_unwrap()
            .deposit(
                input_raw_proof.clone(),
                current_account_id,
                predecessor_account_id,
            )
            .sdk_unwrap();
        // Safety: this call is safe because it comes from the eth-connector, not users.
        // The call is to verify the user-supplied proof for the deposit, with `finish_deposit`
        // as a callback.
        let promise_id = unsafe { io.promise_create_with_callback(&promise_args) };
        io.promise_return(promise_id);
        update_hashchain(
            &mut io,
            function_name!(),
            &input_raw_proof,
            &[],
            &Bloom::default(),
        );
    }

    #[no_mangle]
    #[named]
    pub extern "C" fn finish_deposit() {
        let mut io = Runtime;
        require_running(&state::get_state(&io).sdk_unwrap());
        io.assert_private_call().sdk_unwrap();

        // Check result from proof verification call
        if io.promise_results_count() != 1 {
            sdk::panic_utf8(errors::ERR_PROMISE_COUNT);
        }
        let promise_result = match io.promise_result(0) {
            Some(PromiseResult::Successful(bytes)) => {
                bool::try_from_slice(&bytes).sdk_expect(errors::ERR_PROMISE_ENCODING)
            }
            _ => sdk::panic_utf8(errors::ERR_PROMISE_FAILED),
        };
        if !promise_result {
            sdk::panic_utf8(errors::ERR_VERIFY_PROOF);
        }

        let input = io.read_input().to_vec();
        let args = FinishDepositCallArgs::try_from_slice(&input).sdk_expect(errors::ERR_SERIALIZE);
        let current_account_id = io.current_account_id();
        let predecessor_account_id = io.predecessor_account_id();
        let maybe_promise_args = EthConnectorContract::init_instance(io)
            .sdk_unwrap()
            .finish_deposit(
                predecessor_account_id,
                current_account_id,
                args,
                io.prepaid_gas(),
            )
            .sdk_unwrap();

        if let Some(promise_args) = maybe_promise_args {
            // Safety: this call is safe because it comes from the eth-connector, not users.
            // The call will be to the Engine's ft_transfer_call`, which is needed as part
            // of the bridge flow (if depositing ETH to an Aurora address).
            let promise_id = unsafe { io.promise_create_with_callback(&promise_args) };
            io.promise_return(promise_id);
        }

        update_hashchain(&mut io, function_name!(), &input, &[], &Bloom::default());
    }

    #[no_mangle]
    pub extern "C" fn is_used_proof() {
        let mut io = Runtime;
        let args: IsUsedProofCallArgs = io.read_input_borsh().sdk_unwrap();

        let is_used_proof = EthConnectorContract::init_instance(io)
            .sdk_unwrap()
            .is_used_proof(&args.proof);
        let res = is_used_proof.try_to_vec().unwrap();
        io.return_output(&res[..]);
    }

    #[no_mangle]
    pub extern "C" fn ft_total_supply() {
        let io = Runtime;
        EthConnectorContract::init_instance(io)
            .sdk_unwrap()
            .ft_total_eth_supply_on_near();
    }

    #[no_mangle]
    pub extern "C" fn ft_total_eth_supply_on_near() {
        let io = Runtime;
        EthConnectorContract::init_instance(io)
            .sdk_unwrap()
            .ft_total_eth_supply_on_near();
    }

    #[no_mangle]
    pub extern "C" fn ft_total_eth_supply_on_aurora() {
        let io = Runtime;
        EthConnectorContract::init_instance(io)
            .sdk_unwrap()
            .ft_total_eth_supply_on_aurora();
    }

    #[no_mangle]
    pub extern "C" fn ft_balance_of() {
        let io = Runtime;
        let args: parameters::BalanceOfCallArgs = serde_json::from_slice(&io.read_input().to_vec())
            .map_err(Into::<ParseTypeFromJsonError>::into)
            .sdk_unwrap();
        EthConnectorContract::init_instance(io)
            .sdk_unwrap()
            .ft_balance_of(&args);
    }

    #[no_mangle]
    pub extern "C" fn ft_balance_of_eth() {
        let io = Runtime;
        let args: parameters::BalanceOfEthCallArgs = io.read_input().to_value().sdk_unwrap();
        EthConnectorContract::init_instance(io)
            .sdk_unwrap()
            .ft_balance_of_eth_on_aurora(&args)
            .sdk_unwrap();
    }

    #[no_mangle]
    #[named]
    pub extern "C" fn ft_transfer() {
<<<<<<< HEAD
        let mut io = Runtime;
=======
        let io = Runtime;
        require_running(&state::get_state(&io).sdk_unwrap());
>>>>>>> 0a871259
        io.assert_one_yocto().sdk_unwrap();
        let predecessor_account_id = io.predecessor_account_id();
        let input = io.read_input().to_vec();
        let args: parameters::TransferCallArgs = serde_json::from_slice(&input)
            .map_err(Into::<ParseTypeFromJsonError>::into)
            .sdk_unwrap();

        EthConnectorContract::init_instance(io)
            .sdk_unwrap()
            .ft_transfer(&predecessor_account_id, &args)
            .sdk_unwrap();
        update_hashchain(&mut io, function_name!(), &input, &[], &Bloom::default());
    }

    #[no_mangle]
    #[named]
    pub extern "C" fn ft_resolve_transfer() {
<<<<<<< HEAD
        let mut io = Runtime;
=======
        let io = Runtime;
        require_running(&state::get_state(&io).sdk_unwrap());
>>>>>>> 0a871259

        io.assert_private_call().sdk_unwrap();
        if io.promise_results_count() != 1 {
            sdk::panic_utf8(errors::ERR_PROMISE_COUNT);
        }

        let input = io.read_input().to_vec();
        let args =
            ResolveTransferCallArgs::try_from_slice(&input).sdk_expect(errors::ERR_SERIALIZE);
        let promise_result = io.promise_result(0).sdk_unwrap();

        EthConnectorContract::init_instance(io)
            .sdk_unwrap()
            .ft_resolve_transfer(&args, promise_result);
        update_hashchain(&mut io, function_name!(), &input, &[], &Bloom::default());
    }

    #[no_mangle]
    #[named]
    pub extern "C" fn ft_transfer_call() {
        let mut io = Runtime;
        require_running(&state::get_state(&io).sdk_unwrap());
        // Check is payable
        io.assert_one_yocto().sdk_unwrap();

        let input = io.read_input().to_vec();
        let args: TransferCallCallArgs = serde_json::from_slice(&input)
            .map_err(Into::<ParseTypeFromJsonError>::into)
            .sdk_unwrap();
        let current_account_id = io.current_account_id();
        let predecessor_account_id = io.predecessor_account_id();
        let promise_args = EthConnectorContract::init_instance(io)
            .sdk_unwrap()
            .ft_transfer_call(
                predecessor_account_id,
                current_account_id,
                args,
                io.prepaid_gas(),
            )
            .sdk_unwrap();
        // Safety: this call is safe. It is required by the NEP-141 spec that `ft_transfer_call`
        // creates a call to another contract's `ft_on_transfer` method.
        let promise_id = unsafe { io.promise_create_with_callback(&promise_args) };
        io.promise_return(promise_id);
        update_hashchain(&mut io, function_name!(), &input, &[], &Bloom::default());
    }

    #[no_mangle]
    #[named]
    pub extern "C" fn storage_deposit() {
        let mut io = Runtime;
<<<<<<< HEAD
        let input = io.read_input().to_vec();
        let args: StorageDepositCallArgs = serde_json::from_slice(&input)
=======
        require_running(&state::get_state(&io).sdk_unwrap());
        let args: StorageDepositCallArgs = serde_json::from_slice(&io.read_input().to_vec())
>>>>>>> 0a871259
            .map_err(Into::<ParseTypeFromJsonError>::into)
            .sdk_unwrap();
        let predecessor_account_id = io.predecessor_account_id();
        let amount = Yocto::new(io.attached_deposit());
        let maybe_promise = EthConnectorContract::init_instance(io)
            .sdk_unwrap()
            .storage_deposit(predecessor_account_id, amount, args)
            .sdk_unwrap();
        if let Some(promise) = maybe_promise {
            // Safety: This call is safe. It is only a transfer back to the user in the case
            // that they over paid for their deposit.
            unsafe { io.promise_create_batch(&promise) };
        }
        update_hashchain(&mut io, function_name!(), &input, &[], &Bloom::default());
    }

    #[no_mangle]
    #[named]
    pub extern "C" fn storage_unregister() {
        let mut io = Runtime;
        require_running(&state::get_state(&io).sdk_unwrap());
        io.assert_one_yocto().sdk_unwrap();
        let predecessor_account_id = io.predecessor_account_id();
        let input = io.read_input().to_vec();
        let force = serde_json::from_slice::<serde_json::Value>(&input)
            .ok()
            .and_then(|args| args["force"].as_bool());
        let maybe_promise = EthConnectorContract::init_instance(io)
            .sdk_unwrap()
            .storage_unregister(predecessor_account_id, force)
            .sdk_unwrap();
        if let Some(promise) = maybe_promise {
            // Safety: This call is safe. It is only a transfer back to the user for their deposit.
            unsafe { io.promise_create_batch(&promise) };
        }
        update_hashchain(&mut io, function_name!(), &input, &[], &Bloom::default());
    }

    #[no_mangle]
    #[named]
    pub extern "C" fn storage_withdraw() {
<<<<<<< HEAD
        let mut io = Runtime;
=======
        let io = Runtime;
        require_running(&state::get_state(&io).sdk_unwrap());
>>>>>>> 0a871259
        io.assert_one_yocto().sdk_unwrap();
        let input = io.read_input().to_vec();
        let args: StorageWithdrawCallArgs = serde_json::from_slice(&input)
            .map_err(Into::<ParseTypeFromJsonError>::into)
            .sdk_unwrap();
        let predecessor_account_id = io.predecessor_account_id();
        EthConnectorContract::init_instance(io)
            .sdk_unwrap()
            .storage_withdraw(&predecessor_account_id, &args)
            .sdk_unwrap();
        update_hashchain(&mut io, function_name!(), &input, &[], &Bloom::default());
    }

    #[no_mangle]
    pub extern "C" fn storage_balance_of() {
        let io = Runtime;
        let args: parameters::StorageBalanceOfCallArgs =
            serde_json::from_slice(&io.read_input().to_vec())
                .map_err(Into::<ParseTypeFromJsonError>::into)
                .sdk_unwrap();
        EthConnectorContract::init_instance(io)
            .sdk_unwrap()
            .storage_balance_of(&args);
    }

    #[no_mangle]
    pub extern "C" fn get_paused_flags() {
        let mut io = Runtime;
        let paused_flags = EthConnectorContract::init_instance(io)
            .sdk_unwrap()
            .get_paused_flags();
        let data = paused_flags.try_to_vec().expect(ERR_FAILED_PARSE);
        io.return_output(&data[..]);
    }

    #[no_mangle]
    #[named]
    pub extern "C" fn set_paused_flags() {
<<<<<<< HEAD
        let mut io = Runtime;
=======
        let io = Runtime;
        let state = state::get_state(&io).sdk_unwrap();
        require_running(&state);
>>>>>>> 0a871259
        let is_private = io.assert_private_call();
        if is_private.is_err() {
            require_owner_only(&state, &io.predecessor_account_id());
        }
        let input = io.read_input().to_vec();
        let args =
            PauseEthConnectorCallArgs::try_from_slice(&input).sdk_expect(errors::ERR_SERIALIZE);
        EthConnectorContract::init_instance(io)
            .sdk_unwrap()
            .set_paused_flags(&args);
        update_hashchain(&mut io, function_name!(), &input, &[], &Bloom::default());
    }

    #[no_mangle]
    pub extern "C" fn get_accounts_counter() {
        let io = Runtime;
        EthConnectorContract::init_instance(io)
            .sdk_unwrap()
            .get_accounts_counter();
    }

    #[no_mangle]
    pub extern "C" fn get_erc20_from_nep141() {
        let mut io = Runtime;
        let args: GetErc20FromNep141CallArgs = io.read_input_borsh().sdk_unwrap();

        io.return_output(
            engine::get_erc20_from_nep141(&io, &args.nep141)
                .sdk_unwrap()
                .as_slice(),
        );
    }

    #[no_mangle]
    pub extern "C" fn get_nep141_from_erc20() {
        let mut io = Runtime;
        let erc20_address: crate::engine::ERC20Address =
            io.read_input().to_vec().try_into().sdk_unwrap();
        io.return_output(
            engine::nep141_erc20_map(io)
                .lookup_right(&erc20_address)
                .sdk_expect("ERC20_NOT_FOUND")
                .as_ref(),
        );
    }

    #[no_mangle]
    pub extern "C" fn ft_metadata() {
        let mut io = Runtime;
        let metadata: FungibleTokenMetadata = connector::get_metadata(&io).unwrap_or_default();
        let bytes = serde_json::to_vec(&metadata).unwrap_or_default();
        io.return_output(&bytes);
    }

    #[cfg(feature = "integration-test")]
    #[no_mangle]
    pub extern "C" fn verify_log_entry() {
        sdk::log!("Call from verify_log_entry");
        let mut io = Runtime;
        let data = true.try_to_vec().unwrap();
        io.return_output(&data[..]);
    }

    /// Function used to create accounts for tests
    #[cfg(feature = "integration-test")]
    #[no_mangle]
    pub extern "C" fn mint_account() {
        use crate::connector::ZERO_ATTACHED_BALANCE;
        use crate::prelude::{NEP141Wei, U256};
        use evm::backend::ApplyBackend;
        const GAS_FOR_VERIFY: NearGas = NearGas::new(20_000_000_000_000);
        const GAS_FOR_FINISH: NearGas = NearGas::new(50_000_000_000_000);

        let mut io = Runtime;
        let args: ([u8; 20], u64, u64) = io.read_input_borsh().sdk_expect(errors::ERR_ARGS);
        let address = Address::from_array(args.0);
        let nonce = U256::from(args.1);
        let balance = NEP141Wei::new(u128::from(args.2));
        let current_account_id = io.current_account_id();
        let mut engine: Engine<_, _> =
            Engine::new(address, current_account_id, io, &io).sdk_unwrap();
        let state_change = evm::backend::Apply::Modify {
            address: address.raw(),
            basic: evm::backend::Basic {
                balance: U256::from(balance.as_u128()),
                nonce,
            },
            code: None,
            storage: core::iter::empty(),
            reset_storage: false,
        };
        engine.apply(core::iter::once(state_change), core::iter::empty(), false);

        // Call "finish_deposit" to mint the corresponding
        // nETH NEP-141 tokens as well
        let aurora_account_id = io.current_account_id();
        let args = crate::parameters::FinishDepositCallArgs {
            new_owner_id: aurora_account_id.clone(),
            amount: balance,
            proof_key: crate::prelude::String::new(),
            relayer_id: aurora_account_id.clone(),
            fee: 0.into(),
            msg: None,
        };
        let verify_call = aurora_engine_types::parameters::PromiseCreateArgs {
            target_account_id: aurora_account_id.clone(),
            method: crate::prelude::String::from("verify_log_entry"),
            args: crate::prelude::Vec::new(),
            attached_balance: ZERO_ATTACHED_BALANCE,
            attached_gas: GAS_FOR_VERIFY,
        };
        let finish_call = aurora_engine_types::parameters::PromiseCreateArgs {
            target_account_id: aurora_account_id,
            method: crate::prelude::String::from("finish_deposit"),
            args: args.try_to_vec().unwrap(),
            attached_balance: ZERO_ATTACHED_BALANCE,
            attached_gas: GAS_FOR_FINISH,
        };
        // Safety: this call is safe because it is only used in integration tests.
        unsafe {
            io.promise_create_with_callback(
                &aurora_engine_types::parameters::PromiseWithCallbackArgs {
                    base: verify_call,
                    callback: finish_call,
                },
            )
        };
    }

    ///
    /// Utility methods.
    ///

    fn internal_get_upgrade_index() -> u64 {
        let io = Runtime;
        match io.read_u64(&bytes_to_key(KeyPrefix::Config, CODE_STAGE_KEY)) {
            Ok(index) => index,
            Err(sdk::error::ReadU64Error::InvalidU64) => {
                sdk::panic_utf8(errors::ERR_INVALID_UPGRADE)
            }
            Err(sdk::error::ReadU64Error::MissingValue) => sdk::panic_utf8(errors::ERR_NO_UPGRADE),
        }
    }

    fn require_owner_only(state: &state::EngineState, predecessor_account_id: &AccountId) {
        if &state.owner_id != predecessor_account_id {
            sdk::panic_utf8(errors::ERR_NOT_ALLOWED);
        }
    }

    fn require_running(state: &state::EngineState) {
        if state.is_paused {
            sdk::panic_utf8(errors::ERR_PAUSED);
        }
    }

    fn predecessor_address(predecessor_account_id: &AccountId) -> Address {
        near_account_to_evm_address(predecessor_account_id.as_bytes())
    }

    fn update_hashchain(
        io: &mut Runtime,
        method_name: &str,
        input: &[u8],
        output: &[u8],
        bloom: &Bloom,
    ) {
        let hashchain_state = hashchain::storage::get_state(io);

        if matches!(hashchain_state, Err(BlockchainHashchainError::NotFound)) {
            return;
        }

        let mut blockchain_hashchain = hashchain_state.sdk_unwrap();
        let block_height = io.block_height();

        if block_height > blockchain_hashchain.get_current_block_height() {
            blockchain_hashchain
                .move_to_block(block_height)
                .sdk_unwrap();
        }

        blockchain_hashchain
            .add_block_tx(block_height, method_name, input, output, bloom)
            .sdk_unwrap();

        hashchain::storage::set_state(io, &blockchain_hashchain).sdk_unwrap();
    }

    mod exports {
        extern "C" {
            pub(crate) fn value_return(value_len: u64, value_ptr: u64);
        }
    }
}

pub trait AuroraState {
    fn add_promise(&mut self, promise: PromiseCreateArgs);
}<|MERGE_RESOLUTION|>--- conflicted
+++ resolved
@@ -293,12 +293,8 @@
     #[no_mangle]
     #[named]
     pub extern "C" fn pause_precompiles() {
-<<<<<<< HEAD
-        let mut io = Runtime;
-=======
-        let io = Runtime;
-        require_running(&state::get_state(&io).sdk_unwrap());
->>>>>>> 0a871259
+        let mut io = Runtime;
+        require_running(&state::get_state(&io).sdk_unwrap());
         let authorizer: pausables::EngineAuthorizer = engine::get_authorizer(&io);
 
         if !authorizer.is_authorized(&io.predecessor_account_id()) {
@@ -325,7 +321,6 @@
         io.return_output(&data[..]);
     }
 
-<<<<<<< HEAD
     /// Starts the hashchain from indicated block height and block hashchain values.
     /// Requires that the indicated block height is before the current block height.
     /// Assumes that no tx has been accepted after the last tx included on the indicated block hashchain.
@@ -372,7 +367,8 @@
     pub extern "C" fn cancel_hashchain() {
         let mut io = Runtime;
         hashchain::storage::remove_state(&mut io).sdk_unwrap();
-=======
+    }
+
     /// Sets the flag to pause the contract.
     #[no_mangle]
     pub extern "C" fn pause_contract() {
@@ -397,7 +393,6 @@
         }
         state.is_paused = false;
         state::set_state(&mut io, &state).sdk_unwrap();
->>>>>>> 0a871259
     }
 
     ///
@@ -408,12 +403,8 @@
     #[no_mangle]
     #[named]
     pub extern "C" fn deploy_code() {
-<<<<<<< HEAD
-        let mut io = Runtime;
-=======
-        let io = Runtime;
-        require_running(&state::get_state(&io).sdk_unwrap());
->>>>>>> 0a871259
+        let mut io = Runtime;
+        require_running(&state::get_state(&io).sdk_unwrap());
         let input = io.read_input().to_vec();
         let current_account_id = io.current_account_id();
         let mut engine: Engine<_, _> = Engine::new(
@@ -439,16 +430,10 @@
     #[no_mangle]
     #[named]
     pub extern "C" fn call() {
-<<<<<<< HEAD
-        let mut io = Runtime;
+        let mut io = Runtime;
+        require_running(&state::get_state(&io).sdk_unwrap());
         let input = io.read_input().to_vec();
         let args = CallArgs::deserialize(&input).sdk_expect(errors::ERR_BORSH_DESERIALIZE);
-=======
-        let io = Runtime;
-        require_running(&state::get_state(&io).sdk_unwrap());
-        let bytes = io.read_input().to_vec();
-        let args = CallArgs::deserialize(&bytes).sdk_expect(errors::ERR_BORSH_DESERIALIZE);
->>>>>>> 0a871259
         let current_account_id = io.current_account_id();
         let predecessor_account_id = io.predecessor_account_id();
 
@@ -487,15 +472,10 @@
     #[no_mangle]
     #[named]
     pub extern "C" fn submit() {
-<<<<<<< HEAD
-        let mut io = Runtime;
-        let input = io.read_input().to_vec();
-=======
-        let io = Runtime;
+        let mut io = Runtime;
         let state = state::get_state(&io).sdk_unwrap();
         require_running(&state);
-        let tx_data = io.read_input().to_vec();
->>>>>>> 0a871259
+        let input = io.read_input().to_vec();
         let current_account_id = io.current_account_id();
         let relayer_address = predecessor_address(&io.predecessor_account_id());
         let args = SubmitArgs {
@@ -528,16 +508,11 @@
     #[no_mangle]
     #[named]
     pub extern "C" fn submit_with_args() {
-<<<<<<< HEAD
-        let mut io = Runtime;
-        let input = io.read_input().to_vec();
-        let args = SubmitArgs::try_from_slice(&input).sdk_expect(errors::ERR_SERIALIZE);
-=======
-        let io = Runtime;
+        let mut io = Runtime;
         let state = state::get_state(&io).sdk_unwrap();
         require_running(&state);
-        let args: SubmitArgs = io.read_input_borsh().sdk_unwrap();
->>>>>>> 0a871259
+        let input = io.read_input().to_vec();
+        let args = SubmitArgs::try_from_slice(&input).sdk_expect(errors::ERR_SERIALIZE);
         let current_account_id = io.current_account_id();
         let relayer_address = predecessor_address(&io.predecessor_account_id());
 
@@ -564,15 +539,9 @@
     #[no_mangle]
     #[named]
     pub extern "C" fn register_relayer() {
-<<<<<<< HEAD
-        let mut io = Runtime;
+        let mut io = Runtime;
+        require_running(&state::get_state(&io).sdk_unwrap());
         let input_relayer_address = io.read_input_arr20().sdk_unwrap();
-=======
-        let io = Runtime;
-        require_running(&state::get_state(&io).sdk_unwrap());
-        let relayer_address = io.read_input_arr20().sdk_unwrap();
->>>>>>> 0a871259
-
         let current_account_id = io.current_account_id();
         let predecessor_account_id = io.predecessor_account_id();
         let mut engine: Engine<_, _> = Engine::new(
@@ -682,13 +651,9 @@
     #[no_mangle]
     #[named]
     pub extern "C" fn ft_on_transfer() {
-<<<<<<< HEAD
-        let mut io = Runtime;
-        let input = io.read_input().to_vec();
-=======
-        let io = Runtime;
-        require_running(&state::get_state(&io).sdk_unwrap());
->>>>>>> 0a871259
+        let mut io = Runtime;
+        require_running(&state::get_state(&io).sdk_unwrap());
+        let input = io.read_input().to_vec();
         let current_account_id = io.current_account_id();
         let predecessor_account_id = io.predecessor_account_id();
         let mut engine: Engine<_, _> = Engine::new(
@@ -725,11 +690,8 @@
     #[named]
     pub extern "C" fn deploy_erc20_token() {
         let mut io = Runtime;
-<<<<<<< HEAD
-        let input = io.read_input().to_vec();
-=======
-        require_running(&state::get_state(&io).sdk_unwrap());
->>>>>>> 0a871259
+        require_running(&state::get_state(&io).sdk_unwrap());
+        let input = io.read_input().to_vec();
         // Id of the NEP141 token in Near
         let args = DeployErc20TokenArgs::try_from_slice(&input).sdk_expect(errors::ERR_SERIALIZE);
 
@@ -755,13 +717,9 @@
     #[no_mangle]
     #[named]
     pub extern "C" fn refund_on_error() {
-<<<<<<< HEAD
-        let mut io = Runtime;
-=======
-        let io = Runtime;
+        let mut io = Runtime;
         let state = state::get_state(&io).sdk_unwrap();
         require_running(&state);
->>>>>>> 0a871259
         io.assert_private_call().sdk_unwrap();
 
         // This function should only be called as the callback of
@@ -775,13 +733,8 @@
             update_hashchain(&mut io, function_name!(), &[], &[], &Bloom::default());
         } else {
             // Exit call failed; need to refund tokens
-<<<<<<< HEAD
             let input = io.read_input().to_vec();
             let args = RefundCallArgs::try_from_slice(&input).sdk_expect(errors::ERR_SERIALIZE);
-            let state = state::get_state(&io).sdk_unwrap();
-=======
-            let args: RefundCallArgs = io.read_input_borsh().sdk_unwrap();
->>>>>>> 0a871259
             let refund_result =
                 engine::refund_on_error(io, &io, state, &args, &mut Runtime).sdk_unwrap();
 
@@ -907,13 +860,9 @@
     #[no_mangle]
     #[named]
     pub extern "C" fn new_eth_connector() {
-<<<<<<< HEAD
-        let mut io = Runtime;
-=======
-        let io = Runtime;
+        let mut io = Runtime;
         let state = state::get_state(&io).sdk_unwrap();
         require_running(&state);
->>>>>>> 0a871259
         // Only the owner can initialize the EthConnector
         let is_private = io.assert_private_call();
         if is_private.is_err() {
@@ -951,12 +900,8 @@
     #[no_mangle]
     #[named]
     pub extern "C" fn withdraw() {
-<<<<<<< HEAD
-        let mut io = Runtime;
-=======
-        let io = Runtime;
-        require_running(&state::get_state(&io).sdk_unwrap());
->>>>>>> 0a871259
+        let mut io = Runtime;
+        require_running(&state::get_state(&io).sdk_unwrap());
         io.assert_one_yocto().sdk_unwrap();
         let input = io.read_input().to_vec();
         let args = WithdrawCallArgs::try_from_slice(&input).sdk_expect(errors::ERR_SERIALIZE);
@@ -989,12 +934,8 @@
     #[named]
     pub extern "C" fn deposit() {
         let mut io = Runtime;
-<<<<<<< HEAD
+        require_running(&state::get_state(&io).sdk_unwrap());
         let input_raw_proof = io.read_input().to_vec();
-=======
-        require_running(&state::get_state(&io).sdk_unwrap());
-        let raw_proof = io.read_input().to_vec();
->>>>>>> 0a871259
         let current_account_id = io.current_account_id();
         let predecessor_account_id = io.predecessor_account_id();
         let promise_args = EthConnectorContract::init_instance(io)
@@ -1125,12 +1066,8 @@
     #[no_mangle]
     #[named]
     pub extern "C" fn ft_transfer() {
-<<<<<<< HEAD
-        let mut io = Runtime;
-=======
-        let io = Runtime;
-        require_running(&state::get_state(&io).sdk_unwrap());
->>>>>>> 0a871259
+        let mut io = Runtime;
+        require_running(&state::get_state(&io).sdk_unwrap());
         io.assert_one_yocto().sdk_unwrap();
         let predecessor_account_id = io.predecessor_account_id();
         let input = io.read_input().to_vec();
@@ -1148,12 +1085,8 @@
     #[no_mangle]
     #[named]
     pub extern "C" fn ft_resolve_transfer() {
-<<<<<<< HEAD
-        let mut io = Runtime;
-=======
-        let io = Runtime;
-        require_running(&state::get_state(&io).sdk_unwrap());
->>>>>>> 0a871259
+        let mut io = Runtime;
+        require_running(&state::get_state(&io).sdk_unwrap());
 
         io.assert_private_call().sdk_unwrap();
         if io.promise_results_count() != 1 {
@@ -1205,13 +1138,9 @@
     #[named]
     pub extern "C" fn storage_deposit() {
         let mut io = Runtime;
-<<<<<<< HEAD
+        require_running(&state::get_state(&io).sdk_unwrap());
         let input = io.read_input().to_vec();
         let args: StorageDepositCallArgs = serde_json::from_slice(&input)
-=======
-        require_running(&state::get_state(&io).sdk_unwrap());
-        let args: StorageDepositCallArgs = serde_json::from_slice(&io.read_input().to_vec())
->>>>>>> 0a871259
             .map_err(Into::<ParseTypeFromJsonError>::into)
             .sdk_unwrap();
         let predecessor_account_id = io.predecessor_account_id();
@@ -1253,12 +1182,8 @@
     #[no_mangle]
     #[named]
     pub extern "C" fn storage_withdraw() {
-<<<<<<< HEAD
-        let mut io = Runtime;
-=======
-        let io = Runtime;
-        require_running(&state::get_state(&io).sdk_unwrap());
->>>>>>> 0a871259
+        let mut io = Runtime;
+        require_running(&state::get_state(&io).sdk_unwrap());
         io.assert_one_yocto().sdk_unwrap();
         let input = io.read_input().to_vec();
         let args: StorageWithdrawCallArgs = serde_json::from_slice(&input)
@@ -1297,13 +1222,9 @@
     #[no_mangle]
     #[named]
     pub extern "C" fn set_paused_flags() {
-<<<<<<< HEAD
-        let mut io = Runtime;
-=======
-        let io = Runtime;
+        let mut io = Runtime;
         let state = state::get_state(&io).sdk_unwrap();
         require_running(&state);
->>>>>>> 0a871259
         let is_private = io.assert_private_call();
         if is_private.is_err() {
             require_owner_only(&state, &io.predecessor_account_id());
