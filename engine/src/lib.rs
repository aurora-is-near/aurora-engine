#![cfg_attr(not(feature = "std"), no_std)]
#![cfg_attr(not(feature = "std"), feature(alloc_error_handler))]
#![cfg_attr(
    all(feature = "log", target_arch = "wasm32"),
    feature(panic_info_message)
)]

use aurora_engine_types::parameters::PromiseCreateArgs;

#[cfg(not(feature = "std"))]
extern crate alloc;
#[cfg(not(feature = "std"))]
extern crate core;

mod map;
#[cfg(feature = "meta-call")]
pub mod meta_parsing;
pub mod parameters;
pub mod proof;

pub mod accounting;
pub mod admin_controlled;
#[cfg_attr(feature = "contract", allow(dead_code))]
pub mod connector;
pub mod deposit_event;
pub mod engine;
pub mod errors;
pub mod fungible_token;
pub mod json;
pub mod log_entry;
mod prelude;

#[cfg(target_arch = "wasm32")]
#[global_allocator]
static ALLOC: wee_alloc::WeeAlloc = wee_alloc::WeeAlloc::INIT;

#[cfg(target_arch = "wasm32")]
#[panic_handler]
#[cfg_attr(not(feature = "log"), allow(unused_variables))]
#[no_mangle]
pub unsafe fn on_panic(info: &::core::panic::PanicInfo) -> ! {
    #[cfg(feature = "log")]
    {
        use prelude::ToString;

        if let Some(msg) = info.message() {
            let msg = if let Some(log) = info.location() {
                prelude::format!("{} [{}]", msg, log)
            } else {
                msg.to_string()
            };
            prelude::sdk::panic_utf8(msg.as_bytes());
        } else if let Some(log) = info.location() {
            prelude::sdk::panic_utf8(log.to_string().as_bytes());
        }
    }

    ::core::arch::wasm32::unreachable();
}

#[cfg(target_arch = "wasm32")]
#[alloc_error_handler]
#[no_mangle]
pub unsafe fn on_alloc_error(_: core::alloc::Layout) -> ! {
    ::core::arch::wasm32::unreachable();
}

#[cfg(feature = "contract")]
mod contract {
    use borsh::{BorshDeserialize, BorshSerialize};

    use crate::connector::{self, EthConnectorContract};
    use crate::engine::{self, Engine, EngineState};
    use crate::errors;
    use crate::fungible_token::FungibleTokenMetadata;
    use crate::json::parse_json;
    use crate::parameters::{
        self, CallArgs, DeployErc20TokenArgs, GetErc20FromNep141CallArgs, GetStorageAtArgs,
        InitCallArgs, IsUsedProofCallArgs, NEP141FtOnTransferArgs, NewCallArgs,
        PauseEthConnectorCallArgs, ResolveTransferCallArgs, SetContractDataCallArgs,
        StorageDepositCallArgs, StorageWithdrawCallArgs, TransferCallCallArgs, ViewCallArgs,
    };
    #[cfg(feature = "evm_bully")]
    use crate::parameters::{BeginBlockArgs, BeginChainArgs};
    use crate::prelude::account_id::AccountId;
    use crate::prelude::parameters::RefundCallArgs;
    use crate::prelude::sdk::types::{
        near_account_to_evm_address, SdkExpect, SdkProcess, SdkUnwrap,
    };
    use crate::prelude::storage::{bytes_to_key, KeyPrefix};
    use crate::prelude::{
        sdk, u256_to_arr, Address, PromiseResult, ToString, Yocto, ERR_FAILED_PARSE, H256,
    };
    use aurora_engine_sdk::env::Env;
    use aurora_engine_sdk::io::{StorageIntermediate, IO};
    use aurora_engine_sdk::near_runtime::{Runtime, ViewEnv};
    use aurora_engine_sdk::promise::PromiseHandler;

    #[cfg(feature = "integration-test")]
    use crate::prelude::NearGas;

    const CODE_KEY: &[u8; 4] = b"CODE";
    const CODE_STAGE_KEY: &[u8; 10] = b"CODE_STAGE";

    ///
    /// ADMINISTRATIVE METHODS
    ///

    /// Sets the configuration for the Engine.
    /// Should be called on deployment.
    #[no_mangle]
    pub extern "C" fn new() {
        let mut io = Runtime;
        if let Ok(state) = engine::get_state(&io) {
            require_owner_only(&state, &io.predecessor_account_id());
        }

        let args: NewCallArgs = io.read_input_borsh().sdk_unwrap();
        engine::set_state(&mut io, args.into());
    }

    /// Get version of the contract.
    #[no_mangle]
    pub extern "C" fn get_version() {
        let mut io = Runtime;
        let version = match option_env!("NEAR_EVM_VERSION") {
            Some(v) => v.as_bytes(),
            None => include_bytes!("../../VERSION"),
        };
        io.return_output(version)
    }

    /// Get owner account id for this contract.
    #[no_mangle]
    pub extern "C" fn get_owner() {
        let mut io = Runtime;
        let state = engine::get_state(&io).sdk_unwrap();
        io.return_output(state.owner_id.as_bytes());
    }

    /// Get bridge prover id for this contract.
    #[no_mangle]
    pub extern "C" fn get_bridge_prover() {
        let mut io = Runtime;
        let state = engine::get_state(&io).sdk_unwrap();
        io.return_output(state.bridge_prover_id.as_bytes());
    }

    /// Get chain id for this contract.
    #[no_mangle]
    pub extern "C" fn get_chain_id() {
        let mut io = Runtime;
        io.return_output(&engine::get_state(&io).sdk_unwrap().chain_id)
    }

    #[no_mangle]
    pub extern "C" fn get_upgrade_index() {
        let mut io = Runtime;
        let state = engine::get_state(&io).sdk_unwrap();
        let index = internal_get_upgrade_index();
        io.return_output(&(index + state.upgrade_delay_blocks).to_le_bytes())
    }

    /// Stage new code for deployment.
    #[no_mangle]
    pub extern "C" fn stage_upgrade() {
        let mut io = Runtime;
        let state = engine::get_state(&io).sdk_unwrap();
        let block_height = io.block_height();
        require_owner_only(&state, &io.predecessor_account_id());
        io.read_input_and_store(&bytes_to_key(KeyPrefix::Config, CODE_KEY));
        io.write_storage(
            &bytes_to_key(KeyPrefix::Config, CODE_STAGE_KEY),
            &block_height.to_le_bytes(),
        );
    }

    /// Deploy staged upgrade.
    #[no_mangle]
    pub extern "C" fn deploy_upgrade() {
        let io = Runtime;
        let state = engine::get_state(&io).sdk_unwrap();
        require_owner_only(&state, &io.predecessor_account_id());
        let index = internal_get_upgrade_index();
        if io.block_height() <= index + state.upgrade_delay_blocks {
            sdk::panic_utf8(errors::ERR_NOT_ALLOWED_TOO_EARLY);
        }
        Runtime::self_deploy(&bytes_to_key(KeyPrefix::Config, CODE_KEY));
    }

    /// Called as part of the upgrade process (see `engine-sdk::self_deploy`). This function is meant
    /// to make any necessary changes to the state such that it aligns with the newly deployed
    /// code.
    #[no_mangle]
    pub extern "C" fn state_migration() {
        // TODO: currently we don't have migrations
    }

    ///
    /// MUTATIVE METHODS
    ///

    /// Deploy code into the EVM.
    #[no_mangle]
    pub extern "C" fn deploy_code() {
        let io = Runtime;
        let input = io.read_input().to_vec();
        let current_account_id = io.current_account_id();
        let mut engine = Engine::new(
            predecessor_address(&io.predecessor_account_id()),
            current_account_id,
            io,
            &io,
        )
        .sdk_unwrap();
        Engine::deploy_code_with_input(&mut engine, input, &mut Runtime)
            .map(|res| res.try_to_vec().sdk_expect(errors::ERR_SERIALIZE))
            .sdk_process();
        // TODO: charge for storage
    }

    /// Call method on the EVM contract.
    #[no_mangle]
    pub extern "C" fn call() {
        let io = Runtime;
        let bytes = io.read_input().to_vec();
        let args = CallArgs::deserialize(&bytes).sdk_expect(errors::ERR_BORSH_DESERIALIZE);
        let current_account_id = io.current_account_id();
        let mut engine = Engine::new(
            predecessor_address(&io.predecessor_account_id()),
            current_account_id,
            io,
            &io,
        )
        .sdk_unwrap();
        Engine::call_with_args(&mut engine, args, &mut Runtime)
            .map(|res| res.try_to_vec().sdk_expect(errors::ERR_SERIALIZE))
            .sdk_process();
        // TODO: charge for storage
    }

    /// Process signed Ethereum transaction.
    /// Must match CHAIN_ID to make sure it's signed for given chain vs replayed from another chain.
    #[no_mangle]
    pub extern "C" fn submit() {
        let io = Runtime;
        let input = io.read_input().to_vec();
        let current_account_id = io.current_account_id();
        let state = engine::get_state(&io).sdk_unwrap();
        let relayer_address = predecessor_address(&io.predecessor_account_id());
        let result = engine::submit(
            io,
            &io,
            &input,
            state,
            current_account_id,
            relayer_address,
            &mut Runtime,
        );

        result
            .map(|res| res.try_to_vec().sdk_expect(errors::ERR_SERIALIZE))
            .sdk_process();
    }

    #[cfg(feature = "meta-call")]
    #[no_mangle]
    pub extern "C" fn meta_call() {
        use crate::prelude::U256;
        let io = Runtime;
        let input = io.read_input().to_vec();
        let state = engine::get_state(&io).sdk_unwrap();
        let domain_separator = crate::meta_parsing::near_erc712_domain(U256::from(state.chain_id));
        let meta_call_args = crate::meta_parsing::parse_meta_call(
            &domain_separator,
            io.current_account_id().as_bytes(),
            input,
        )
        .sdk_expect(errors::ERR_META_TX_PARSE);

        engine::check_nonce(&io, &meta_call_args.sender, &meta_call_args.nonce).sdk_unwrap();

        let current_account_id = io.current_account_id();
        let mut engine =
            Engine::new_with_state(state, meta_call_args.sender, current_account_id, io, &io);
        let result = engine.call(
            &meta_call_args.sender,
            &meta_call_args.contract_address,
            meta_call_args.value,
            meta_call_args.input,
            u64::MAX, // TODO: is there a gas limit with meta calls?
            crate::prelude::Vec::new(),
            &mut Runtime,
        );
        result
            .map(|res| res.try_to_vec().sdk_expect(errors::ERR_SERIALIZE))
            .sdk_process();
    }

    #[no_mangle]
    pub extern "C" fn register_relayer() {
        let io = Runtime;
        let relayer_address = io.read_input_arr20().sdk_unwrap();

        let current_account_id = io.current_account_id();
        let predecessor_account_id = io.predecessor_account_id();
        let mut engine = Engine::new(
            predecessor_address(&predecessor_account_id),
            current_account_id,
            io,
            &io,
        )
        .sdk_unwrap();
        engine.register_relayer(
            predecessor_account_id.as_bytes(),
            Address::from_array(relayer_address),
        );
    }

    /// Allow receiving NEP141 tokens to the EVM contract.
    ///
    /// This function returns the amount of tokens to return to the sender.
    /// Either all tokens are transferred tokens are returned in case of an
    /// error, or no token is returned if tx was successful.
    #[no_mangle]
    pub extern "C" fn ft_on_transfer() {
        let io = Runtime;
        let current_account_id = io.current_account_id();
        let predecessor_account_id = io.predecessor_account_id();
        let mut engine = Engine::new(
            predecessor_address(&predecessor_account_id),
            current_account_id.clone(),
            io,
            &io,
        )
        .sdk_unwrap();

        let args: NEP141FtOnTransferArgs = parse_json(io.read_input().to_vec().as_slice())
            .sdk_unwrap()
            .try_into()
            .sdk_unwrap();

        if predecessor_account_id == current_account_id {
            EthConnectorContract::init_instance(io)
                .sdk_unwrap()
                .ft_on_transfer(&engine, &args)
                .sdk_unwrap();
        } else {
            let signer_account_id = io.signer_account_id();
            engine.receive_erc20_tokens(
                &predecessor_account_id,
                &signer_account_id,
                &args,
                &current_account_id,
                &mut Runtime,
            );
        }
    }

    /// Deploy ERC20 token mapped to a NEP141
    #[no_mangle]
    pub extern "C" fn deploy_erc20_token() {
        let mut io = Runtime;
        // Id of the NEP141 token in Near
        let args: DeployErc20TokenArgs = io.read_input_borsh().sdk_unwrap();

        let address = engine::deploy_erc20_token(args, io, &io, &mut Runtime).sdk_unwrap();

        io.return_output(
            &address
                .as_bytes()
                .try_to_vec()
                .sdk_expect(errors::ERR_SERIALIZE),
        );

        // TODO: charge for storage
    }

    /// Callback invoked by exit to NEAR precompile to handle potential
    /// errors in the exit call.
    #[no_mangle]
    pub extern "C" fn refund_on_error() {
        let io = Runtime;
        io.assert_private_call().sdk_unwrap();

        // This function should only be called as the callback of
        // exactly one promise.
        if io.promise_results_count() != 1 {
            sdk::panic_utf8(errors::ERR_PROMISE_COUNT);
        }

        if let Some(PromiseResult::Successful(_)) = io.promise_result(0) {
            // Promise succeeded -- nothing to do
        } else {
            // Exit call failed; need to refund tokens
            let args: RefundCallArgs = io.read_input_borsh().sdk_unwrap();
            let state = engine::get_state(&io).sdk_unwrap();
            let refund_result =
                engine::refund_on_error(io, &io, state, args, &mut Runtime).sdk_unwrap();

            if !refund_result.status.is_ok() {
                sdk::panic_utf8(errors::ERR_REFUND_FAILURE);
            }
        }
    }

    ///
    /// NONMUTATIVE METHODS
    ///
    #[no_mangle]
    pub extern "C" fn view() {
        let mut io = Runtime;
        let env = ViewEnv;
        let args: ViewCallArgs = io.read_input_borsh().sdk_unwrap();
        let current_account_id = io.current_account_id();
        let engine = Engine::new(args.sender, current_account_id, io, &env).sdk_unwrap();
        let result = Engine::view_with_args(&engine, args).sdk_unwrap();
        io.return_output(&result.try_to_vec().sdk_expect(errors::ERR_SERIALIZE));
    }

    #[no_mangle]
    pub extern "C" fn get_block_hash() {
        let mut io = Runtime;
        let block_height = io.read_input_borsh().sdk_unwrap();
        let account_id = io.current_account_id();
        let chain_id = engine::get_state(&io)
            .map(|state| state.chain_id)
            .sdk_unwrap();
        let block_hash =
            crate::engine::compute_block_hash(chain_id, block_height, account_id.as_bytes());
        io.return_output(block_hash.as_bytes())
    }

    #[no_mangle]
    pub extern "C" fn get_code() {
        let mut io = Runtime;
        let address = io.read_input_arr20().sdk_unwrap();
        let code = engine::get_code(&io, &Address::from_array(address));
        io.return_output(&code)
    }

    #[no_mangle]
    pub extern "C" fn get_balance() {
        let mut io = Runtime;
        let address = io.read_input_arr20().sdk_unwrap();
        let balance = engine::get_balance(&io, &Address::from_array(address));
        io.return_output(&balance.to_bytes())
    }

    #[no_mangle]
    pub extern "C" fn get_nonce() {
        let mut io = Runtime;
        let address = io.read_input_arr20().sdk_unwrap();
        let nonce = engine::get_nonce(&io, &Address::from_array(address));
        io.return_output(&u256_to_arr(&nonce))
    }

    #[no_mangle]
    pub extern "C" fn get_storage_at() {
        let mut io = Runtime;
        let args: GetStorageAtArgs = io.read_input_borsh().sdk_unwrap();
        let address = args.address;
        let generation = engine::get_generation(&io, &address);
        let value = engine::get_storage(&io, &args.address, &H256(args.key), generation);
        io.return_output(&value.0)
    }

    ///
    /// BENCHMARKING METHODS
    ///
    #[cfg(feature = "evm_bully")]
    #[no_mangle]
    pub extern "C" fn begin_chain() {
        use crate::prelude::U256;
        let mut io = Runtime;
        let mut state = engine::get_state(&io).sdk_unwrap();
        require_owner_only(&state, &io.predecessor_account_id());
        let args: BeginChainArgs = io.read_input_borsh().sdk_unwrap();
        state.chain_id = args.chain_id;
        engine::set_state(&mut io, state);
        // set genesis block balances
        for account_balance in args.genesis_alloc {
            engine::set_balance(
                &mut io,
                &account_balance.address,
                &crate::prelude::Wei::new(U256::from(account_balance.balance)),
            )
        }
        // return new chain ID
        io.return_output(&engine::get_state(&io).sdk_unwrap().chain_id)
    }

    #[cfg(feature = "evm_bully")]
    #[no_mangle]
    pub extern "C" fn begin_block() {
        let io = Runtime;
        let state = engine::get_state(&io).sdk_unwrap();
        require_owner_only(&state, &io.predecessor_account_id());
        let _args: BeginBlockArgs = io.read_input_borsh().sdk_unwrap();
        // TODO: https://github.com/aurora-is-near/aurora-engine/issues/2
    }

    #[no_mangle]
    pub extern "C" fn new_eth_connector() {
        let io = Runtime;
        // Only the owner can initialize the EthConnector
        io.assert_private_call().sdk_unwrap();

        let args: InitCallArgs = io.read_input_borsh().sdk_unwrap();
        let owner_id = io.current_account_id();

        EthConnectorContract::create_contract(io, owner_id, args).sdk_unwrap();
    }

    #[no_mangle]
    pub extern "C" fn set_eth_connector_contract_data() {
        let mut io = Runtime;
        // Only the owner can set the EthConnector contract data
        io.assert_private_call().sdk_unwrap();

        let args: SetContractDataCallArgs = io.read_input_borsh().sdk_unwrap();
        connector::set_contract_data(&mut io, args).sdk_unwrap();
    }

    #[no_mangle]
    pub extern "C" fn withdraw() {
        let io = Runtime;
        io.assert_one_yocto().sdk_unwrap();
        let args = io.read_input_borsh().sdk_unwrap();
        let current_account_id = io.current_account_id();
        let predecessor_account_id = io.predecessor_account_id();
        let result = EthConnectorContract::init_instance(io)
            .sdk_unwrap()
            .withdraw_eth_from_near(&current_account_id, &predecessor_account_id, args)
            .sdk_unwrap();
<<<<<<< HEAD
        let result_bytes = result.try_to_vec().sdk_expect(errors::ERR_SERIALIZE);
        io.return_output(&result_bytes);
=======
        let result_bytes = result.try_to_vec().sdk_expect("ERR_SERIALIZE");
        // We intentionally do not go through the `io` struct here because we must bypass
        // the check that prevents output that is accepted by the eth_custodian
        unsafe {
            exports::value_return(result_bytes.len() as u64, result_bytes.as_ptr() as u64);
        }
>>>>>>> f5134015
    }

    #[no_mangle]
    pub extern "C" fn deposit() {
        let mut io = Runtime;
        let raw_proof = io.read_input().to_vec();
        let current_account_id = io.current_account_id();
        let predecessor_account_id = io.predecessor_account_id();
        let promise_args = EthConnectorContract::init_instance(io)
            .sdk_unwrap()
            .deposit(raw_proof, current_account_id, predecessor_account_id)
            .sdk_unwrap();
        let promise_id = io.promise_create_with_callback(&promise_args);
        io.promise_return(promise_id);
    }

    #[no_mangle]
    pub extern "C" fn finish_deposit() {
        let mut io = Runtime;
        io.assert_private_call().sdk_unwrap();

        // Check result from proof verification call
        if io.promise_results_count() != 1 {
            sdk::panic_utf8(errors::ERR_PROMISE_COUNT);
        }
        let promise_result = match io.promise_result(0) {
            Some(PromiseResult::Successful(bytes)) => {
                bool::try_from_slice(&bytes).sdk_expect(errors::ERR_PROMISE_ENCODING)
            }
            _ => sdk::panic_utf8(errors::ERR_PROMISE_FAILED),
        };
        if !promise_result {
            sdk::panic_utf8(errors::ERR_VERIFY_PROOF);
        }

        let data = io.read_input_borsh().sdk_unwrap();
        let current_account_id = io.current_account_id();
        let predecessor_account_id = io.predecessor_account_id();
        let maybe_promise_args = EthConnectorContract::init_instance(io)
            .sdk_unwrap()
            .finish_deposit(
                predecessor_account_id,
                current_account_id,
                data,
                io.prepaid_gas(),
            )
            .sdk_unwrap();

        if let Some(promise_args) = maybe_promise_args {
            let promise_id = io.promise_create_with_callback(&promise_args);
            io.promise_return(promise_id);
        }
    }

    #[no_mangle]
    pub extern "C" fn is_used_proof() {
        let mut io = Runtime;
        let args: IsUsedProofCallArgs = io.read_input_borsh().sdk_unwrap();

        let is_used_proof = EthConnectorContract::init_instance(io)
            .sdk_unwrap()
            .is_used_proof(args.proof);
        let res = is_used_proof.try_to_vec().unwrap();
        io.return_output(&res[..]);
    }

    #[no_mangle]
    pub extern "C" fn ft_total_supply() {
        let io = Runtime;
        EthConnectorContract::init_instance(io)
            .sdk_unwrap()
            .ft_total_eth_supply_on_near();
    }

    #[no_mangle]
    pub extern "C" fn ft_total_eth_supply_on_near() {
        let io = Runtime;
        EthConnectorContract::init_instance(io)
            .sdk_unwrap()
            .ft_total_eth_supply_on_near();
    }

    #[no_mangle]
    pub extern "C" fn ft_total_eth_supply_on_aurora() {
        let io = Runtime;
        EthConnectorContract::init_instance(io)
            .sdk_unwrap()
            .ft_total_eth_supply_on_aurora();
    }

    #[no_mangle]
    pub extern "C" fn ft_balance_of() {
        let io = Runtime;
        let args = parameters::BalanceOfCallArgs::try_from(
            parse_json(&io.read_input().to_vec()).sdk_unwrap(),
        )
        .sdk_unwrap();
        EthConnectorContract::init_instance(io)
            .sdk_unwrap()
            .ft_balance_of(args);
    }

    #[no_mangle]
    pub extern "C" fn ft_balance_of_eth() {
        let io = Runtime;
        let args: parameters::BalanceOfEthCallArgs = io.read_input().to_value().sdk_unwrap();
        EthConnectorContract::init_instance(io)
            .sdk_unwrap()
            .ft_balance_of_eth_on_aurora(args)
            .sdk_unwrap();
    }

    #[no_mangle]
    pub extern "C" fn ft_transfer() {
        let io = Runtime;
        io.assert_one_yocto().sdk_unwrap();
        let predecessor_account_id = io.predecessor_account_id();
        let args = parameters::TransferCallArgs::try_from(
            parse_json(&io.read_input().to_vec()).sdk_unwrap(),
        )
        .sdk_unwrap();
        EthConnectorContract::init_instance(io)
            .sdk_unwrap()
            .ft_transfer(&predecessor_account_id, args)
            .sdk_unwrap();
    }

    #[no_mangle]
    pub extern "C" fn ft_resolve_transfer() {
        let io = Runtime;

        io.assert_private_call().sdk_unwrap();
        if io.promise_results_count() != 1 {
            sdk::panic_utf8(errors::ERR_PROMISE_COUNT);
        }

        let args: ResolveTransferCallArgs = io.read_input().to_value().sdk_unwrap();
        let promise_result = io.promise_result(0).sdk_unwrap();

        EthConnectorContract::init_instance(io)
            .sdk_unwrap()
            .ft_resolve_transfer(args, promise_result);
    }

    #[no_mangle]
    pub extern "C" fn ft_transfer_call() {
        use sdk::types::ExpectUtf8;
        let mut io = Runtime;
        // Check is payable
        io.assert_one_yocto().sdk_unwrap();

        let args = TransferCallCallArgs::try_from(
            parse_json(&io.read_input().to_vec()).expect_utf8(ERR_FAILED_PARSE.as_bytes()),
        )
        .sdk_unwrap();
        let current_account_id = io.current_account_id();
        let predecessor_account_id = io.predecessor_account_id();
        let promise_args = EthConnectorContract::init_instance(io)
            .sdk_unwrap()
            .ft_transfer_call(
                predecessor_account_id,
                current_account_id,
                args,
                io.prepaid_gas(),
            )
            .sdk_unwrap();
        let promise_id = io.promise_create_with_callback(&promise_args);
        io.promise_return(promise_id);
    }

    #[no_mangle]
    pub extern "C" fn storage_deposit() {
        let mut io = Runtime;
        let args = StorageDepositCallArgs::from(parse_json(&io.read_input().to_vec()).sdk_unwrap());
        let predecessor_account_id = io.predecessor_account_id();
        let amount = Yocto::new(io.attached_deposit());
        let maybe_promise = EthConnectorContract::init_instance(io)
            .sdk_unwrap()
            .storage_deposit(predecessor_account_id, amount, args)
            .sdk_unwrap();
        if let Some(promise) = maybe_promise {
            io.promise_create_batch(&promise);
        }
    }

    #[no_mangle]
    pub extern "C" fn storage_unregister() {
        let mut io = Runtime;
        io.assert_one_yocto().sdk_unwrap();
        let predecessor_account_id = io.predecessor_account_id();
        let force = parse_json(&io.read_input().to_vec()).and_then(|args| args.bool("force").ok());
        let maybe_promise = EthConnectorContract::init_instance(io)
            .sdk_unwrap()
            .storage_unregister(predecessor_account_id, force)
            .sdk_unwrap();
        if let Some(promise) = maybe_promise {
            io.promise_create_batch(&promise);
        }
    }

    #[no_mangle]
    pub extern "C" fn storage_withdraw() {
        let io = Runtime;
        io.assert_one_yocto().sdk_unwrap();
        let args =
            StorageWithdrawCallArgs::from(parse_json(&io.read_input().to_vec()).sdk_unwrap());
        let predecessor_account_id = io.predecessor_account_id();
        EthConnectorContract::init_instance(io)
            .sdk_unwrap()
            .storage_withdraw(&predecessor_account_id, args)
            .sdk_unwrap()
    }

    #[no_mangle]
    pub extern "C" fn storage_balance_of() {
        let io = Runtime;
        let args = parameters::StorageBalanceOfCallArgs::try_from(
            parse_json(&io.read_input().to_vec()).sdk_unwrap(),
        )
        .sdk_unwrap();
        EthConnectorContract::init_instance(io)
            .sdk_unwrap()
            .storage_balance_of(args)
    }

    #[no_mangle]
    pub extern "C" fn get_paused_flags() {
        let mut io = Runtime;
        let paused_flags = EthConnectorContract::init_instance(io)
            .sdk_unwrap()
            .get_paused_flags();
        let data = paused_flags.try_to_vec().expect(ERR_FAILED_PARSE);
        io.return_output(&data[..]);
    }

    #[no_mangle]
    pub extern "C" fn set_paused_flags() {
        let io = Runtime;
        io.assert_private_call().sdk_unwrap();

        let args: PauseEthConnectorCallArgs = io.read_input_borsh().sdk_unwrap();
        EthConnectorContract::init_instance(io)
            .sdk_unwrap()
            .set_paused_flags(args);
    }

    #[no_mangle]
    pub extern "C" fn get_accounts_counter() {
        let io = Runtime;
        EthConnectorContract::init_instance(io)
            .sdk_unwrap()
            .get_accounts_counter();
    }

    #[no_mangle]
    pub extern "C" fn get_erc20_from_nep141() {
        let mut io = Runtime;
        let args: GetErc20FromNep141CallArgs = io.read_input_borsh().sdk_unwrap();

        io.return_output(
            engine::get_erc20_from_nep141(&io, &args.nep141)
                .sdk_unwrap()
                .as_slice(),
        );
    }

    #[no_mangle]
    pub extern "C" fn get_nep141_from_erc20() {
        let mut io = Runtime;
        let erc20_address: crate::engine::ERC20Address =
            io.read_input().to_vec().try_into().sdk_unwrap();
        io.return_output(
            engine::nep141_erc20_map(io)
                .lookup_right(&erc20_address)
                .sdk_expect("ERC20_NOT_FOUND")
                .as_ref(),
        );
    }

    #[no_mangle]
    pub extern "C" fn ft_metadata() {
        let mut io = Runtime;
        let metadata: FungibleTokenMetadata = connector::get_metadata(&io).unwrap_or_default();
        let json_data = crate::json::JsonValue::from(metadata);
        io.return_output(json_data.to_string().as_bytes())
    }

    #[cfg(feature = "integration-test")]
    #[no_mangle]
    pub extern "C" fn verify_log_entry() {
        sdk::log!("Call from verify_log_entry");
        let mut io = Runtime;
        let data = true.try_to_vec().unwrap();
        io.return_output(&data[..]);
    }

    /// Function used to create accounts for tests
    #[cfg(feature = "integration-test")]
    #[no_mangle]
    pub extern "C" fn mint_account() {
        use crate::connector::ZERO_ATTACHED_BALANCE;
        use crate::prelude::{NEP141Wei, U256};
        use evm::backend::ApplyBackend;
        const GAS_FOR_VERIFY: NearGas = NearGas::new(20_000_000_000_000);
        const GAS_FOR_FINISH: NearGas = NearGas::new(50_000_000_000_000);

        let mut io = Runtime;
        let args: ([u8; 20], u64, u64) = io.read_input_borsh().sdk_expect(errors::ERR_ARGS);
        let address = Address::from_array(args.0);
        let nonce = U256::from(args.1);
        let balance = NEP141Wei::new(args.2 as u128);
        let current_account_id = io.current_account_id();
        let mut engine = Engine::new(address, current_account_id, io, &io).sdk_unwrap();
        let state_change = evm::backend::Apply::Modify {
            address: address.raw(),
            basic: evm::backend::Basic {
                balance: U256::from(balance.as_u128()),
                nonce,
            },
            code: None,
            storage: core::iter::empty(),
            reset_storage: false,
        };
        engine.apply(core::iter::once(state_change), core::iter::empty(), false);

        // Call "finish_deposit" to mint the corresponding
        // nETH NEP-141 tokens as well
        let aurora_account_id = io.current_account_id();
        let args = crate::parameters::FinishDepositCallArgs {
            new_owner_id: aurora_account_id.clone(),
            amount: balance,
            proof_key: crate::prelude::String::new(),
            relayer_id: aurora_account_id.clone(),
            fee: 0.into(),
            msg: None,
        };
        let verify_call = aurora_engine_types::parameters::PromiseCreateArgs {
            target_account_id: aurora_account_id.clone(),
            method: "verify_log_entry".to_string(),
            args: crate::prelude::Vec::new(),
            attached_balance: ZERO_ATTACHED_BALANCE,
            attached_gas: GAS_FOR_VERIFY,
        };
        let finish_call = aurora_engine_types::parameters::PromiseCreateArgs {
            target_account_id: aurora_account_id,
            method: "finish_deposit".to_string(),
            args: args.try_to_vec().unwrap(),
            attached_balance: ZERO_ATTACHED_BALANCE,
            attached_gas: GAS_FOR_FINISH,
        };
        io.promise_create_with_callback(
            &aurora_engine_types::parameters::PromiseWithCallbackArgs {
                base: verify_call,
                callback: finish_call,
            },
        );
    }

    ///
    /// Utility methods.
    ///

    fn internal_get_upgrade_index() -> u64 {
        let io = Runtime;
        match io.read_u64(&bytes_to_key(KeyPrefix::Config, CODE_STAGE_KEY)) {
            Ok(index) => index,
            Err(sdk::error::ReadU64Error::InvalidU64) => {
                sdk::panic_utf8(errors::ERR_INVALID_UPGRADE)
            }
            Err(sdk::error::ReadU64Error::MissingValue) => sdk::panic_utf8(errors::ERR_NO_UPGRADE),
        }
    }

    fn require_owner_only(state: &EngineState, predecessor_account_id: &AccountId) {
        if &state.owner_id != predecessor_account_id {
            sdk::panic_utf8(errors::ERR_NOT_ALLOWED);
        }
    }

    fn predecessor_address(predecessor_account_id: &AccountId) -> Address {
        near_account_to_evm_address(predecessor_account_id.as_bytes())
    }

    mod exports {
        extern "C" {
            pub(crate) fn value_return(value_len: u64, value_ptr: u64);
        }
    }
}

pub trait AuroraState {
    fn add_promise(&mut self, promise: PromiseCreateArgs);
}<|MERGE_RESOLUTION|>--- conflicted
+++ resolved
@@ -533,17 +533,12 @@
             .sdk_unwrap()
             .withdraw_eth_from_near(&current_account_id, &predecessor_account_id, args)
             .sdk_unwrap();
-<<<<<<< HEAD
         let result_bytes = result.try_to_vec().sdk_expect(errors::ERR_SERIALIZE);
-        io.return_output(&result_bytes);
-=======
-        let result_bytes = result.try_to_vec().sdk_expect("ERR_SERIALIZE");
         // We intentionally do not go through the `io` struct here because we must bypass
         // the check that prevents output that is accepted by the eth_custodian
         unsafe {
             exports::value_return(result_bytes.len() as u64, result_bytes.as_ptr() as u64);
         }
->>>>>>> f5134015
     }
 
     #[no_mangle]
