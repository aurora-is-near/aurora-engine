--- conflicted
+++ resolved
@@ -1579,19 +1579,16 @@
         .unwrap_or_default()
 }
 
-<<<<<<< HEAD
 pub fn is_empty_storage<I: IO>(io: &I, address: &Address, key: &H256, generation: u32) -> bool {
     io.read_storage(storage_to_key(address, key, generation).as_ref())
         .is_none()
 }
 
-=======
 pub fn storage_has_key<I: IO>(io: &I, address: &Address, key: &H256, generation: u32) -> bool {
     io.storage_has_key(storage_to_key(address, key, generation).as_ref())
 }
 
 /// EIP-7610: balance, nonce, code, storage should be empty
->>>>>>> 9c80184f
 pub fn is_account_empty<I: IO>(io: &I, address: &Address) -> bool {
     get_balance(io, address).is_zero()
         && get_nonce(io, address).is_zero()
@@ -1964,9 +1961,8 @@
         result
     }
 
-<<<<<<< HEAD
     /// Check if the storage of the address is empty.
-    /// Related to EIP-7610.
+    /// Related to EIP-7610: non-empty storage
     fn is_empty_storage(&self, address: H160) -> bool {
         let address = Address::new(address);
         if self
@@ -1976,33 +1972,12 @@
         {
             return true;
         }
-=======
-    /// Check is storage empty for the address
-    /// EIP-7610: non-empty storage
-    fn is_empty_storage(&self, address: H160) -> bool {
-        let address = Address::new(address);
-        // As we can't read all storage data for account we assuming that if storage exists
-        // `index = 0` always true
-        let index = H256::zero();
->>>>>>> 9c80184f
         let generation = *self
             .generation_cache
             .borrow_mut()
             .entry(address)
             .or_insert_with(|| get_generation(&self.io, &address));
-<<<<<<< HEAD
         is_empty_storage(&self.io, &address, &H256::zero(), generation)
-=======
-        // First we're checking cache to not produce read-storage operation
-        if self
-            .contract_storage_cache
-            .borrow()
-            .contains_key(&(address, index))
-        {
-            return false;
-        }
-        !storage_has_key(&self.io, &address, &index, generation)
->>>>>>> 9c80184f
     }
 
     /// Get original storage value of address at index, if available.
