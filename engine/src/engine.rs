use crate::parameters::{
    CallArgs, NEP141FtOnTransferArgs, ResultLog, SubmitArgs, SubmitResult, ViewCallArgs,
};
use aurora_engine_types::public_key::PublicKey;
use aurora_engine_types::PhantomData;
use core::mem;
use evm::backend::{Apply, ApplyBackend, Backend, Basic, Log};
use evm::executor;
use evm::{Config, CreateScheme, ExitError, ExitFatal, ExitReason};

use crate::connector::EthConnectorContract;
use crate::map::BijectionMap;
use crate::{errors, state};
use aurora_engine_sdk::caching::FullCache;
use aurora_engine_sdk::env::Env;
use aurora_engine_sdk::io::{StorageIntermediate, IO};
use aurora_engine_sdk::promise::{PromiseHandler, PromiseId, ReadOnlyPromiseHandler};

use crate::accounting;
use crate::parameters::{DeployErc20TokenArgs, TransactionStatus};
use crate::pausables::{
    EngineAuthorizer, EnginePrecompilesPauser, PausedPrecompilesChecker, PrecompileFlags,
};
use crate::prelude::parameters::RefundCallArgs;
use crate::prelude::precompiles::native::{exit_to_ethereum, exit_to_near};
use crate::prelude::precompiles::xcc::cross_contract_call;
use crate::prelude::precompiles::Precompiles;
use crate::prelude::transactions::{EthTransactionKind, NormalizedEthTransaction};
use crate::prelude::{
    address_to_key, bytes_to_key, sdk, storage_to_key, u256_to_arr, vec, AccountId, Address,
    BTreeMap, BorshDeserialize, KeyPrefix, PromiseArgs, PromiseCreateArgs, ToString, Vec, Wei,
    Yocto, ERC20_MINT_SELECTOR, H160, H256, U256,
};
use crate::silo;
use crate::state::EngineState;
use aurora_engine_modexp::{AuroraModExp, ModExpAlgorithm};
use aurora_engine_precompiles::PrecompileConstructorContext;
use core::cell::RefCell;
use core::iter::once;

/// Used as the first byte in the concatenation of data used to compute the blockhash.
/// Could be useful in the future as a version byte, or to distinguish different types of blocks.
const BLOCK_HASH_PREFIX: u8 = 0;
const BLOCK_HASH_PREFIX_SIZE: usize = 1;
const BLOCK_HEIGHT_SIZE: usize = 8;
const CHAIN_ID_SIZE: usize = 32;

/// Block height where the bug fix for parsing transactions to the zero address
/// is deployed. The current value is only approximate; will be updated once the
/// fix is actually deployed.
pub const ZERO_ADDRESS_FIX_HEIGHT: u64 = 61_200_152;

#[must_use]
pub fn current_address(current_account_id: &AccountId) -> Address {
    aurora_engine_sdk::types::near_account_to_evm_address(current_account_id.as_bytes())
}

macro_rules! unwrap_res_or_finish {
    ($e:expr, $output:expr, $io:expr) => {
        match $e {
            Ok(v) => v,
            Err(_e) => {
                #[cfg(feature = "log")]
                sdk::log(crate::prelude::format!("{:?}", _e).as_str());
                $io.return_output($output);
                return;
            }
        }
    };
}

macro_rules! assert_or_finish {
    ($e:expr, $output:expr, $io:expr) => {
        if !$e {
            $io.return_output($output);
            return;
        }
    };
}

#[derive(Debug, Clone, Eq, PartialEq)]
#[cfg_attr(feature = "impl-serde", derive(serde::Serialize))]
pub struct EngineError {
    pub kind: EngineErrorKind,
    pub gas_used: u64,
}

impl From<EngineErrorKind> for EngineError {
    fn from(kind: EngineErrorKind) -> Self {
        Self { kind, gas_used: 0 }
    }
}

impl AsRef<[u8]> for EngineError {
    fn as_ref(&self) -> &[u8] {
        self.kind.as_bytes()
    }
}

/// Errors with the EVM engine.
#[derive(Debug, Clone, Eq, PartialEq)]
#[cfg_attr(feature = "impl-serde", derive(serde::Serialize))]
pub enum EngineErrorKind {
    /// Normal EVM errors.
    EvmError(ExitError),
    /// Fatal EVM errors.
    EvmFatal(ExitFatal),
    /// Incorrect nonce.
    IncorrectNonce,
    FailedTransactionParse(crate::prelude::transactions::Error),
    InvalidChainId,
    InvalidSignature,
    IntrinsicGasNotMet,
    MaxPriorityGasFeeTooLarge,
    GasPayment(GasPaymentError),
    GasOverflow,
<<<<<<< HEAD
    NotAllowed,
    SameOwner,
    NotOwner,
=======
    NonExistedKey,
>>>>>>> 8202d6e5
}

impl EngineErrorKind {
    #[must_use]
    pub fn as_bytes(&self) -> &[u8] {
        match self {
            Self::EvmError(ExitError::StackUnderflow) => errors::ERR_STACK_UNDERFLOW,
            Self::EvmError(ExitError::StackOverflow) => errors::ERR_STACK_OVERFLOW,
            Self::EvmError(ExitError::InvalidJump) => errors::ERR_INVALID_JUMP,
            Self::EvmError(ExitError::InvalidRange) => errors::ERR_INVALID_RANGE,
            Self::EvmError(ExitError::DesignatedInvalid) => errors::ERR_DESIGNATED_INVALID,
            Self::EvmError(ExitError::CallTooDeep) => errors::ERR_CALL_TOO_DEEP,
            Self::EvmError(ExitError::CreateCollision) => errors::ERR_CREATE_COLLISION,
            Self::EvmError(ExitError::CreateContractLimit) => errors::ERR_CREATE_CONTRACT_LIMIT,
            Self::EvmError(ExitError::OutOfOffset) => errors::ERR_OUT_OF_OFFSET,
            Self::EvmError(ExitError::OutOfGas) => errors::ERR_OUT_OF_GAS,
            Self::EvmError(ExitError::OutOfFund) => errors::ERR_OUT_OF_FUND,
            Self::EvmFatal(ExitFatal::NotSupported) => errors::ERR_NOT_SUPPORTED,
            Self::EvmFatal(ExitFatal::UnhandledInterrupt) => errors::ERR_UNHANDLED_INTERRUPT,
            Self::EvmError(ExitError::Other(m)) | Self::EvmFatal(ExitFatal::Other(m)) => {
                m.as_bytes()
            }
            Self::IncorrectNonce => errors::ERR_INCORRECT_NONCE,
            Self::FailedTransactionParse(e) => e.as_ref(),
            Self::InvalidChainId => errors::ERR_INVALID_CHAIN_ID,
            Self::InvalidSignature => errors::ERR_INVALID_ECDSA_SIGNATURE,
            Self::IntrinsicGasNotMet => errors::ERR_INTRINSIC_GAS,
            Self::MaxPriorityGasFeeTooLarge => errors::ERR_MAX_PRIORITY_FEE_GREATER,
            Self::GasPayment(e) => e.as_ref(),
            Self::GasOverflow => errors::ERR_GAS_OVERFLOW,
<<<<<<< HEAD
            Self::NotAllowed => errors::ERR_NOT_ALLOWED,
            Self::SameOwner => errors::ERR_SAME_OWNER,
            Self::NotOwner => errors::ERR_NOT_OWNER,
=======
            Self::NonExistedKey => errors::ERR_FUNCTION_CALL_KEY_NOT_FOUND,
>>>>>>> 8202d6e5
            Self::EvmFatal(_) | Self::EvmError(_) => unreachable!(), // unused misc
        }
    }
}

impl AsRef<[u8]> for EngineErrorKind {
    fn as_ref(&self) -> &[u8] {
        self.as_bytes()
    }
}

impl From<ExitError> for EngineErrorKind {
    fn from(e: ExitError) -> Self {
        Self::EvmError(e)
    }
}

impl From<ExitFatal> for EngineErrorKind {
    fn from(e: ExitFatal) -> Self {
        Self::EvmFatal(e)
    }
}

/// An engine result.
pub type EngineResult<T> = Result<T, EngineError>;

trait ExitIntoResult {
    /// Checks if the EVM exit is ok or an error.
    fn into_result(self, data: Vec<u8>) -> Result<TransactionStatus, EngineErrorKind>;
}

impl ExitIntoResult for ExitReason {
    fn into_result(self, data: Vec<u8>) -> Result<TransactionStatus, EngineErrorKind> {
        match self {
            Self::Succeed(_) => Ok(TransactionStatus::Succeed(data)),
            Self::Revert(_) => Ok(TransactionStatus::Revert(data)),
            Self::Error(ExitError::OutOfOffset) => Ok(TransactionStatus::OutOfOffset),
            Self::Error(ExitError::OutOfFund) => Ok(TransactionStatus::OutOfFund),
            Self::Error(ExitError::OutOfGas) => Ok(TransactionStatus::OutOfGas),
            Self::Error(e) => Err(e.into()),
            Self::Fatal(e) => Err(e.into()),
        }
    }
}

#[derive(Debug, Clone, Eq, PartialEq)]
#[cfg_attr(feature = "impl-serde", derive(serde::Serialize, serde::Deserialize))]
pub struct BalanceOverflow;

impl AsRef<[u8]> for BalanceOverflow {
    fn as_ref(&self) -> &[u8] {
        errors::ERR_BALANCE_OVERFLOW
    }
}

/// Errors resulting from trying to pay for gas
#[derive(Debug, Clone, Eq, PartialEq)]
#[cfg_attr(feature = "impl-serde", derive(serde::Serialize, serde::Deserialize))]
pub enum GasPaymentError {
    /// Overflow adding ETH to an account balance (should never happen)
    BalanceOverflow(BalanceOverflow),
    /// Overflow in gas * gas_price calculation
    EthAmountOverflow,
    /// Not enough balance for account to cover the gas cost
    OutOfFund,
}

impl AsRef<[u8]> for GasPaymentError {
    fn as_ref(&self) -> &[u8] {
        match self {
            Self::BalanceOverflow(overflow) => overflow.as_ref(),
            Self::EthAmountOverflow => errors::ERR_GAS_ETH_AMOUNT_OVERFLOW,
            Self::OutOfFund => errors::ERR_OUT_OF_FUND,
        }
    }
}

impl From<BalanceOverflow> for GasPaymentError {
    fn from(overflow: BalanceOverflow) -> Self {
        Self::BalanceOverflow(overflow)
    }
}

#[derive(Debug)]
pub enum DeployErc20Error {
    State(state::EngineStateError),
    Failed(TransactionStatus),
    Engine(EngineError),
    Register(RegisterTokenError),
}

impl AsRef<[u8]> for DeployErc20Error {
    fn as_ref(&self) -> &[u8] {
        match self {
            Self::State(e) => e.as_ref(),
            Self::Failed(e) => e.as_ref(),
            Self::Engine(e) => e.as_ref(),
            Self::Register(e) => e.as_ref(),
        }
    }
}

pub struct ERC20Address(pub Address);

impl AsRef<[u8]> for ERC20Address {
    fn as_ref(&self) -> &[u8] {
        self.0.as_bytes()
    }
}

impl TryFrom<Vec<u8>> for ERC20Address {
    type Error = AddressParseError;

    fn try_from(bytes: Vec<u8>) -> Result<Self, Self::Error> {
        if bytes.len() == 20 {
            Ok(Self(
                Address::try_from_slice(&bytes).map_err(|_| AddressParseError)?,
            ))
        } else {
            Err(AddressParseError)
        }
    }
}

pub struct AddressParseError;

impl AsRef<[u8]> for AddressParseError {
    fn as_ref(&self) -> &[u8] {
        errors::ERR_PARSE_ADDRESS
    }
}

pub struct NEP141Account(pub AccountId);

impl AsRef<[u8]> for NEP141Account {
    fn as_ref(&self) -> &[u8] {
        self.0.as_bytes()
    }
}

impl TryFrom<Vec<u8>> for NEP141Account {
    type Error = aurora_engine_types::account_id::ParseAccountError;

    fn try_from(bytes: Vec<u8>) -> Result<Self, Self::Error> {
        AccountId::try_from(bytes).map(Self)
    }
}

pub const ERR_INVALID_NEP141_ACCOUNT_ID: &str = "ERR_INVALID_NEP141_ACCOUNT_ID";

#[derive(Debug)]
pub enum GetErc20FromNep141Error {
    InvalidNep141AccountId,
    Nep141NotFound,
}

impl GetErc20FromNep141Error {
    #[must_use]
    pub const fn to_str(&self) -> &str {
        match self {
            Self::InvalidNep141AccountId => ERR_INVALID_NEP141_ACCOUNT_ID,
            Self::Nep141NotFound => "ERR_NEP141_NOT_FOUND",
        }
    }
}

impl AsRef<[u8]> for GetErc20FromNep141Error {
    fn as_ref(&self) -> &[u8] {
        self.to_str().as_bytes()
    }
}

#[derive(Debug)]
pub enum RegisterTokenError {
    InvalidNep141AccountId,
    TokenAlreadyRegistered,
}

impl RegisterTokenError {
    #[must_use]
    pub const fn to_str(&self) -> &str {
        match self {
            Self::InvalidNep141AccountId => ERR_INVALID_NEP141_ACCOUNT_ID,
            Self::TokenAlreadyRegistered => "ERR_NEP141_TOKEN_ALREADY_REGISTERED",
        }
    }
}

impl AsRef<[u8]> for RegisterTokenError {
    fn as_ref(&self) -> &[u8] {
        self.to_str().as_bytes()
    }
}

pub struct StackExecutorParams<'a, I, E, H> {
    precompiles: Precompiles<'a, I, E, H>,
    gas_limit: u64,
}

impl<'env, I: IO + Copy, E: Env, H: ReadOnlyPromiseHandler> StackExecutorParams<'env, I, E, H> {
    const fn new(gas_limit: u64, precompiles: Precompiles<'env, I, E, H>) -> Self {
        Self {
            precompiles,
            gas_limit,
        }
    }

    #[allow(clippy::type_complexity)]
    fn make_executor<'a, M: ModExpAlgorithm>(
        &'a self,
        engine: &'a Engine<'env, I, E, M>,
    ) -> executor::stack::StackExecutor<
        'static,
        'a,
        executor::stack::MemoryStackState<Engine<'env, I, E, M>>,
        Precompiles<'env, I, E, H>,
    > {
        let metadata = executor::stack::StackSubstateMetadata::new(self.gas_limit, CONFIG);
        let state = executor::stack::MemoryStackState::new(metadata, engine);
        executor::stack::StackExecutor::new_with_precompiles(state, CONFIG, &self.precompiles)
    }
}

#[derive(Debug, Default, PartialEq, Eq)]
pub struct GasPaymentResult {
    pub prepaid_amount: Wei,
    pub effective_gas_price: U256,
    pub priority_fee_per_gas: U256,
}

pub struct Engine<'env, I: IO, E: Env, M = AuroraModExp> {
    state: EngineState,
    origin: Address,
    gas_price: U256,
    current_account_id: AccountId,
    io: I,
    env: &'env E,
    generation_cache: RefCell<BTreeMap<Address, u32>>,
    account_info_cache: RefCell<FullCache<Address, Basic>>,
    contract_code_cache: RefCell<FullCache<Address, Vec<u8>>>,
    contract_storage_cache: RefCell<FullCache<(Address, H256), H256>>,
    modexp_algorithm: PhantomData<M>,
}

pub(crate) const CONFIG: &Config = &Config::shanghai();

impl<'env, I: IO + Copy, E: Env, M: ModExpAlgorithm> Engine<'env, I, E, M> {
    pub fn new(
        origin: Address,
        current_account_id: AccountId,
        io: I,
        env: &'env E,
    ) -> Result<Self, state::EngineStateError> {
        state::get_state(&io)
            .map(|state| Self::new_with_state(state, origin, current_account_id, io, env))
    }

    pub fn new_with_state(
        state: EngineState,
        origin: Address,
        current_account_id: AccountId,
        io: I,
        env: &'env E,
    ) -> Self {
        Self {
            state,
            origin,
            gas_price: U256::zero(),
            current_account_id,
            io,
            env,
            generation_cache: RefCell::new(BTreeMap::new()),
            account_info_cache: RefCell::new(FullCache::default()),
            contract_code_cache: RefCell::new(FullCache::default()),
            contract_storage_cache: RefCell::new(FullCache::default()),
            modexp_algorithm: PhantomData::default(),
        }
    }

    pub fn charge_gas(
        &mut self,
        sender: &Address,
        transaction: &NormalizedEthTransaction,
        max_gas_price: Option<U256>,
        fixed_gas_cost: Option<Wei>,
    ) -> Result<GasPaymentResult, GasPaymentError> {
        if transaction.max_fee_per_gas.is_zero() && fixed_gas_cost.is_none() {
            return Ok(GasPaymentResult::default());
        }

        let (prepaid_amount, effective_gas_price, priority_fee_per_gas) =
            if let Some(cost) = fixed_gas_cost {
                (cost, cost.raw(), cost.raw())
            } else {
                let priority_fee_per_gas = transaction
                    .max_priority_fee_per_gas
                    .min(transaction.max_fee_per_gas - self.block_base_fee_per_gas());
                let priority_fee_per_gas = max_gas_price.map_or(priority_fee_per_gas, |price| {
                    price.min(priority_fee_per_gas)
                });
                let effective_gas_price = priority_fee_per_gas + self.block_base_fee_per_gas();
                let prepaid_amount = transaction
                    .gas_limit
                    .checked_mul(effective_gas_price)
                    .map(Wei::new)
                    .ok_or(GasPaymentError::EthAmountOverflow)?;

                (prepaid_amount, effective_gas_price, priority_fee_per_gas)
            };

        let new_balance = get_balance(&self.io, sender)
            .checked_sub(prepaid_amount)
            .ok_or(GasPaymentError::OutOfFund)?;

        set_balance(&mut self.io, sender, &new_balance);

        self.gas_price = effective_gas_price;

        Ok(GasPaymentResult {
            prepaid_amount,
            effective_gas_price,
            priority_fee_per_gas,
        })
    }

    pub fn deploy_code_with_input<P: PromiseHandler>(
        &mut self,
        input: Vec<u8>,
        handler: &mut P,
    ) -> EngineResult<SubmitResult> {
        let origin = Address::new(self.origin());
        let value = Wei::zero();
        self.deploy_code(origin, value, input, u64::MAX, Vec::new(), handler)
    }

    pub fn deploy_code<P: PromiseHandler>(
        &mut self,
        origin: Address,
        value: Wei,
        input: Vec<u8>,
        gas_limit: u64,
        access_list: Vec<(H160, Vec<H256>)>, // See EIP-2930
        handler: &mut P,
    ) -> EngineResult<SubmitResult> {
        let pause_flags = EnginePrecompilesPauser::from_io(self.io).paused();
        let precompiles = self.create_precompiles(pause_flags, handler);

        let executor_params = StackExecutorParams::new(gas_limit, precompiles);
        let mut executor = executor_params.make_executor(self);
        let address = executor.create_address(CreateScheme::Legacy {
            caller: origin.raw(),
        });
        let (exit_reason, return_value) =
            executor.transact_create(origin.raw(), value.raw(), input, gas_limit, access_list);
        let result = if exit_reason.is_succeed() {
            address.0.to_vec()
        } else {
            return_value
        };

        let used_gas = executor.used_gas();
        let status = exit_reason.into_result(result)?;

        let (values, logs) = executor.into_state().deconstruct();
        let logs = filter_promises_from_logs(&self.io, handler, logs, &self.current_account_id);

        self.apply(values, Vec::<Log>::new(), true);

        Ok(SubmitResult::new(status, used_gas, logs))
    }

    /// Call the EVM contract with arguments
    pub fn call_with_args<P: PromiseHandler>(
        &mut self,
        args: CallArgs,
        handler: &mut P,
    ) -> EngineResult<SubmitResult> {
        let origin = Address::new(self.origin());
        match args {
            CallArgs::V2(call_args) => {
                let contract = call_args.contract;
                let value = call_args.value.into();
                let input = call_args.input;
                self.call(
                    &origin,
                    &contract,
                    value,
                    input,
                    u64::MAX,
                    Vec::new(),
                    handler,
                )
            }
            CallArgs::V1(call_args) => {
                let contract = call_args.contract;
                let value = Wei::zero();
                let input = call_args.input;
                self.call(
                    &origin,
                    &contract,
                    value,
                    input,
                    u64::MAX,
                    Vec::new(),
                    handler,
                )
            }
        }
    }

    #[allow(clippy::too_many_arguments)]
    pub fn call<P: PromiseHandler>(
        &mut self,
        origin: &Address,
        contract: &Address,
        value: Wei,
        input: Vec<u8>,
        gas_limit: u64,
        access_list: Vec<(H160, Vec<H256>)>, // See EIP-2930
        handler: &mut P,
    ) -> EngineResult<SubmitResult> {
        let pause_flags = EnginePrecompilesPauser::from_io(self.io).paused();
        let precompiles = self.create_precompiles(pause_flags, handler);

        let executor_params = StackExecutorParams::new(gas_limit, precompiles);
        let mut executor = executor_params.make_executor(self);
        let (exit_reason, result) = executor.transact_call(
            origin.raw(),
            contract.raw(),
            value.raw(),
            input,
            gas_limit,
            access_list,
        );

        let used_gas = executor.used_gas();
        let status = exit_reason.into_result(result)?;

        let (values, logs) = executor.into_state().deconstruct();
        let logs = filter_promises_from_logs(&self.io, handler, logs, &self.current_account_id);
        // The logs could be encoded as base64 or hex string.
        self.apply(values, Vec::<Log>::new(), true);

        Ok(SubmitResult::new(status, used_gas, logs))
    }

    pub fn view_with_args(&self, args: ViewCallArgs) -> Result<TransactionStatus, EngineErrorKind> {
        let origin = &args.sender;
        let contract = &args.address;
        let value = U256::from_big_endian(&args.amount);
        // View calls cannot interact with promises
        let mut handler = aurora_engine_sdk::promise::Noop;
        let pause_flags = EnginePrecompilesPauser::from_io(self.io).paused();
        let precompiles = self.create_precompiles(pause_flags, &mut handler);

        let executor_params = StackExecutorParams::new(u64::MAX, precompiles);
        self.view(
            origin,
            contract,
            Wei::new(value),
            args.input,
            &executor_params,
        )
    }

    pub fn view(
        &self,
        origin: &Address,
        contract: &Address,
        value: Wei,
        input: Vec<u8>,
        executor_params: &StackExecutorParams<I, E, aurora_engine_sdk::promise::Noop>,
    ) -> Result<TransactionStatus, EngineErrorKind> {
        let mut executor = executor_params.make_executor(self);
        let (status, result) = executor.transact_call(
            origin.raw(),
            contract.raw(),
            value.raw(),
            input,
            executor_params.gas_limit,
            Vec::new(),
        );
        status.into_result(result)
    }

    fn relayer_key(account_id: &[u8]) -> Vec<u8> {
        bytes_to_key(KeyPrefix::RelayerEvmAddressMap, account_id)
    }

    pub fn register_relayer(&mut self, account_id: &[u8], evm_address: Address) {
        let key = Self::relayer_key(account_id);
        self.io.write_storage(&key, evm_address.as_bytes());
    }

    pub fn get_relayer(&self, account_id: &[u8]) -> Option<Address> {
        let key = Self::relayer_key(account_id);
        let raw_addr = self.io.read_storage(&key).map(|v| v.to_vec())?;
        Address::try_from_slice(&raw_addr[..]).ok()
    }

    pub fn register_token(
        &mut self,
        erc20_token: Address,
        nep141_token: AccountId,
    ) -> Result<(), RegisterTokenError> {
        match get_erc20_from_nep141(&self.io, &nep141_token) {
            Err(GetErc20FromNep141Error::Nep141NotFound) => (),
            Err(GetErc20FromNep141Error::InvalidNep141AccountId) => {
                return Err(RegisterTokenError::InvalidNep141AccountId);
            }
            Ok(_) => return Err(RegisterTokenError::TokenAlreadyRegistered),
        }

        let erc20_token = ERC20Address(erc20_token);
        let nep141_token = NEP141Account(nep141_token);
        nep141_erc20_map(self.io).insert(&nep141_token, &erc20_token);
        Ok(())
    }

    /// Transfers an amount from a given sender to a receiver, provided that
    /// the have enough in their balance.
    ///
    /// If the sender can send, and the receiver can receive, then the transfer
    /// will execute successfully.
    pub fn transfer<P: PromiseHandler>(
        &mut self,
        sender: Address,
        receiver: Address,
        value: Wei,
        gas_limit: u64,
        handler: &mut P,
    ) -> EngineResult<SubmitResult> {
        self.call(
            &sender,
            &receiver,
            value,
            Vec::new(),
            gas_limit,
            Vec::new(),
            handler,
        )
    }

    /// Mint tokens for recipient on a particular ERC20 token
    /// This function should return the amount of tokens unused,
    /// which will be always all (<amount>) if there is any problem
    /// with the input, or 0 if tokens were minted successfully.
    ///
    /// The output will be serialized as a String
    /// `https://github.com/near/NEPs/discussions/146`
    ///
    /// IMPORTANT: This function should not panic, otherwise it won't
    /// be possible to return the tokens to the sender.
    pub fn receive_erc20_tokens<P: PromiseHandler>(
        &mut self,
        token: &AccountId,
        args: &NEP141FtOnTransferArgs,
        current_account_id: &AccountId,
        handler: &mut P,
    ) {
        let str_amount = crate::prelude::format!("\"{}\"", args.amount);
        let output_on_fail = str_amount.as_bytes();

        // Parse message to determine recipient
        let mut recipient = {
            // Message format:
            //      Recipient of the transaction - 40 characters (Address in hex)
            let message = args.msg.as_bytes();
            assert_or_finish!(message.len() >= 40, output_on_fail, self.io);

            Address::new(H160(unwrap_res_or_finish!(
                unwrap_res_or_finish!(hex::decode(&message[..40]), output_on_fail, self.io)
                    .as_slice()
                    .try_into(),
                output_on_fail,
                self.io
            )))
        };

        if let Some(fallback_address) = silo::get_erc20_fallback_address(&self.io) {
            if !silo::is_allow_receive_erc20_tokens(&self.io, &recipient) {
                recipient = fallback_address;
            }
        };

        let erc20_token = Address::from_array(unwrap_res_or_finish!(
            unwrap_res_or_finish!(
                get_erc20_from_nep141(&self.io, token),
                output_on_fail,
                self.io
            )
            .as_slice()
            .try_into(),
            output_on_fail,
            self.io
        ));

        let erc20_admin_address = current_address(current_account_id);
        unwrap_res_or_finish!(
            self.call(
                &erc20_admin_address,
                &erc20_token,
                Wei::zero(),
                setup_receive_erc20_tokens_input(args, &recipient),
                u64::MAX,
                Vec::new(), // TODO: are there values we should put here?
                handler,
            )
            .and_then(|submit_result| {
                match submit_result.status {
                    TransactionStatus::Succeed(_) => Ok(()),
                    TransactionStatus::Revert(bytes) => {
                        let error_message = crate::prelude::format!(
                            "Reverted with message: {}",
                            crate::prelude::String::from_utf8_lossy(&bytes)
                        );
                        Err(EngineError {
                            kind: EngineErrorKind::EvmError(ExitError::Other(
                                crate::prelude::Cow::from(error_message),
                            )),
                            gas_used: submit_result.gas_used,
                        })
                    }
                    TransactionStatus::OutOfFund => Err(EngineError {
                        kind: EngineErrorKind::EvmError(ExitError::OutOfFund),
                        gas_used: submit_result.gas_used,
                    }),
                    TransactionStatus::OutOfOffset => Err(EngineError {
                        kind: EngineErrorKind::EvmError(ExitError::OutOfOffset),
                        gas_used: submit_result.gas_used,
                    }),
                    TransactionStatus::OutOfGas => Err(EngineError {
                        kind: EngineErrorKind::EvmError(ExitError::OutOfGas),
                        gas_used: submit_result.gas_used,
                    }),
                    TransactionStatus::CallTooDeep => Err(EngineError {
                        kind: EngineErrorKind::EvmError(ExitError::CallTooDeep),
                        gas_used: submit_result.gas_used,
                    }),
                }
            }),
            output_on_fail,
            self.io
        );

        // TODO(marX)
        // Everything succeed so return "0"
        self.io.return_output(b"\"0\"");
    }

    fn create_precompiles<P: PromiseHandler>(
        &self,
        pause_flags: PrecompileFlags,
        handler: &mut P,
    ) -> Precompiles<'env, I, E, P::ReadOnly> {
        let current_account_id = self.current_account_id.clone();
        let random_seed = self.env.random_seed();
        let io = self.io;
        let env = self.env;
        let ro_promise_handler = handler.read_only();

        let precompiles = Precompiles::new_london(PrecompileConstructorContext {
            current_account_id,
            random_seed,
            io,
            env,
            promise_handler: ro_promise_handler,
            mod_exp_algorithm: self.modexp_algorithm,
        });

        Self::apply_pause_flags_to_precompiles(precompiles, pause_flags)
    }

    fn apply_pause_flags_to_precompiles<H: ReadOnlyPromiseHandler>(
        precompiles: Precompiles<'env, I, E, H>,
        pause_flags: PrecompileFlags,
    ) -> Precompiles<'env, I, E, H> {
        Precompiles {
            paused_precompiles: precompiles
                .all_precompiles
                .keys()
                .filter(|address| pause_flags.is_paused_by_address(address))
                .copied()
                .collect(),
            all_precompiles: precompiles.all_precompiles,
        }
    }
}

pub fn submit<I: IO + Copy, E: Env, P: PromiseHandler>(
    io: I,
    env: &E,
    args: &SubmitArgs,
    state: EngineState,
    current_account_id: AccountId,
    relayer_address: Address,
    handler: &mut P,
) -> EngineResult<SubmitResult> {
    submit_with_alt_modexp::<_, _, _, AuroraModExp>(
        io,
        env,
        args,
        state,
        current_account_id,
        relayer_address,
        handler,
    )
}

#[allow(clippy::too_many_lines)]
pub fn submit_with_alt_modexp<
    I: IO + Copy,
    E: Env,
    P: PromiseHandler,
    M: ModExpAlgorithm + 'static,
>(
    mut io: I,
    env: &E,
    args: &SubmitArgs,
    state: EngineState,
    current_account_id: AccountId,
    relayer_address: Address,
    handler: &mut P,
) -> EngineResult<SubmitResult> {
    #[cfg(feature = "contract")]
    let transaction = NormalizedEthTransaction::try_from(
        EthTransactionKind::try_from(args.tx_data.as_slice())
            .map_err(EngineErrorKind::FailedTransactionParse)?,
    )
    .map_err(|_e| EngineErrorKind::InvalidSignature)?;

    #[cfg(not(feature = "contract"))]
    // The standalone engine must use the backwards compatible parser to reproduce the NEAR state,
    // but the contract itself does not need to make such checks because it never executes historical
    // transactions.
    let transaction: NormalizedEthTransaction = {
        let adapter =
            aurora_engine_transactions::backwards_compatibility::EthTransactionKindAdapter::new(
                ZERO_ADDRESS_FIX_HEIGHT,
            );
        let block_height = env.block_height();
        let tx: EthTransactionKind = adapter
            .try_parse_bytes(args.tx_data.as_slice(), block_height)
            .map_err(EngineErrorKind::FailedTransactionParse)?;
        tx.try_into()
            .map_err(|_e| EngineErrorKind::InvalidSignature)?
    };

    let fixed_gas_cost = silo::get_fixed_gas_cost(&io);
    let transaction = if fixed_gas_cost.is_some() {
        let mut tx = transaction;
        // In the case of SILO, we don't care about gas value because the price is fixed.
        // So we can change `gas_limit` to the max value for EVM. It excludes the ERR_INTRINSIC_GAS
        // error if a user sets a gas limit value lower than needed for transaction execution.
        tx.gas_limit = u64::MAX.into();
        tx
    } else {
        transaction
    };

    // Check if the sender has rights to submit transactions or deploy code on SILO mode.
    assert_access(&io, env, &fixed_gas_cost, &transaction)?;

    // Validate the chain ID, if provided inside the signature:
    if let Some(chain_id) = transaction.chain_id {
        if U256::from(chain_id) != U256::from(state.chain_id) {
            return Err(EngineErrorKind::InvalidChainId.into());
        }
    }

    // Retrieve the signer of the transaction:
    let sender = transaction.address;

    sdk::log!("signer_address {:?}", sender);

    check_nonce(&io, &sender, &transaction.nonce)?;

    if fixed_gas_cost.is_none() {
        // Check intrinsic gas is covered by transaction gas limit
        match transaction.intrinsic_gas(CONFIG) {
            Err(_e) => {
                return Err(EngineErrorKind::GasOverflow.into());
            }
            Ok(intrinsic_gas) => {
                if transaction.gas_limit < intrinsic_gas.into() {
                    return Err(EngineErrorKind::IntrinsicGasNotMet.into());
                }
            }
        }
    }

    if transaction.max_priority_fee_per_gas > transaction.max_fee_per_gas {
        return Err(EngineErrorKind::MaxPriorityGasFeeTooLarge.into());
    }

    let mut engine: Engine<_, _, M> =
        Engine::new_with_state(state, sender, current_account_id, io, env);
    let max_gas_price = args.max_gas_price.map(Into::into);
    let prepaid_amount =
        match engine.charge_gas(&sender, &transaction, max_gas_price, fixed_gas_cost) {
            Ok(gas_result) => gas_result,
            Err(err) => {
                return Err(EngineErrorKind::GasPayment(err).into());
            }
        };
    let gas_limit = transaction
        .gas_limit
        .try_into()
        .map_err(|_| EngineErrorKind::GasOverflow)?;
    let access_list = transaction
        .access_list
        .into_iter()
        .map(|a| (a.address, a.storage_keys))
        .collect();
    let result = if let Some(receiver) = transaction.to {
        engine.call(
            &sender,
            &receiver,
            transaction.value,
            transaction.data,
            gas_limit,
            access_list,
            handler,
        )
        // TODO: charge for storage
    } else {
        // Execute a contract deployment:
        engine.deploy_code(
            sender,
            transaction.value,
            transaction.data,
            gas_limit,
            access_list,
            handler,
        )
        // TODO: charge for storage
    };

    // Give refund.
    let gas_used = match &result {
        Ok(submit_result) => submit_result.gas_used,
        Err(engine_err) => engine_err.gas_used,
    };

    refund_unused_gas(
        &mut io,
        &sender,
        gas_used,
        &prepaid_amount,
        &relayer_address,
        fixed_gas_cost,
    )
    .map_err(|e| EngineError {
        gas_used,
        kind: EngineErrorKind::GasPayment(e),
    })?;

    // return result to user
    result
}

#[must_use]
pub fn setup_refund_on_error_input(amount: U256, refund_address: Address) -> Vec<u8> {
    let selector = ERC20_MINT_SELECTOR;
    let mint_args = ethabi::encode(&[
        ethabi::Token::Address(refund_address.raw()),
        ethabi::Token::Uint(amount),
    ]);

    [selector, mint_args.as_slice()].concat()
}

pub fn refund_on_error<I: IO + Copy, E: Env, P: PromiseHandler>(
    io: I,
    env: &E,
    state: EngineState,
    args: &RefundCallArgs,
    handler: &mut P,
) -> EngineResult<SubmitResult> {
    let current_account_id = env.current_account_id();
    if let Some(erc20_address) = args.erc20_address {
        // ERC-20 exit; re-mint burned tokens
        let erc20_admin_address = current_address(&current_account_id);
        let mut engine: Engine<_, _> =
            Engine::new_with_state(state, erc20_admin_address, current_account_id, io, env);
        let erc20_address = erc20_address;
        let refund_address = args.recipient_address;
        let amount = U256::from_big_endian(&args.amount);
        let input = setup_refund_on_error_input(amount, refund_address);

        engine.call(
            &erc20_admin_address,
            &erc20_address,
            Wei::zero(),
            input,
            u64::MAX,
            Vec::new(),
            handler,
        )
    } else {
        // ETH exit; transfer ETH back from precompile address
        let exit_address = exit_to_near::ADDRESS;
        let mut engine: Engine<_, _> =
            Engine::new_with_state(state, exit_address, current_account_id, io, env);
        let refund_address = args.recipient_address;
        let amount = Wei::new(U256::from_big_endian(&args.amount));
        engine.call(
            &exit_address,
            &refund_address,
            amount,
            Vec::new(),
            u64::MAX,
            vec![
                (exit_address.raw(), Vec::new()),
                (refund_address.raw(), Vec::new()),
            ],
            handler,
        )
    }
}

/// There is one Aurora block per NEAR block height (note: when heights in NEAR are skipped
/// they are interpreted as empty blocks on Aurora). The blockhash is derived from the height
/// according to
/// ```text
/// block_hash = sha256(concat(
///     BLOCK_HASH_PREFIX,
///     block_height as u64,
///     chain_id,
///     engine_account_id,
/// ))
/// ```
#[must_use]
pub fn compute_block_hash(chain_id: [u8; 32], block_height: u64, account_id: &[u8]) -> H256 {
    debug_assert_eq!(BLOCK_HASH_PREFIX_SIZE, mem::size_of_val(&BLOCK_HASH_PREFIX));
    debug_assert_eq!(BLOCK_HEIGHT_SIZE, mem::size_of_val(&block_height));
    debug_assert_eq!(CHAIN_ID_SIZE, mem::size_of_val(&chain_id));
    let mut data = Vec::with_capacity(
        BLOCK_HASH_PREFIX_SIZE + BLOCK_HEIGHT_SIZE + CHAIN_ID_SIZE + account_id.len(),
    );
    data.push(BLOCK_HASH_PREFIX);
    data.extend_from_slice(&chain_id);
    data.extend_from_slice(account_id);
    data.extend_from_slice(&block_height.to_be_bytes());

    sdk::sha256(&data)
}

#[must_use]
pub fn get_authorizer<I: IO + Copy>(io: &I) -> EngineAuthorizer {
    // TODO: a temporary use the owner account only until the engine adapts std with near-plugins
    state::get_state(io)
        .map(|state| EngineAuthorizer::from_accounts(once(state.owner_id)))
        .unwrap_or_default()
}

pub fn refund_unused_gas<I: IO>(
    io: &mut I,
    sender: &Address,
    gas_used: u64,
    gas_result: &GasPaymentResult,
    relayer: &Address,
    fixed_gas_cost: Option<Wei>,
) -> Result<(), GasPaymentError> {
    if gas_result.effective_gas_price.is_zero() {
        return Ok(());
    }

    let (refund, relayer_reward) = if let Some(fixed_cost) = fixed_gas_cost {
        (Wei::zero(), fixed_cost)
    } else {
        let gas_to_wei = |price: U256| {
            U256::from(gas_used)
                .checked_mul(price)
                .map(Wei::new)
                .ok_or(GasPaymentError::EthAmountOverflow)
        };

        let spent_amount = gas_to_wei(gas_result.effective_gas_price)?;
        let reward_amount = gas_to_wei(gas_result.priority_fee_per_gas)?;

        let refund = gas_result
            .prepaid_amount
            .checked_sub(spent_amount)
            .ok_or(GasPaymentError::EthAmountOverflow)?;

        (refund, reward_amount)
    };

    if !refund.is_zero() {
        add_balance(io, sender, refund)?;
    }

    if !relayer_reward.is_zero() {
        add_balance(io, relayer, relayer_reward)?;
    }

    Ok(())
}

#[must_use]
pub fn setup_receive_erc20_tokens_input(
    args: &NEP141FtOnTransferArgs,
    recipient: &Address,
) -> Vec<u8> {
    let selector = ERC20_MINT_SELECTOR;
    let tail = ethabi::encode(&[
        ethabi::Token::Address(recipient.raw()),
        ethabi::Token::Uint(U256::from(args.amount.as_u128())),
    ]);

    [selector, tail.as_slice()].concat()
}

#[must_use]
pub fn setup_deploy_erc20_input(current_account_id: &AccountId) -> Vec<u8> {
    #[cfg(feature = "error_refund")]
    let erc20_contract = include_bytes!("../../etc/eth-contracts/res/EvmErc20V2.bin");
    #[cfg(not(feature = "error_refund"))]
    let erc20_contract = include_bytes!("../../etc/eth-contracts/res/EvmErc20.bin");

    let erc20_admin_address = current_address(current_account_id);

    let deploy_args = ethabi::encode(&[
        ethabi::Token::String("Empty".to_string()),
        ethabi::Token::String("EMPTY".to_string()),
        ethabi::Token::Uint(ethabi::Uint::from(0)),
        ethabi::Token::Address(erc20_admin_address.raw()),
    ]);

    [erc20_contract, deploy_args.as_slice()].concat()
}

/// Used to bridge NEP-141 tokens from NEAR to Aurora. On Aurora the NEP-141 becomes an ERC-20.
pub fn deploy_erc20_token<I: IO + Copy, E: Env, P: PromiseHandler>(
    args: DeployErc20TokenArgs,
    io: I,
    env: &E,
    handler: &mut P,
) -> Result<Address, DeployErc20Error> {
    let current_account_id = env.current_account_id();
    let input = setup_deploy_erc20_input(&current_account_id);
    let mut engine: Engine<_, _> = Engine::new(
        aurora_engine_sdk::types::near_account_to_evm_address(
            env.predecessor_account_id().as_bytes(),
        ),
        current_account_id,
        io,
        env,
    )
    .map_err(DeployErc20Error::State)?;

    let address = match Engine::deploy_code_with_input(&mut engine, input, handler) {
        Ok(result) => match result.status {
            TransactionStatus::Succeed(ret) => {
                Address::new(H160(ret.as_slice().try_into().unwrap()))
            }
            other => return Err(DeployErc20Error::Failed(other)),
        },
        Err(e) => return Err(DeployErc20Error::Engine(e)),
    };

    sdk::log!("Deployed ERC-20 in Aurora at: {:#?}", address);
    engine
        .register_token(address, args.nep141)
        .map_err(DeployErc20Error::Register)?;

    Ok(address)
}

pub fn set_code<I: IO>(io: &mut I, address: &Address, code: &[u8]) {
    io.write_storage(&address_to_key(KeyPrefix::Code, address), code);
}

pub fn remove_code<I: IO>(io: &mut I, address: &Address) {
    io.remove_storage(&address_to_key(KeyPrefix::Code, address));
}

pub fn get_code<I: IO>(io: &I, address: &Address) -> Vec<u8> {
    io.read_storage(&address_to_key(KeyPrefix::Code, address))
        .map(|s| s.to_vec())
        .unwrap_or_default()
}

pub fn get_code_size<I: IO>(io: &I, address: &Address) -> usize {
    io.read_storage_len(&address_to_key(KeyPrefix::Code, address))
        .unwrap_or(0)
}

pub fn set_nonce<I: IO>(io: &mut I, address: &Address, nonce: &U256) {
    io.write_storage(
        &address_to_key(KeyPrefix::Nonce, address),
        &u256_to_arr(nonce),
    );
}

pub fn remove_nonce<I: IO>(io: &mut I, address: &Address) {
    io.remove_storage(&address_to_key(KeyPrefix::Nonce, address));
}

/// Checks the nonce to ensure that the address matches the transaction
/// nonce.
#[inline]
pub fn check_nonce<I: IO>(
    io: &I,
    address: &Address,
    transaction_nonce: &U256,
) -> Result<(), EngineErrorKind> {
    let account_nonce = get_nonce(io, address);

    if transaction_nonce != &account_nonce {
        return Err(EngineErrorKind::IncorrectNonce);
    }

    Ok(())
}

pub fn get_nonce<I: IO>(io: &I, address: &Address) -> U256 {
    io.read_u256(&address_to_key(KeyPrefix::Nonce, address))
        .unwrap_or_else(|_| U256::zero())
}

#[cfg(test)]
pub fn increment_nonce<I: IO>(io: &mut I, address: &Address) {
    let account_nonce = get_nonce(io, address);
    let new_nonce = account_nonce.saturating_add(U256::one());
    set_nonce(io, address, &new_nonce);
}

#[must_use]
pub fn create_legacy_address(caller: &Address, nonce: &U256) -> Address {
    let mut stream = rlp::RlpStream::new_list(2);
    stream.append(&caller.raw());
    stream.append(nonce);
    let hash = aurora_engine_sdk::keccak(&stream.out());
    let hash_bytes = hash.as_bytes();
    Address::try_from_slice(&hash_bytes[12..]).unwrap()
}

#[must_use]
pub const fn nep141_erc20_map<I: IO>(io: I) -> BijectionMap<NEP141Account, ERC20Address, I> {
    BijectionMap::new(KeyPrefix::Nep141Erc20Map, KeyPrefix::Erc20Nep141Map, io)
}

pub fn get_erc20_from_nep141<I: IO>(
    io: &I,
    nep141_account_id: &AccountId,
) -> Result<Vec<u8>, GetErc20FromNep141Error> {
    let key = bytes_to_key(KeyPrefix::Nep141Erc20Map, nep141_account_id.as_bytes());
    io.read_storage(&key)
        .map(|v| v.to_vec())
        .ok_or(GetErc20FromNep141Error::Nep141NotFound)
}

pub fn add_balance<I: IO>(
    io: &mut I,
    address: &Address,
    amount: Wei,
) -> Result<(), BalanceOverflow> {
    let current_balance = get_balance(io, address);
    let new_balance = current_balance.checked_add(amount).ok_or(BalanceOverflow)?;
    set_balance(io, address, &new_balance);
    Ok(())
}

pub fn set_balance<I: IO>(io: &mut I, address: &Address, balance: &Wei) {
    io.write_storage(
        &address_to_key(KeyPrefix::Balance, address),
        &balance.to_bytes(),
    );
}

pub fn remove_balance<I: IO + Copy>(io: &mut I, address: &Address) {
    io.remove_storage(&address_to_key(KeyPrefix::Balance, address));
}

pub fn get_balance<I: IO>(io: &I, address: &Address) -> Wei {
    let raw = io
        .read_u256(&address_to_key(KeyPrefix::Balance, address))
        .unwrap_or_else(|_| U256::zero());
    Wei::new(raw)
}

pub fn remove_storage<I: IO>(io: &mut I, address: &Address, key: &H256, generation: u32) {
    io.remove_storage(storage_to_key(address, key, generation).as_ref());
}

pub fn set_storage<I: IO>(
    io: &mut I,
    address: &Address,
    key: &H256,
    value: &H256,
    generation: u32,
) {
    io.write_storage(storage_to_key(address, key, generation).as_ref(), &value.0);
}

pub fn get_storage<I: IO>(io: &I, address: &Address, key: &H256, generation: u32) -> H256 {
    io.read_storage(storage_to_key(address, key, generation).as_ref())
        .and_then(|value| {
            if value.len() == 32 {
                let mut buf = [0u8; 32];
                value.copy_to_slice(&mut buf);
                Some(H256(buf))
            } else {
                None
            }
        })
        .unwrap_or_default()
}

pub fn is_account_empty<I: IO>(io: &I, address: &Address) -> bool {
    get_balance(io, address).is_zero()
        && get_nonce(io, address).is_zero()
        && get_code_size(io, address) == 0
}

/// Increments storage generation for a given address.
pub fn set_generation<I: IO>(io: &mut I, address: &Address, generation: u32) {
    io.write_storage(
        &address_to_key(KeyPrefix::Generation, address),
        &generation.to_be_bytes(),
    );
}

pub fn get_generation<I: IO>(io: &I, address: &Address) -> u32 {
    io.read_storage(&address_to_key(KeyPrefix::Generation, address))
        .map_or(0, |value| {
            let mut bytes = [0u8; 4];
            value.copy_to_slice(&mut bytes);
            u32::from_be_bytes(bytes)
        })
}

/// Adds a public function call key for a relayer.
pub fn add_function_call_key<I: IO>(io: &mut I, key: &PublicKey) {
    let prefixed_key = bytes_to_key(KeyPrefix::RelayerFunctionCallKey, key.key_data());
    io.write_storage(&prefixed_key, &[1]);
}

/// Removes a public function call key for a relayer.
pub fn remove_function_call_key<I: IO>(io: &mut I, key: &PublicKey) -> Result<(), EngineError> {
    let prefixed_key = bytes_to_key(KeyPrefix::RelayerFunctionCallKey, key.key_data());
    io.remove_storage(&prefixed_key)
        .ok_or_else(|| EngineError::from(EngineErrorKind::NonExistedKey))?;

    Ok(())
}

/// Removes all storage for the given address.
fn remove_all_storage<I: IO>(io: &mut I, address: &Address, generation: u32) {
    // FIXME: there is presently no way to prefix delete trie state.
    // NOTE: There is not going to be a method on runtime for this.
    //     You may need to store all keys in a list if you want to do this in a contract.
    //     Maybe you can incentivize people to delete dead old keys. They can observe them from
    //     external indexer node and then issue special cleaning transaction.
    //     Either way you may have to store the nonce per storage address root. When the account
    //     has to be deleted the storage nonce needs to be increased, and the old nonce keys
    //     can be deleted over time. That's how TurboGeth does storage.
    set_generation(io, address, generation + 1);
}

/// Removes an account.
fn remove_account<I: IO + Copy>(io: &mut I, address: &Address, generation: u32) {
    remove_nonce(io, address);
    remove_balance(io, address);
    remove_code(io, address);
    remove_all_storage(io, address, generation);
}

fn filter_promises_from_logs<I, T, P>(
    io: &I,
    handler: &mut P,
    logs: T,
    current_account_id: &AccountId,
) -> Vec<ResultLog>
where
    T: IntoIterator<Item = Log>,
    P: PromiseHandler,
    I: IO + Copy,
{
    logs.into_iter()
        .filter_map(|log| {
            if log.address == exit_to_near::ADDRESS.raw()
                || log.address == exit_to_ethereum::ADDRESS.raw()
            {
                if log.topics.is_empty() {
                    if let Ok(promise) = PromiseArgs::try_from_slice(&log.data) {
                        match promise {
                            PromiseArgs::Create(promise) => {
                                // Safety: this promise creation is safe because it does not come from
                                // users directly. The exit precompiles only create promises which we
                                // are able to execute without violating any security invariants.
                                unsafe { schedule_promise(handler, &promise) }
                            }
                            PromiseArgs::Callback(promise) => {
                                // Safety: This is safe because the promise data comes from our own
                                // exit precompiles. See note above.
                                unsafe {
                                    let base_id = schedule_promise(handler, &promise.base);
                                    schedule_promise_callback(handler, base_id, &promise.callback)
                                }
                            }
                            PromiseArgs::Recursive(_) => {
                                unreachable!("Exit precompiles do not produce recursive promises")
                            }
                        };
                    }
                    // do not pass on these "internal logs" to caller
                    None
                } else {
                    // The exit precompiles do produce externally consumable logs in
                    // addition to the promises. The external logs have a non-empty
                    // `topics` field.
                    Some(evm_log_to_result_log(log))
                }
            } else if log.address == cross_contract_call::ADDRESS.raw() {
                if log.topics[0] == cross_contract_call::AMOUNT_TOPIC {
                    // NEAR balances are 128-bit, so the leading 16 bytes of the 256-bit topic
                    // value should always be zero.
                    assert_eq!(&log.topics[1].as_bytes()[0..16], &[0; 16]);
                    let required_near =
                        Yocto::new(U256::from_big_endian(log.topics[1].as_bytes()).low_u128());
                    if let Ok(promise) = PromiseCreateArgs::try_from_slice(&log.data) {
                        crate::xcc::handle_precompile_promise(
                            io,
                            handler,
                            &promise,
                            required_near,
                            current_account_id,
                        );
                    }
                }
                // do not pass on these "internal logs" to caller
                None
            } else {
                Some(evm_log_to_result_log(log))
            }
        })
        .collect()
}

fn evm_log_to_result_log(log: Log) -> ResultLog {
    let topics = log
        .topics
        .into_iter()
        .map(|topic| topic.0)
        .collect::<Vec<_>>();
    ResultLog {
        address: Address::new(log.address),
        topics,
        data: log.data,
    }
}

unsafe fn schedule_promise<P: PromiseHandler>(
    handler: &mut P,
    promise: &PromiseCreateArgs,
) -> PromiseId {
    sdk::log!(
        "call_contract {}.{}",
        promise.target_account_id,
        promise.method
    );
    handler.promise_create_call(promise)
}

unsafe fn schedule_promise_callback<P: PromiseHandler>(
    handler: &mut P,
    base_id: PromiseId,
    promise: &PromiseCreateArgs,
) -> PromiseId {
    sdk::log!(
        "callback_call_contract {}.{}",
        promise.target_account_id,
        promise.method
    );
    handler.promise_attach_callback(base_id, promise)
}

fn assert_access<I: IO + Copy, E: Env>(
    io: &I,
    env: &E,
    fixed_gas_cost: &Option<Wei>,
    transaction: &NormalizedEthTransaction,
) -> Result<(), EngineError> {
    if fixed_gas_cost.is_some() {
        let allowed = if transaction.to.is_some() {
            silo::is_allow_submit(io, &env.predecessor_account_id(), &transaction.address)
        } else {
            silo::is_allow_deploy(io, &env.predecessor_account_id(), &transaction.address)
        };

        if !allowed {
            return Err(EngineError {
                kind: EngineErrorKind::NotAllowed,
                gas_used: 0,
            });
        }
    }

    Ok(())
}

impl<'env, I: IO + Copy, E: Env, M: ModExpAlgorithm> Backend for Engine<'env, I, E, M> {
    /// Returns the "effective" gas price (as defined by EIP-1559)
    fn gas_price(&self) -> U256 {
        self.gas_price
    }

    /// Returns the origin address that created the contract.
    fn origin(&self) -> H160 {
        self.origin.raw()
    }

    /// Returns a block hash from a given index.
    ///
    /// Currently, this returns
    /// 0xffffffffffffffffffffffffffffffffffffffffffffffffffffffffffffffff if
    /// only for the 256 most recent blocks, excluding of the current one.
    /// Otherwise, it returns 0x0.
    ///
    /// In other words, if the requested block index is less than the current
    /// block index, return
    /// 0xffffffffffffffffffffffffffffffffffffffffffffffffffffffffffffffff.
    /// Otherwise, return 0.
    ///
    /// This functionality may change in the future. Follow
    /// [nearcore#3456](https://github.com/near/nearcore/issues/3456) for more
    /// details.
    ///
    /// See: `https://doc.aurora.dev/develop/compat/evm#blockhash`
    fn block_hash(&self, number: U256) -> H256 {
        let idx = U256::from(self.env.block_height());
        if idx.saturating_sub(U256::from(256)) <= number && number < idx {
            // since `idx` comes from `u64` it is always safe to downcast `number` from `U256`
            compute_block_hash(
                self.state.chain_id,
                number.low_u64(),
                self.current_account_id.as_bytes(),
            )
        } else {
            H256::zero()
        }
    }

    /// Returns the current block index number.
    fn block_number(&self) -> U256 {
        U256::from(self.env.block_height())
    }

    /// Returns a mocked coinbase which is the EVM address for the Aurora
    /// account, being 0x4444588443C3a91288c5002483449Aba1054192b.
    ///
    /// See: `https://doc.aurora.dev/develop/compat/evm#coinbase`
    fn block_coinbase(&self) -> H160 {
        H160([
            0x44, 0x44, 0x58, 0x84, 0x43, 0xC3, 0xa9, 0x12, 0x88, 0xc5, 0x00, 0x24, 0x83, 0x44,
            0x9A, 0xba, 0x10, 0x54, 0x19, 0x2b,
        ])
    }

    /// Returns the current block timestamp.
    fn block_timestamp(&self) -> U256 {
        U256::from(self.env.block_timestamp().secs())
    }

    /// Returns the current block difficulty.
    ///
    /// See: `https://doc.aurora.dev/develop/compat/evm#difficulty`
    fn block_difficulty(&self) -> U256 {
        U256::zero()
    }

    /// Get environmental block randomness.
    fn block_randomness(&self) -> Option<H256> {
        Some(self.env.random_seed())
    }

    /// Returns the current block gas limit.
    ///
    /// Currently, this returns 0xffffffffffffffffffffffffffffffffffffffffffffffffffffffffffffffff
    /// as there isn't a gas limit alternative right now but this may change in
    /// the future.
    ///
    /// See: `https://doc.aurora.dev/develop/compat/evm#gaslimit`
    fn block_gas_limit(&self) -> U256 {
        U256::max_value()
    }

    /// Returns the current base fee for the current block.
    ///
    /// Currently, this returns 0 as there is no concept of a base fee at this
    /// time but this may change in the future.
    ///
    /// TODO: doc.aurora.dev link
    fn block_base_fee_per_gas(&self) -> U256 {
        U256::zero()
    }

    /// Returns the states chain ID.
    fn chain_id(&self) -> U256 {
        U256::from(self.state.chain_id)
    }

    /// Checks if an address exists.
    fn exists(&self, address: H160) -> bool {
        let address = Address::new(address);
        let mut cache = self.account_info_cache.borrow_mut();
        let basic_info = cache.get_or_insert_with(address, || Basic {
            nonce: get_nonce(&self.io, &address),
            balance: get_balance(&self.io, &address).raw(),
        });
        if !basic_info.balance.is_zero() || !basic_info.nonce.is_zero() {
            return true;
        }
        let mut cache = self.contract_code_cache.borrow_mut();
        let code = cache.get_or_insert_with(address, || get_code(&self.io, &address));
        !code.is_empty()
    }

    /// Returns basic account information.
    fn basic(&self, address: H160) -> Basic {
        let address = Address::new(address);
        let result = self
            .account_info_cache
            .borrow_mut()
            .get_or_insert_with(address, || Basic {
                nonce: get_nonce(&self.io, &address),
                balance: get_balance(&self.io, &address).raw(),
            })
            .clone();
        result
    }

    /// Returns the code of the contract from an address.
    fn code(&self, address: H160) -> Vec<u8> {
        let address = Address::new(address);
        self.contract_code_cache
            .borrow_mut()
            .get_or_insert_with(address, || get_code(&self.io, &address))
            .clone()
    }

    /// Get storage value of address at index.
    fn storage(&self, address: H160, index: H256) -> H256 {
        let address = Address::new(address);
        let generation = *self
            .generation_cache
            .borrow_mut()
            .entry(address)
            .or_insert_with(|| get_generation(&self.io, &address));
        let result = *self
            .contract_storage_cache
            .borrow_mut()
            .get_or_insert_with((address, index), || {
                get_storage(&self.io, &address, &index, generation)
            });
        result
    }

    /// Get original storage value of address at index, if available.
    ///
    /// Since `SputnikVM` collects storage changes in memory until the transaction is over,
    /// the "original storage" will always be the same as the storage because no values
    /// are written to storage until after the transaction is complete.
    fn original_storage(&self, address: H160, index: H256) -> Option<H256> {
        Some(self.storage(address, index))
    }
}

impl<'env, J: IO + Copy, E: Env, M: ModExpAlgorithm> ApplyBackend for Engine<'env, J, E, M> {
    fn apply<A, I, L>(&mut self, values: A, _logs: L, delete_empty: bool)
    where
        A: IntoIterator<Item = Apply<I>>,
        I: IntoIterator<Item = (H256, H256)>,
        L: IntoIterator<Item = Log>,
    {
        let mut writes_counter: usize = 0;
        let mut code_bytes_written: usize = 0;
        let mut accounting = accounting::Accounting::default();
        for apply in values {
            match apply {
                Apply::Modify {
                    address,
                    basic,
                    code,
                    storage,
                    reset_storage,
                } => {
                    let current_basic = self.basic(address);
                    accounting.change(accounting::Change {
                        new_value: basic.balance,
                        old_value: current_basic.balance,
                    });

                    let address = Address::new(address);
                    let generation = get_generation(&self.io, &address);

                    if current_basic.nonce != basic.nonce {
                        set_nonce(&mut self.io, &address, &basic.nonce);
                        writes_counter += 1;
                    }
                    if current_basic.balance != basic.balance {
                        set_balance(&mut self.io, &address, &Wei::new(basic.balance));
                        writes_counter += 1;
                    }

                    if let Some(code) = code {
                        set_code(&mut self.io, &address, &code);
                        code_bytes_written = code.len();
                        sdk::log!("code_write_at_address {:?} {}", address, code_bytes_written);
                    }

                    let next_generation = if reset_storage {
                        remove_all_storage(&mut self.io, &address, generation);
                        generation + 1
                    } else {
                        generation
                    };

                    for (index, value) in storage {
                        if value == H256::default() {
                            remove_storage(&mut self.io, &address, &index, next_generation);
                        } else {
                            set_storage(&mut self.io, &address, &index, &value, next_generation);
                        }
                        writes_counter += 1;
                    }

                    // We only need to remove the account if:
                    // 1. we are supposed to delete an empty account
                    // 2. the account is empty
                    // 3. we didn't already clear out the storage (because if we did then there is
                    //    nothing to do)
                    if delete_empty
                        && is_account_empty(&self.io, &address)
                        && generation == next_generation
                    {
                        remove_account(&mut self.io, &address, generation);
                        writes_counter += 1;
                    }
                }
                Apply::Delete { address } => {
                    let current_basic = self.basic(address);
                    accounting.remove(current_basic.balance);

                    let address = Address::new(address);
                    let generation = get_generation(&self.io, &address);
                    remove_account(&mut self.io, &address, generation);
                    writes_counter += 1;
                }
            }
        }
        match accounting.net() {
            // Net loss is possible if `SELFDESTRUCT(self)` calls are made.
            accounting::Net::Lost(amount) => {
                sdk::log!("Burn {} ETH due to SELFDESTRUCT", amount);
                // Apply changes for eth-connector. We ignore the `StorageReadError` intentionally since
                // if we cannot read the storage then there is nothing to remove.
                EthConnectorContract::init_instance(self.io)
                    .map(|mut connector| {
                        // The `unwrap` is safe here because (a) if the connector
                        // is implemented correctly then the total supply will never underflow and (b) we are passing
                        // in the balance directly so there will always be enough balance.
                        connector.internal_remove_eth(Wei::new(amount)).unwrap();
                    })
                    .ok();
            }
            accounting::Net::Zero => (),
            accounting::Net::Gained(_) => {
                // It should be impossible to gain ETH using normal EVM operations in production.
                // In tests we have convenience functions that can poof addresses with ETH out of nowhere.
                #[cfg(all(not(feature = "integration-test"), feature = "contract"))]
                {
                    panic!("ERR_INVALID_ETH_SUPPLY_INCREASE");
                }
            }
        }
        // These variable are only used if logging feature is enabled.
        // In production logging is always enabled so we can ignore the warnings.
        #[allow(unused_variables)]
        let total_bytes = 32 * writes_counter + code_bytes_written;
        #[allow(unused_assignments)]
        if code_bytes_written > 0 {
            writes_counter += 1;
        }
        sdk::log!(
            "total_writes_count {}\ntotal_written_bytes {}",
            writes_counter,
            total_bytes
        );
    }
}

#[cfg(test)]
mod tests {
    use super::*;
    use crate::parameters::{FunctionCallArgsV1, FunctionCallArgsV2};
    use aurora_engine_sdk::env::Fixed;
    use aurora_engine_sdk::promise::Noop;
    use aurora_engine_test_doubles::io::{Storage, StoragePointer};
    use aurora_engine_test_doubles::promise::PromiseTracker;
    use aurora_engine_types::parameters::engine::RelayerKeyArgs;
    use aurora_engine_types::types::{make_address, Balance, NearGas, RawU256};
    use std::cell::RefCell;

    #[test]
    fn test_view_call_to_empty_contract_without_input_returns_empty_data() {
        let origin = Address::zero();
        let current_account_id = AccountId::default();
        let env = Fixed::default();
        let storage = RefCell::new(Storage::default());
        let mut io = StoragePointer(&storage);
        add_balance(&mut io, &origin, Wei::new_u64(22000)).unwrap();
        let engine: Engine<_, _> =
            Engine::new_with_state(EngineState::default(), origin, current_account_id, io, &env);

        let contract = make_address(1, 1);
        let value = Wei::new_u64(1000);
        let input = vec![];
        let args = ViewCallArgs {
            sender: origin,
            address: contract,
            amount: RawU256::from(value.raw()),
            input,
        };
        let actual_status = engine.view_with_args(args).unwrap();
        let expected_status = TransactionStatus::Succeed(Vec::new());

        assert_eq!(expected_status, actual_status);
    }

    #[test]
    fn test_deploying_code_with_empty_input_succeeds() {
        let origin = Address::zero();
        let current_account_id = AccountId::default();
        let env = Fixed::default();
        let storage = RefCell::new(Storage::default());
        let io = StoragePointer(&storage);
        let mut engine: Engine<_, _> =
            Engine::new_with_state(EngineState::default(), origin, current_account_id, io, &env);

        let input = vec![];
        let mut handler = Noop;

        let actual_result = engine.deploy_code_with_input(input, &mut handler).unwrap();

        let nonce = U256::zero();
        let expected_address = create_legacy_address(&origin, &nonce).as_bytes().to_vec();
        let expected_status = TransactionStatus::Succeed(expected_address);
        let expected_gas_used = 53000;
        let expected_logs = Vec::new();
        let expected_result = SubmitResult::new(expected_status, expected_gas_used, expected_logs);

        assert_eq!(expected_result, actual_result);
    }

    #[test]
    fn test_call_to_empty_contract_returns_empty_data() {
        let origin = Address::zero();
        let current_account_id = AccountId::default();
        let env = Fixed::default();
        let storage = RefCell::new(Storage::default());
        let mut io = StoragePointer(&storage);
        add_balance(&mut io, &origin, Wei::new_u64(22000)).unwrap();
        let mut engine: Engine<_, _> =
            Engine::new_with_state(EngineState::default(), origin, current_account_id, io, &env);

        let input = Vec::<u8>::new();
        let mut handler = Noop;
        let contract = make_address(1, 1);
        let value = Wei::new_u64(1000);
        let args = CallArgs::V2(FunctionCallArgsV2 {
            contract,
            value: RawU256::from(value.raw()),
            input,
        });
        let actual_result = engine.call_with_args(args, &mut handler).unwrap();

        let expected_data = Vec::new();
        let expected_status = TransactionStatus::Succeed(expected_data);
        let expected_gas_used = 21000;
        let expected_logs = Vec::new();
        let expected_result = SubmitResult::new(expected_status, expected_gas_used, expected_logs);

        assert_eq!(expected_result, actual_result);
    }

    #[test]
    fn test_call_with_empty_balance_fails_with_out_of_funds_error() {
        let origin = Address::zero();
        let current_account_id = AccountId::default();
        let env = Fixed::default();
        let storage = RefCell::new(Storage::default());
        let io = StoragePointer(&storage);
        let mut engine: Engine<_, _> =
            Engine::new_with_state(EngineState::default(), origin, current_account_id, io, &env);

        let input = Vec::<u8>::new();
        let mut handler = Noop;
        let contract = make_address(1, 1);
        let value = Wei::new_u64(1000);
        let args = CallArgs::V2(FunctionCallArgsV2 {
            contract,
            value: RawU256::from(value.raw()),
            input,
        });
        let actual_result = engine.call_with_args(args, &mut handler).unwrap();

        let expected_status = TransactionStatus::OutOfFund;
        let expected_gas_used = 21000;
        let expected_logs = Vec::new();
        let expected_result = SubmitResult::new(expected_status, expected_gas_used, expected_logs);

        assert_eq!(expected_result, actual_result);
    }

    #[test]
    fn test_transfer_moves_balance_from_sender_to_recipient() {
        let origin = Address::zero();
        let current_account_id = AccountId::default();
        let env = Fixed::default();
        let storage = RefCell::new(Storage::default());
        let mut io = StoragePointer(&storage);
        add_balance(&mut io, &origin, Wei::new_u64(22000)).unwrap();
        let mut engine: Engine<_, _> =
            Engine::new_with_state(EngineState::default(), origin, current_account_id, io, &env);

        let gas_limit = u64::MAX;
        let mut handler = Noop;
        let receiver = make_address(1, 1);
        let value = Wei::new_u64(1000);
        let actual_result = engine
            .transfer(origin, receiver, value, gas_limit, &mut handler)
            .unwrap();

        let expected_data = Vec::new();
        let expected_status = TransactionStatus::Succeed(expected_data);
        let expected_gas_used = 21000;
        let expected_logs = Vec::new();
        let expected_result = SubmitResult::new(expected_status, expected_gas_used, expected_logs);

        assert_eq!(expected_result, actual_result);
    }

    #[test]
    fn test_call_with_v1_args_to_empty_contract_returns_empty_data() {
        let origin = Address::zero();
        let current_account_id = AccountId::default();
        let env = Fixed::default();
        let storage = RefCell::new(Storage::default());
        let mut io = StoragePointer(&storage);
        add_balance(&mut io, &origin, Wei::new_u64(22000)).unwrap();
        let mut engine: Engine<_, _> =
            Engine::new_with_state(EngineState::default(), origin, current_account_id, io, &env);

        let input = Vec::<u8>::new();
        let mut handler = Noop;
        let contract = make_address(1, 1);
        let args = CallArgs::V1(FunctionCallArgsV1 { contract, input });
        let actual_result = engine.call_with_args(args, &mut handler).unwrap();

        let expected_data = Vec::new();
        let expected_status = TransactionStatus::Succeed(expected_data);
        let expected_gas_used = 21000;
        let expected_logs = Vec::new();
        let expected_result = SubmitResult::new(expected_status, expected_gas_used, expected_logs);

        assert_eq!(expected_result, actual_result);
    }

    #[test]
    fn test_registering_relayer_succeeds() {
        let origin = Address::zero();
        let current_account_id = AccountId::default();
        let env = Fixed::default();
        let storage = RefCell::new(Storage::default());
        let mut io = StoragePointer(&storage);
        add_balance(&mut io, &origin, Wei::new_u64(22000)).unwrap();
        let mut engine: Engine<_, _> =
            Engine::new_with_state(EngineState::default(), origin, current_account_id, io, &env);

        let account_id = AccountId::new("relayer").unwrap();
        let expected_relayer_address = make_address(1, 1);
        engine.register_relayer(account_id.as_bytes(), expected_relayer_address);
        let actual_relayer_address = engine.get_relayer(account_id.as_bytes()).unwrap();

        assert_eq!(expected_relayer_address, actual_relayer_address);
    }

    #[test]
    fn test_registering_token_succeeds() {
        let origin = Address::zero();
        let current_account_id = AccountId::default();
        let env = Fixed::default();
        let storage = RefCell::new(Storage::default());
        let mut io = StoragePointer(&storage);
        set_balance(&mut io, &origin, &Wei::new_u64(22000));
        let mut engine: Engine<_, _> = Engine::new_with_state(
            EngineState::default(),
            origin,
            current_account_id.clone(),
            io,
            &env,
        );

        let receiver = make_address(6, 6);
        let erc20_token = make_address(4, 5);
        let nep141_token = AccountId::new("testcoin").unwrap();
        let args = NEP141FtOnTransferArgs {
            sender_id: AccountId::default(),
            amount: Balance::default(),
            msg: receiver.encode(),
        };
        let mut handler = Noop;
        engine
            .register_token(erc20_token, nep141_token.clone())
            .unwrap();
        engine.receive_erc20_tokens(&nep141_token, &args, &current_account_id, &mut handler);

        let storage = storage.borrow();
        let actual_output = storage.output.as_slice();
        let expected_output = b"\"0\"";

        assert_eq!(expected_output, actual_output);
    }

    #[test]
    fn test_deploying_token_succeeds() {
        let env = Fixed::default();
        let origin = aurora_engine_sdk::types::near_account_to_evm_address(
            env.predecessor_account_id().as_bytes(),
        );
        let storage = RefCell::new(Storage::default());
        let mut io = StoragePointer(&storage);
        add_balance(&mut io, &origin, Wei::new_u64(22000)).unwrap();
        state::set_state(&mut io, &EngineState::default()).unwrap();

        let nep141_token = AccountId::new("testcoin").unwrap();
        let mut handler = Noop;
        let args = DeployErc20TokenArgs {
            nep141: nep141_token,
        };
        let nonce = U256::zero();
        let expected_address = create_legacy_address(&origin, &nonce);
        let actual_address = deploy_erc20_token(args, io, &env, &mut handler).unwrap();

        assert_eq!(expected_address, actual_address);
    }

    #[test]
    fn test_gas_charge_for_empty_transaction_is_zero() {
        let origin = Address::zero();
        let current_account_id = AccountId::default();
        let env = Fixed::default();
        let storage = RefCell::new(Storage::default());
        let mut io = StoragePointer(&storage);
        add_balance(&mut io, &origin, Wei::new_u64(22000)).unwrap();
        let mut engine: Engine<_, _> =
            Engine::new_with_state(EngineState::default(), origin, current_account_id, io, &env);

        let transaction = NormalizedEthTransaction {
            address: Address::default(),
            chain_id: None,
            nonce: U256::default(),
            gas_limit: U256::MAX,
            max_priority_fee_per_gas: U256::default(),
            max_fee_per_gas: U256::MAX,
            to: None,
            value: Wei::default(),
            data: vec![],
            access_list: vec![],
        };
        let actual_result = engine
            .charge_gas(&origin, &transaction, None, None)
            .unwrap();

        let expected_result = GasPaymentResult {
            prepaid_amount: Wei::zero(),
            effective_gas_price: U256::zero(),
            priority_fee_per_gas: U256::zero(),
        };

        assert_eq!(expected_result, actual_result);
    }

    #[test]
    fn test_gas_charge_for_non_empty_transaction() {
        let origin = Address::zero();
        let current_account_id = AccountId::default();
        let env = Fixed::default();
        let storage = RefCell::new(Storage::default());
        let mut io = StoragePointer(&storage);
        add_balance(&mut io, &origin, Wei::new_u64(2_000_000)).unwrap();
        let mut engine: Engine<_, _> =
            Engine::new_with_state(EngineState::default(), origin, current_account_id, io, &env);

        let transaction = NormalizedEthTransaction {
            address: Address::default(),
            chain_id: None,
            nonce: U256::default(),
            gas_limit: 67_000.into(),
            max_priority_fee_per_gas: 20.into(),
            max_fee_per_gas: 10.into(),
            to: None,
            value: Wei::default(),
            data: vec![],
            access_list: vec![],
        };
        let actual_result = engine
            .charge_gas(&origin, &transaction, None, None)
            .unwrap();

        let expected_result = GasPaymentResult {
            prepaid_amount: Wei::new_u64(67_000 * 10),
            effective_gas_price: 10.into(),
            priority_fee_per_gas: 10.into(),
        };

        assert_eq!(expected_result, actual_result);

        let actual_result = engine
            .charge_gas(&origin, &transaction, Some(5.into()), None)
            .unwrap();

        let expected_result = GasPaymentResult {
            prepaid_amount: Wei::new_u64(67_000 * 5),
            effective_gas_price: 5.into(),
            priority_fee_per_gas: 5.into(),
        };

        assert_eq!(expected_result, actual_result);
    }

    #[test]
    fn test_scheduling_promise_creates_it() {
        use aurora_engine_test_doubles::promise::PromiseArgs;
        use std::collections::HashMap;

        let mut promise_tracker = PromiseTracker::default();
        let args = PromiseCreateArgs {
            target_account_id: AccountId::default(),
            method: String::new(),
            args: vec![],
            attached_balance: Yocto::default(),
            attached_gas: NearGas::default(),
        };
        // This is safe because it's just a test
        let actual_id = unsafe { schedule_promise(&mut promise_tracker, &args) };
        let actual_scheduled_promises = promise_tracker.scheduled_promises;
        let expected_scheduled_promises = {
            let mut map = HashMap::new();
            map.insert(actual_id.raw(), PromiseArgs::Create(args));
            map
        };

        assert_eq!(expected_scheduled_promises, actual_scheduled_promises);
    }

    #[test]
    fn test_scheduling_promise_callback_adds_it() {
        use aurora_engine_test_doubles::promise::PromiseArgs;
        use std::collections::HashMap;

        let mut promise_tracker = PromiseTracker::default();
        let args = PromiseCreateArgs {
            target_account_id: AccountId::default(),
            method: String::new(),
            args: vec![],
            attached_balance: Yocto::default(),
            attached_gas: NearGas::default(),
        };
        let base_id = PromiseId::new(6);
        // This is safe because it's just a test
        let actual_id = unsafe { schedule_promise_callback(&mut promise_tracker, base_id, &args) };
        let actual_scheduled_promises = promise_tracker.scheduled_promises;
        let expected_scheduled_promises = {
            let mut map = HashMap::new();
            map.insert(
                actual_id.raw(),
                PromiseArgs::Callback {
                    base: base_id,
                    callback: args,
                },
            );
            map
        };

        assert_eq!(expected_scheduled_promises, actual_scheduled_promises);
    }

    #[test]
    fn test_loading_original_storage_loads_stored_value() {
        let origin = Address::zero();
        let current_account_id = AccountId::default();
        let env = Fixed::default();
        let storage = RefCell::new(Storage::default());
        let mut io = StoragePointer(&storage);
        let engine: Engine<_, _> =
            Engine::new_with_state(EngineState::default(), origin, current_account_id, io, &env);

        let expected_value = H256::from_low_u64_le(64);
        let index = H256::zero();
        let generation = get_generation(&io, &origin);
        set_storage(&mut io, &origin, &index, &expected_value, generation);
        let actual_value = engine.original_storage(origin.raw(), index).unwrap();

        assert_eq!(expected_value, actual_value);
    }

    #[test]
    fn test_loading_engine_from_storage_loads_stored_state() {
        let origin = Address::zero();
        let current_account_id = AccountId::default();
        let env = Fixed::default();
        let storage = RefCell::new(Storage::default());
        let mut io = StoragePointer(&storage);
        let expected_state = EngineState::default();
        state::set_state(&mut io, &expected_state).unwrap();
        let engine: Engine<_, _> = Engine::new(origin, current_account_id, io, &env).unwrap();
        let actual_state = engine.state;

        assert_eq!(expected_state, actual_state);
    }

    #[test]
    fn test_refund_transfer_eth_back_from_precompile_address() {
        let recipient_address = make_address(1, 1);
        let env = Fixed::default();
        let storage = RefCell::new(Storage::default());
        let mut io = StoragePointer(&storage);
        let expected_state = EngineState::default();
        let refund_amount = Wei::new_u64(1000);
        add_balance(&mut io, &exit_to_near::ADDRESS, refund_amount).unwrap();
        state::set_state(&mut io, &expected_state).unwrap();
        let args = RefundCallArgs {
            recipient_address,
            erc20_address: None,
            amount: RawU256::from(refund_amount.raw()),
        };
        let mut handler = Noop;
        let actual_result = refund_on_error(io, &env, expected_state, &args, &mut handler).unwrap();
        let expected_result =
            SubmitResult::new(TransactionStatus::Succeed(Vec::new()), 25800, Vec::new());

        assert_eq!(expected_result, actual_result);
    }

    #[test]
    fn test_refund_remint_burned_erc20_tokens() {
        let origin = Address::zero();
        let env = Fixed::default();
        let storage = RefCell::new(Storage::default());
        let mut io = StoragePointer(&storage);
        let expected_state = EngineState::default();
        state::set_state(&mut io, &expected_state).unwrap();
        let value = Wei::new_u64(1000);
        let args = RefundCallArgs {
            recipient_address: Address::default(),
            erc20_address: Some(origin),
            amount: RawU256::from(value.raw()),
        };
        let mut handler = Noop;
        let actual_result = refund_on_error(io, &env, expected_state, &args, &mut handler).unwrap();
        let expected_result =
            SubmitResult::new(TransactionStatus::Succeed(Vec::new()), 21344, Vec::new());

        assert_eq!(expected_result, actual_result);
    }

    #[test]
    fn test_refund_free_effective_gas_does_nothing() {
        let origin = Address::zero();
        let storage = RefCell::new(Storage::default());
        let mut io = StoragePointer(&storage);
        let expected_state = EngineState::default();
        state::set_state(&mut io, &expected_state).unwrap();
        let relayer = make_address(1, 1);
        let gas_result = GasPaymentResult {
            prepaid_amount: Wei::default(),
            effective_gas_price: U256::zero(),
            priority_fee_per_gas: U256::zero(),
        };

        refund_unused_gas(&mut io, &origin, 1000, &gas_result, &relayer, None).unwrap();
    }

    #[test]
    fn test_refund_gas_pays_expected_amount() {
        let origin = Address::zero();
        let storage = RefCell::new(Storage::default());
        let mut io = StoragePointer(&storage);
        let expected_state = EngineState::default();
        state::set_state(&mut io, &expected_state).unwrap();
        let relayer = make_address(1, 1);
        let gas_result = GasPaymentResult {
            prepaid_amount: Wei::new_u64(8000),
            effective_gas_price: 1.into(),
            priority_fee_per_gas: 2.into(),
        };
        let gas_used = 4000;

        refund_unused_gas(&mut io, &origin, gas_used, &gas_result, &relayer, None).unwrap();

        let actual_refund = get_balance(&io, &origin);
        let expected_refund = Wei::new_u64(gas_used);
        assert_eq!(expected_refund, actual_refund);

        let actual_refund = get_balance(&io, &relayer);
        let expected_refund = Wei::new_u64(gas_used * 2);
        assert_eq!(expected_refund, actual_refund);
    }

    #[test]
    fn test_check_nonce_with_increment_succeeds() {
        let origin = Address::zero();
        let storage = RefCell::new(Storage::default());
        let mut io = StoragePointer(&storage);

        increment_nonce(&mut io, &origin);
        check_nonce(&io, &origin, &U256::from(1u64)).unwrap();
    }

    #[test]
    fn test_check_nonce_without_increment_fails() {
        let origin = Address::zero();
        let storage = RefCell::new(Storage::default());
        let mut io = StoragePointer(&storage);

        increment_nonce(&mut io, &origin);
        let actual_error_kind = check_nonce(&io, &origin, &U256::from(0u64)).unwrap_err();

        assert_eq!(actual_error_kind.as_bytes(), errors::ERR_INCORRECT_NONCE);
    }

    #[test]
    fn test_create_legacy_address() {
        // Aurora transaction hash (aurorascan.dev): 0xfc94bb484a9b144b1588a2d7238a497b425db343f0217ab66eb6e5171b3b4645
        let caller = Address::decode("3160f7328df59c14d85dfd09addad4ef18ae3e2c").unwrap();
        let nonce = U256::from_dec_str("109438").unwrap();
        let created_address = create_legacy_address(&caller, &nonce);

        assert_eq!(
            created_address.encode(),
            "140e8a21d08cbb530929b012581a7c7e696145ef"
        );
    }

    #[test]
    fn test_filtering_promises_from_logs_with_none_keeps_all() {
        let storage = RefCell::new(Storage::default());
        let io = StoragePointer(&storage);
        let current_account_id = AccountId::default();
        let mut handler = Noop;
        let logs = vec![Log {
            address: H160::default(),
            topics: vec![],
            data: vec![],
        }];

        let actual_logs = filter_promises_from_logs(&io, &mut handler, logs, &current_account_id);
        let expected_logs = vec![ResultLog {
            address: Address::default(),
            topics: vec![],
            data: vec![],
        }];

        assert_eq!(expected_logs, actual_logs);
    }

    #[test]
    fn test_add_remove_function_call_key() {
        let storage = RefCell::new(Storage::default());
        let mut io = StoragePointer(&storage);
        let public_key = serde_json::from_str::<RelayerKeyArgs>(
            r#"{"public_key":"ed25519:DcA2MzgpJbrUATQLLceocVckhhAqrkingax4oJ9kZ847"}"#,
        )
        .map(|args| args.public_key)
        .unwrap();

        let result = remove_function_call_key(&mut io, &public_key);
        assert!(result.is_err()); // should fail because the key doesn't exist yet.

        add_function_call_key(&mut io, &public_key);

        let result = remove_function_call_key(&mut io, &public_key);
        assert!(result.is_ok());
        let result = remove_function_call_key(&mut io, &public_key);
        assert!(result.is_err()); // should fail because the key doesn't exist anymore.
    }
}<|MERGE_RESOLUTION|>--- conflicted
+++ resolved
@@ -114,13 +114,10 @@
     MaxPriorityGasFeeTooLarge,
     GasPayment(GasPaymentError),
     GasOverflow,
-<<<<<<< HEAD
     NotAllowed,
     SameOwner,
     NotOwner,
-=======
     NonExistedKey,
->>>>>>> 8202d6e5
 }
 
 impl EngineErrorKind {
@@ -151,13 +148,10 @@
             Self::MaxPriorityGasFeeTooLarge => errors::ERR_MAX_PRIORITY_FEE_GREATER,
             Self::GasPayment(e) => e.as_ref(),
             Self::GasOverflow => errors::ERR_GAS_OVERFLOW,
-<<<<<<< HEAD
             Self::NotAllowed => errors::ERR_NOT_ALLOWED,
             Self::SameOwner => errors::ERR_SAME_OWNER,
             Self::NotOwner => errors::ERR_NOT_OWNER,
-=======
             Self::NonExistedKey => errors::ERR_FUNCTION_CALL_KEY_NOT_FOUND,
->>>>>>> 8202d6e5
             Self::EvmFatal(_) | Self::EvmError(_) => unreachable!(), // unused misc
         }
     }
