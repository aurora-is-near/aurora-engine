--- conflicted
+++ resolved
@@ -2253,61 +2253,8 @@
             priority_fee_per_gas: U256::zero(),
         };
 
-<<<<<<< HEAD
         charge_gas(&mut io, &origin, 1000, gas_result, &relayer).unwrap();
     }
-
-    // #[test]
-    // fn test_refund_gas_pays_expected_amount() {
-    //     let origin = Address::zero();
-    //     let storage = Storage::default();
-    //     let storage = RwLock::new(storage);
-    //     let mut io = StoragePointer(&storage);
-    //     let expected_state = EngineState::default();
-    //     set_state(&mut io, expected_state);
-    //     let relayer = make_address(1, 1);
-    //     let gas_result = GasPaymentResult {
-    //         prepaid_amount: Wei::new_u64(8000),
-    //         effective_gas_price: Wei::new_u64(1).raw(),
-    //         priority_fee_per_gas: U256::zero(),
-    //     };
-    //     let gas_used = 4000;
-    //
-    //     refund_unused_gas(&mut io, &origin, gas_used, gas_result, &relayer).unwrap();
-    //
-    //     let actual_refund = get_balance(&io, &origin);
-    //     let expected_refund = Wei::new_u64(gas_used);
-    //
-    //     assert_eq!(expected_refund, actual_refund);
-    // }
-=======
-        refund_unused_gas(&mut io, &origin, 1000, gas_result, &relayer).unwrap();
-    }
-
-    #[test]
-    fn test_refund_gas_pays_expected_amount() {
-        let origin = Address::zero();
-        let storage = Storage::default();
-        let storage = RwLock::new(storage);
-        let mut io = StoragePointer(&storage);
-        let expected_state = EngineState::default();
-        state::set_state(&mut io, expected_state).unwrap();
-        let relayer = make_address(1, 1);
-        let gas_result = GasPaymentResult {
-            prepaid_amount: Wei::new_u64(8000),
-            effective_gas_price: Wei::new_u64(1).raw(),
-            priority_fee_per_gas: U256::zero(),
-        };
-        let gas_used = 4000;
-
-        refund_unused_gas(&mut io, &origin, gas_used, gas_result, &relayer).unwrap();
-
-        let actual_refund = get_balance(&io, &origin);
-        let expected_refund = Wei::new_u64(gas_used);
-
-        assert_eq!(expected_refund, actual_refund);
-    }
->>>>>>> fed6a15c
 
     #[test]
     fn test_check_nonce_with_increment_succeeds() {
