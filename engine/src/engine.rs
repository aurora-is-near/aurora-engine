use crate::parameters::{
    CallArgs, NEP141FtOnTransferArgs, ResultLog, SubmitArgs, SubmitResult, ViewCallArgs,
};
use aurora_engine_types::public_key::PublicKey;
use aurora_engine_types::PhantomData;
use evm::backend::{Apply, ApplyBackend, Backend, Basic, Log};
use evm::{executor, Opcode};
use evm::{Config, CreateScheme, ExitError, ExitFatal, ExitReason};

use crate::map::BijectionMap;
use crate::{errors, state};
use aurora_engine_sdk::caching::FullCache;
use aurora_engine_sdk::env::Env;
use aurora_engine_sdk::io::{StorageIntermediate, IO};
use aurora_engine_sdk::promise::{PromiseHandler, PromiseId, ReadOnlyPromiseHandler};

use crate::accounting;
#[cfg(not(feature = "ext-connector"))]
use crate::contract_methods::connector;
use crate::contract_methods::silo;
use crate::parameters::{DeployErc20TokenArgs, TransactionStatus};
use crate::pausables::{
    EngineAuthorizer, EnginePrecompilesPauser, PausedPrecompilesChecker, PrecompileFlags,
};
use crate::prelude::parameters::RefundCallArgs;
use crate::prelude::precompiles::native::{exit_to_ethereum, exit_to_near};
use crate::prelude::precompiles::xcc::cross_contract_call;
use crate::prelude::precompiles::Precompiles;
use crate::prelude::transactions::{EthTransactionKind, NormalizedEthTransaction};
use crate::prelude::{
    address_to_key, bytes_to_key, format, sdk, storage_to_key, u256_to_arr, vec, AccountId,
    Address, BTreeMap, BorshDeserialize, Cow, KeyPrefix, PromiseArgs, PromiseCreateArgs, String,
    Vec, Wei, Yocto, ERC20_DIGITS_SELECTOR, ERC20_MINT_SELECTOR, ERC20_NAME_SELECTOR,
    ERC20_SET_METADATA_SELECTOR, ERC20_SYMBOL_SELECTOR, H160, H256, U256,
};
use crate::state::EngineState;
use aurora_engine_modexp::{AuroraModExp, ModExpAlgorithm};
use aurora_engine_precompiles::PrecompileConstructorContext;
use aurora_engine_types::parameters::connector::{
    Erc20Identifier, Erc20Metadata, MirrorErc20TokenArgs,
};
use aurora_engine_types::parameters::engine::FunctionCallArgsV2;
use aurora_engine_types::types::EthGas;
use core::cell::RefCell;
use core::iter::once;
use evm::executor::stack::Authorization;

/// Used as the first byte in the concatenation of data used to compute the blockhash.
/// Could be useful in the future as a version byte, or to distinguish different types of blocks.
const BLOCK_HASH_PREFIX: u8 = 0;
const BLOCK_HASH_PREFIX_SIZE: usize = 1;
const BLOCK_HEIGHT_SIZE: usize = 8;
const CHAIN_ID_SIZE: usize = 32;

/// Block height where the bug fix for parsing transactions to the zero address
/// is deployed. The current value is only approximate; will be updated once the
/// fix is actually deployed.
pub const ZERO_ADDRESS_FIX_HEIGHT: u64 = 61_200_152;

#[must_use]
pub fn current_address(current_account_id: &AccountId) -> Address {
    aurora_engine_sdk::types::near_account_to_evm_address(current_account_id.as_bytes())
}

#[derive(Debug, Clone, Eq, PartialEq)]
#[cfg_attr(feature = "impl-serde", derive(serde::Serialize))]
pub struct EngineError {
    pub kind: EngineErrorKind,
    pub gas_used: u64,
}

impl From<EngineErrorKind> for EngineError {
    fn from(kind: EngineErrorKind) -> Self {
        Self { kind, gas_used: 0 }
    }
}

impl AsRef<[u8]> for EngineError {
    fn as_ref(&self) -> &[u8] {
        self.kind.as_bytes()
    }
}

/// Errors with the EVM engine.
#[derive(Debug, Clone, Eq, PartialEq)]
#[cfg_attr(feature = "impl-serde", derive(serde::Serialize))]
pub enum EngineErrorKind {
    /// Normal EVM errors.
    EvmError(ExitError),
    /// Fatal EVM errors.
    EvmFatal(ExitFatal),
    /// Incorrect nonce.
    IncorrectNonce(String),
    FailedTransactionParse(crate::prelude::transactions::Error),
    InvalidChainId,
    InvalidSignature,
    IntrinsicGasNotMet,
    MaxPriorityGasFeeTooLarge,
    GasPayment(GasPaymentError),
    GasOverflow,
    FixedGasOverflow,
    NotAllowed,
    SameOwner,
    NotOwner,
    NonExistedKey,
    Erc20FromNep141,
    RejectCallerWithCode,
}

impl EngineErrorKind {
    #[must_use]
    pub fn as_bytes(&self) -> &[u8] {
        match self {
            Self::EvmError(ExitError::StackUnderflow) => errors::ERR_STACK_UNDERFLOW,
            Self::EvmError(ExitError::StackOverflow) => errors::ERR_STACK_OVERFLOW,
            Self::EvmError(ExitError::InvalidJump) => errors::ERR_INVALID_JUMP,
            Self::EvmError(ExitError::InvalidRange) => errors::ERR_INVALID_RANGE,
            Self::EvmError(ExitError::DesignatedInvalid) => errors::ERR_DESIGNATED_INVALID,
            Self::EvmError(ExitError::CallTooDeep) => errors::ERR_CALL_TOO_DEEP,
            Self::EvmError(ExitError::CreateCollision) => errors::ERR_CREATE_COLLISION,
            Self::EvmError(ExitError::CreateContractLimit) => errors::ERR_CREATE_CONTRACT_LIMIT,
            Self::EvmError(ExitError::InvalidCode(_)) => errors::ERR_INVALID_OPCODE,
            Self::EvmError(ExitError::OutOfOffset) => errors::ERR_OUT_OF_OFFSET,
            Self::EvmError(ExitError::OutOfGas) => errors::ERR_OUT_OF_GAS,
            Self::EvmError(ExitError::OutOfFund) => errors::ERR_OUT_OF_FUND,
            Self::EvmError(ExitError::CreateEmpty) => errors::ERR_CREATE_EMPTY,
            Self::EvmError(ExitError::MaxNonce) => errors::ERR_MAX_NONCE,
            Self::EvmFatal(ExitFatal::NotSupported) => errors::ERR_NOT_SUPPORTED,
            Self::EvmFatal(ExitFatal::UnhandledInterrupt) => errors::ERR_UNHANDLED_INTERRUPT,
            Self::EvmError(ExitError::Other(m)) | Self::EvmFatal(ExitFatal::Other(m)) => {
                m.as_bytes()
            }
            Self::IncorrectNonce(msg) => msg.as_bytes(),
            Self::FailedTransactionParse(e) => e.as_ref(),
            Self::InvalidChainId => errors::ERR_INVALID_CHAIN_ID,
            Self::InvalidSignature => errors::ERR_INVALID_ECDSA_SIGNATURE,
            Self::IntrinsicGasNotMet => errors::ERR_INTRINSIC_GAS,
            Self::MaxPriorityGasFeeTooLarge => errors::ERR_MAX_PRIORITY_FEE_GREATER,
            Self::GasPayment(e) => e.as_ref(),
            Self::GasOverflow => errors::ERR_GAS_OVERFLOW,
            Self::FixedGasOverflow => errors::ERR_FIXED_GAS_OVERFLOW,
            Self::NotAllowed => errors::ERR_NOT_ALLOWED,
            Self::SameOwner => errors::ERR_SAME_OWNER,
            Self::NotOwner => errors::ERR_NOT_OWNER,
            Self::NonExistedKey => errors::ERR_FUNCTION_CALL_KEY_NOT_FOUND,
            Self::Erc20FromNep141 => errors::ERR_GETTING_ERC20_FROM_NEP141,
            Self::RejectCallerWithCode => errors::ERR_REJECT_CALL_WITH_CODE,
            Self::EvmFatal(_) | Self::EvmError(_) => unreachable!(), // unused misc
        }
    }
}

impl AsRef<[u8]> for EngineErrorKind {
    fn as_ref(&self) -> &[u8] {
        self.as_bytes()
    }
}

impl From<ExitError> for EngineErrorKind {
    fn from(e: ExitError) -> Self {
        Self::EvmError(e)
    }
}

impl From<ExitFatal> for EngineErrorKind {
    fn from(e: ExitFatal) -> Self {
        Self::EvmFatal(e)
    }
}

/// An engine result.
pub type EngineResult<T> = Result<T, EngineError>;

trait ExitIntoResult {
    /// Checks if the EVM exit is ok or an error.
    fn into_result(self, data: Vec<u8>) -> Result<TransactionStatus, EngineErrorKind>;
}

impl ExitIntoResult for ExitReason {
    /// We should be aligned to Ethereum's gas charging:
    /// - `Success` | `Revert`
    /// - `ExitError` - Execution errors should charge gas from users
    /// - `ExitFatal` - shouldn't charge user gas
    ///
    /// NOTE: Transactions validation errors should not charge user gas
    fn into_result(self, data: Vec<u8>) -> Result<TransactionStatus, EngineErrorKind> {
        match self {
            Self::Succeed(_) => Ok(TransactionStatus::Succeed(data)),
            Self::Revert(_) => Ok(TransactionStatus::Revert(data)),
            Self::Error(ExitError::OutOfOffset) => Ok(TransactionStatus::OutOfOffset),
            Self::Error(ExitError::OutOfFund) => Ok(TransactionStatus::OutOfFund),
            Self::Error(ExitError::OutOfGas) => Ok(TransactionStatus::OutOfGas),
            Self::Error(ExitError::CallTooDeep) => Ok(TransactionStatus::CallTooDeep),
            Self::Error(ExitError::StackUnderflow) => Ok(TransactionStatus::StackUnderflow),
            Self::Error(ExitError::StackOverflow) => Ok(TransactionStatus::StackOverflow),
            Self::Error(ExitError::InvalidJump) => Ok(TransactionStatus::InvalidJump),
            Self::Error(ExitError::InvalidRange) => Ok(TransactionStatus::InvalidRange),
            Self::Error(ExitError::DesignatedInvalid) => Ok(TransactionStatus::DesignatedInvalid),
            Self::Error(ExitError::CreateCollision) => Ok(TransactionStatus::CreateCollision),
            Self::Error(ExitError::CreateContractLimit) => {
                Ok(TransactionStatus::CreateContractLimit)
            }
            Self::Error(ExitError::InvalidCode(opcode)) => {
                Ok(TransactionStatus::InvalidCode(opcode.0))
            }
            Self::Error(ExitError::PCUnderflow) => Ok(TransactionStatus::PCUnderflow),
            Self::Error(ExitError::CreateEmpty) => Ok(TransactionStatus::CreateEmpty),
            Self::Error(ExitError::MaxNonce) => Ok(TransactionStatus::MaxNonce),
            Self::Error(ExitError::UsizeOverflow) => Ok(TransactionStatus::UsizeOverflow),
            Self::Error(ExitError::CreateContractStartingWithEF) => {
                Ok(TransactionStatus::CreateContractStartingWithEF)
            }
            Self::Error(ExitError::Other(msg)) => Ok(TransactionStatus::Other(msg)),
            Self::Fatal(e) => Err(e.into()),
        }
    }
}

#[derive(Debug, Clone, Eq, PartialEq)]
#[cfg_attr(feature = "impl-serde", derive(serde::Serialize, serde::Deserialize))]
pub struct BalanceOverflow;

impl AsRef<[u8]> for BalanceOverflow {
    fn as_ref(&self) -> &[u8] {
        errors::ERR_BALANCE_OVERFLOW
    }
}

/// Errors resulting from trying to pay for gas
#[derive(Debug, Clone, Eq, PartialEq)]
#[cfg_attr(feature = "impl-serde", derive(serde::Serialize, serde::Deserialize))]
pub enum GasPaymentError {
    /// Overflow adding ETH to an account balance (should never happen)
    BalanceOverflow(BalanceOverflow),
    /// Overflow in `gas * gas_price` calculation
    EthAmountOverflow,
    /// Not enough balance for account to cover the gas cost
    OutOfFund,
}

impl AsRef<[u8]> for GasPaymentError {
    fn as_ref(&self) -> &[u8] {
        match self {
            Self::BalanceOverflow(overflow) => overflow.as_ref(),
            Self::EthAmountOverflow => errors::ERR_GAS_ETH_AMOUNT_OVERFLOW,
            Self::OutOfFund => errors::ERR_OUT_OF_FUND,
        }
    }
}

impl From<BalanceOverflow> for GasPaymentError {
    fn from(overflow: BalanceOverflow) -> Self {
        Self::BalanceOverflow(overflow)
    }
}

#[derive(Debug)]
pub enum DeployErc20Error {
    State(state::EngineStateError),
    Failed(TransactionStatus),
    Engine(EngineError),
    Register(RegisterTokenError),
}

impl AsRef<[u8]> for DeployErc20Error {
    fn as_ref(&self) -> &[u8] {
        match self {
            Self::State(e) => e.as_ref(),
            Self::Failed(e) => e.as_ref(),
            Self::Engine(e) => e.as_ref(),
            Self::Register(e) => e.as_ref(),
        }
    }
}

pub struct ERC20Address(pub Address);

impl AsRef<[u8]> for ERC20Address {
    fn as_ref(&self) -> &[u8] {
        self.0.as_bytes()
    }
}

impl TryFrom<Vec<u8>> for ERC20Address {
    type Error = AddressParseError;

    fn try_from(bytes: Vec<u8>) -> Result<Self, Self::Error> {
        if bytes.len() == 20 {
            Ok(Self(
                Address::try_from_slice(&bytes).map_err(|_| AddressParseError)?,
            ))
        } else {
            Err(AddressParseError)
        }
    }
}

pub struct AddressParseError;

impl AsRef<[u8]> for AddressParseError {
    fn as_ref(&self) -> &[u8] {
        errors::ERR_PARSE_ADDRESS
    }
}

pub struct NEP141Account(pub AccountId);

impl AsRef<[u8]> for NEP141Account {
    fn as_ref(&self) -> &[u8] {
        self.0.as_bytes()
    }
}

impl TryFrom<Vec<u8>> for NEP141Account {
    type Error = aurora_engine_types::account_id::ParseAccountError;

    fn try_from(bytes: Vec<u8>) -> Result<Self, Self::Error> {
        AccountId::try_from(bytes).map(Self)
    }
}

#[derive(Debug)]
pub enum GetErc20FromNep141Error {
    InvalidNep141AccountId,
    Nep141NotFound,
    InvalidAddress,
}

impl AsRef<[u8]> for GetErc20FromNep141Error {
    fn as_ref(&self) -> &[u8] {
        match self {
            Self::InvalidNep141AccountId => errors::ERR_INVALID_NEP141_ACCOUNT_ID,
            Self::Nep141NotFound => errors::ERR_NEP141_NOT_FOUND,
            Self::InvalidAddress => errors::ERR_PARSE_ADDRESS,
        }
    }
}

#[derive(Debug)]
pub enum RegisterTokenError {
    InvalidNep141AccountId,
    TokenAlreadyRegistered,
    InvalidAddress,
}

impl AsRef<[u8]> for RegisterTokenError {
    fn as_ref(&self) -> &[u8] {
        match self {
            Self::InvalidNep141AccountId => errors::ERR_INVALID_NEP141_ACCOUNT_ID,
            Self::TokenAlreadyRegistered => errors::ERR_NEP141_TOKEN_ALREADY_REGISTERED,
            Self::InvalidAddress => errors::ERR_PARSE_ADDRESS,
        }
    }
}

#[derive(Debug)]
pub enum ReadMetadataError {
    DecodeError,
    WrongType,
    NoValue,
    Nep141NotFound,
    EngineError(EngineErrorKind),
}

impl AsRef<[u8]> for ReadMetadataError {
    fn as_ref(&self) -> &[u8] {
        match self {
            Self::DecodeError => errors::ERR_DECODING_TOKEN,
            Self::WrongType => errors::ERR_WRONG_TOKEN_TYPE,
            Self::NoValue => errors::ERR_TOKEN_NO_VALUE,
            Self::Nep141NotFound => errors::ERR_NEP141_NOT_FOUND,
            Self::EngineError(e) => e.as_ref(),
        }
    }
}

pub struct StackExecutorParams<'a, I, E, H> {
    precompiles: Precompiles<'a, I, E, H>,
    gas_limit: u64,
}

impl<'env, I: IO + Copy, E: Env, H: ReadOnlyPromiseHandler> StackExecutorParams<'env, I, E, H> {
    const fn new(gas_limit: u64, precompiles: Precompiles<'env, I, E, H>) -> Self {
        Self {
            precompiles,
            gas_limit,
        }
    }

    #[allow(clippy::type_complexity)]
    fn make_executor<'a, M: ModExpAlgorithm>(
        &'a self,
        engine: &'a Engine<'env, I, E, M>,
    ) -> executor::stack::StackExecutor<
        'static,
        'a,
        executor::stack::MemoryStackState<'a, 'static, Engine<'env, I, E, M>>,
        Precompiles<'env, I, E, H>,
    > {
        let metadata = executor::stack::StackSubstateMetadata::new(self.gas_limit, CONFIG);
        let state = executor::stack::MemoryStackState::new(metadata, engine);
        executor::stack::StackExecutor::new_with_precompiles(state, CONFIG, &self.precompiles)
    }
}

#[derive(Debug, Default, PartialEq, Eq)]
pub struct GasPaymentResult {
    pub prepaid_amount: Wei,
    pub effective_gas_price: U256,
    pub priority_fee_per_gas: U256,
}

pub struct Engine<'env, I: IO, E: Env, M = AuroraModExp> {
    state: EngineState,
    origin: Address,
    gas_price: U256,
    current_account_id: AccountId,
    io: I,
    env: &'env E,
    generation_cache: RefCell<BTreeMap<Address, u32>>,
    account_info_cache: RefCell<FullCache<Address, Basic>>,
    contract_code_cache: RefCell<FullCache<Address, Vec<u8>>>,
    contract_storage_cache: RefCell<FullCache<(Address, H256), H256>>,
    modexp_algorithm: PhantomData<M>,
}

pub(crate) const CONFIG: &Config = &Config::cancun();

impl<'env, I: IO + Copy, E: Env, M: ModExpAlgorithm> Engine<'env, I, E, M> {
    pub fn new(
        origin: Address,
        current_account_id: AccountId,
        io: I,
        env: &'env E,
    ) -> Result<Self, state::EngineStateError> {
        state::get_state(&io)
            .map(|state| Self::new_with_state(state, origin, current_account_id, io, env))
    }

    pub fn new_with_state(
        state: EngineState,
        origin: Address,
        current_account_id: AccountId,
        io: I,
        env: &'env E,
    ) -> Self {
        Self {
            state,
            origin,
            gas_price: U256::zero(),
            current_account_id,
            io,
            env,
            generation_cache: RefCell::new(BTreeMap::new()),
            account_info_cache: RefCell::new(FullCache::default()),
            contract_code_cache: RefCell::new(FullCache::default()),
            contract_storage_cache: RefCell::new(FullCache::default()),
            modexp_algorithm: PhantomData,
        }
    }

    pub fn charge_gas(
        &mut self,
        sender: &Address,
        transaction: &NormalizedEthTransaction,
        max_gas_price: Option<U256>,
        fixed_gas: Option<EthGas>,
    ) -> Result<GasPaymentResult, GasPaymentError> {
        if transaction.max_fee_per_gas.is_zero() && fixed_gas.is_none() {
            return Ok(GasPaymentResult::default());
        }

        let priority_fee_per_gas = transaction
            .max_priority_fee_per_gas
            .min(transaction.max_fee_per_gas - self.block_base_fee_per_gas());
        let priority_fee_per_gas = max_gas_price.map_or(priority_fee_per_gas, |price| {
            price.min(priority_fee_per_gas)
        });
        let effective_gas_price = priority_fee_per_gas + self.block_base_fee_per_gas();
        // First we try to use `fixed_gas`. At this point we already know that the `fixed_gas` is
        // less than the `gas_limit`. It allows to avoid refund unused gas to the sender later.
        let prepaid_amount = fixed_gas
            .map_or(transaction.gas_limit, EthGas::as_u256)
            .checked_mul(effective_gas_price)
            .map(Wei::new)
            .ok_or(GasPaymentError::EthAmountOverflow)?;

        let new_balance = get_balance(&self.io, sender)
            .checked_sub(prepaid_amount)
            .ok_or(GasPaymentError::OutOfFund)?;

        set_balance(&mut self.io, sender, &new_balance);

        self.gas_price = effective_gas_price;

        Ok(GasPaymentResult {
            prepaid_amount,
            effective_gas_price,
            priority_fee_per_gas,
        })
    }

    pub fn deploy_code_with_input<P: PromiseHandler>(
        &mut self,
        input: Vec<u8>,
        address: Option<Address>,
        handler: &mut P,
    ) -> EngineResult<SubmitResult> {
        let origin = Address::new(self.origin());
        let value = Wei::zero();
        self.deploy_code(origin, value, input, address, u64::MAX, Vec::new(), handler)
    }

    #[allow(clippy::too_many_arguments)]
    pub fn deploy_code<P: PromiseHandler>(
        &mut self,
        origin: Address,
        value: Wei,
        input: Vec<u8>,
        address: Option<Address>,
        gas_limit: u64,
        access_list: Vec<(H160, Vec<H256>)>, // See EIP-2930
        handler: &mut P,
    ) -> EngineResult<SubmitResult> {
        let pause_flags = EnginePrecompilesPauser::from_io(self.io).paused();
        let precompiles = self.create_precompiles(pause_flags, handler);

        let executor_params = StackExecutorParams::new(gas_limit, precompiles);
        let mut executor = executor_params.make_executor(self);
        let scheme = address.map_or_else(
            || CreateScheme::Legacy {
                caller: origin.raw(),
            },
            |address| CreateScheme::Fixed(address.raw()),
        );
        let address = executor.create_address(scheme);
        let (exit_reason, return_value) = match scheme {
            CreateScheme::Legacy { caller } => {
                executor.transact_create(caller, value.raw(), input, gas_limit, access_list)
            }
            CreateScheme::Fixed(address) => executor.transact_create_fixed(
                origin.raw(),
                address,
                value.raw(),
                input,
                gas_limit,
                access_list,
            ),
            CreateScheme::Create2 { .. } => unreachable!(),
        };
        let result = if exit_reason.is_succeed() {
            address.0.to_vec()
        } else {
            return_value
        };

        let used_gas = executor.used_gas();
        let status = exit_reason.into_result(result)?;

        let (values, logs) = executor.into_state().deconstruct();
        let logs = filter_promises_from_logs(&self.io, handler, logs, &self.current_account_id);

        self.apply(values, Vec::<Log>::new(), true);

        Ok(SubmitResult::new(status, used_gas, logs))
    }

    /// Call the EVM contract with arguments
    pub fn call_with_args<P: PromiseHandler>(
        &mut self,
        args: CallArgs,
        handler: &mut P,
    ) -> EngineResult<SubmitResult> {
        let origin = Address::new(self.origin());
        match args {
            CallArgs::V2(call_args) => {
                let contract = call_args.contract;
                let value = call_args.value.into();
                let input = call_args.input;
                self.call(
                    &origin,
                    &contract,
                    value,
                    input,
                    u64::MAX,
                    Vec::new(),
                    Vec::new(),
                    handler,
                )
            }
            CallArgs::V1(call_args) => {
                let contract = call_args.contract;
                let value = Wei::zero();
                let input = call_args.input;
                self.call(
                    &origin,
                    &contract,
                    value,
                    input,
                    u64::MAX,
                    Vec::new(),
                    Vec::new(),
                    handler,
                )
            }
        }
    }

    #[allow(clippy::too_many_arguments)]
    pub fn call<P: PromiseHandler>(
        &mut self,
        origin: &Address,
        contract: &Address,
        value: Wei,
        input: Vec<u8>,
        gas_limit: u64,
        access_list: Vec<(H160, Vec<H256>)>,    // See EIP-2930
        authorization_list: Vec<Authorization>, // See EIP-7702
        handler: &mut P,
    ) -> EngineResult<SubmitResult> {
        let pause_flags = EnginePrecompilesPauser::from_io(self.io).paused();
        let precompiles = self.create_precompiles(pause_flags, handler);

        let executor_params = StackExecutorParams::new(gas_limit, precompiles);
        let mut executor = executor_params.make_executor(self);
        let (exit_reason, result) = executor.transact_call(
            origin.raw(),
            contract.raw(),
            value.raw(),
            input,
            gas_limit,
            access_list,
<<<<<<< HEAD
            authorization_list,
=======
            Vec::new(),
>>>>>>> 0007cf74
        );

        let used_gas = executor.used_gas();
        let status = exit_reason.into_result(result)?;

        let (values, logs) = executor.into_state().deconstruct();
        let logs = filter_promises_from_logs(&self.io, handler, logs, &self.current_account_id);
        // The logs could be encoded as base64 or hex string.
        self.apply(values, Vec::<Log>::new(), true);

        Ok(SubmitResult::new(status, used_gas, logs))
    }

    pub fn view_with_args(&self, args: ViewCallArgs) -> Result<TransactionStatus, EngineErrorKind> {
        let origin = &args.sender;
        let contract = &args.address;
        let value = U256::from_big_endian(&args.amount);
        // View calls cannot interact with promises
        let handler = aurora_engine_sdk::promise::Noop;
        let pause_flags = EnginePrecompilesPauser::from_io(self.io).paused();
        let precompiles = self.create_precompiles(pause_flags, &handler);

        let executor_params = StackExecutorParams::new(u64::MAX, precompiles);
        self.view(
            origin,
            contract,
            Wei::new(value),
            args.input,
            &executor_params,
        )
    }

    pub fn view(
        &self,
        origin: &Address,
        contract: &Address,
        value: Wei,
        input: Vec<u8>,
        executor_params: &StackExecutorParams<I, E, aurora_engine_sdk::promise::Noop>,
    ) -> Result<TransactionStatus, EngineErrorKind> {
        let mut executor = executor_params.make_executor(self);
        let (status, result) = executor.transact_call(
            origin.raw(),
            contract.raw(),
            value.raw(),
            input,
            executor_params.gas_limit,
            Vec::new(),
            Vec::new(),
        );
        status.into_result(result)
    }

    fn relayer_key(account_id: &[u8]) -> Vec<u8> {
        bytes_to_key(KeyPrefix::RelayerEvmAddressMap, account_id)
    }

    pub fn register_relayer(&mut self, account_id: &[u8], evm_address: Address) {
        let key = Self::relayer_key(account_id);
        self.io.write_storage(&key, evm_address.as_bytes());
    }

    pub fn get_relayer(&self, account_id: &[u8]) -> Option<Address> {
        let key = Self::relayer_key(account_id);
        let raw_addr = self.io.read_storage(&key).map(|v| v.to_vec())?;
        Address::try_from_slice(&raw_addr[..]).ok()
    }

    pub fn register_token(
        &mut self,
        erc20_token: Address,
        nep141_token: AccountId,
    ) -> Result<(), RegisterTokenError> {
        match get_erc20_from_nep141(&self.io, &nep141_token) {
            Err(GetErc20FromNep141Error::Nep141NotFound) => (),
            Err(GetErc20FromNep141Error::InvalidNep141AccountId) => {
                return Err(RegisterTokenError::InvalidNep141AccountId);
            }
            Err(GetErc20FromNep141Error::InvalidAddress) => {
                return Err(RegisterTokenError::InvalidAddress);
            }
            Ok(_) => return Err(RegisterTokenError::TokenAlreadyRegistered),
        }

        let erc20_token = ERC20Address(erc20_token);
        let nep141_token = NEP141Account(nep141_token);
        nep141_erc20_map(self.io).insert(&nep141_token, &erc20_token);
        Ok(())
    }

    /// Transfers an amount from a given sender to a receiver, provided that
    /// they have enough in their balance.
    ///
    /// If the sender can send, and the receiver can receive, then the transfer
    /// will execute successfully.
    pub fn transfer<P: PromiseHandler>(
        &mut self,
        sender: Address,
        receiver: Address,
        value: Wei,
        gas_limit: u64,
        handler: &mut P,
    ) -> EngineResult<SubmitResult> {
        self.call(
            &sender,
            &receiver,
            value,
            Vec::new(),
            gas_limit,
            Vec::new(),
            Vec::new(),
            handler,
        )
    }

    /// Mint tokens for recipient on a particular ERC-20 token
    /// This function should return the amount of tokens unused,
    /// which will be always all (<amount>) if there is any problem
    /// with the input, or 0 if tokens were minted successfully.
    ///
    /// The output will be serialized as a String
    /// `https://github.com/near/NEPs/discussions/146`
    ///
    /// IMPORTANT: This function should not panic, otherwise it won't
    /// be possible to return the tokens to the sender.
    pub fn receive_erc20_tokens<P: PromiseHandler>(
        &mut self,
        token: &AccountId,
        args: &NEP141FtOnTransferArgs,
        current_account_id: &AccountId,
        handler: &mut P,
    ) -> Result<SubmitResult, EngineError> {
        const INVALID_MESSAGE: &str = "receive_erc20_tokens invalid message";
        const UNKNOWN_NEP_141: &str = "receive_erc20_tokens unknown NEP-141";

        let str_amount = format!("\"{}\"", args.amount);
        let output_on_fail = str_amount.as_bytes();
        let mut local_io = self.io;
        let mut engine_err = |msg: &'static str| {
            sdk::log!("{}", msg);
            local_io.return_output(output_on_fail);
            EngineError {
                kind: EngineErrorKind::EvmError(ExitError::Other(Cow::Borrowed(msg))),
                gas_used: 0,
            }
        };

        // Parse message to determine recipient
        let mut recipient = {
            // Message format:
            //      Recipient of the transaction - 40 characters (Address in hex)
            let message = args.msg.as_bytes();
            if message.len() < 40 {
                return Err(engine_err(INVALID_MESSAGE));
            }
            let mut address_bytes = [0; 20];
            hex::decode_to_slice(&message[..40], &mut address_bytes)
                .map_err(|_| engine_err(INVALID_MESSAGE))?;
            Address::from_array(address_bytes)
        };

        if let Some(fallback_address) = silo::get_erc20_fallback_address(&self.io) {
            if !silo::is_allow_receive_erc20_tokens(&self.io, &recipient) {
                recipient = fallback_address;
            }
        }

        let erc20_token = {
            let address_bytes: [u8; 20] = get_erc20_from_nep141(&self.io, token)
                .ok()
                .and_then(|bytes| bytes.as_slice().try_into().ok())
                .ok_or_else(|| engine_err(UNKNOWN_NEP_141))?;
            Address::from_array(address_bytes)
        };

        let erc20_admin_address = current_address(current_account_id);
        let result = self
            .call(
                &erc20_admin_address,
                &erc20_token,
                Wei::zero(),
                setup_receive_erc20_tokens_input(args, &recipient),
                u64::MAX,
                Vec::new(), // TODO: are there values we should put here?
                Vec::new(),
                handler,
            )
            .and_then(submit_result_or_err)
            .inspect_err(|_e| {
                sdk::log!("{:?}", _e);
                self.io.return_output(output_on_fail);
            })?;

        // Everything succeed so return "0"
        self.io.return_output(b"\"0\"");

        // Return SubmitResult so that it can be accessed in standalone engine.
        // This is used to help with the indexing of bridge transactions.
        Ok(result)
    }

    /// Read metadata of ERC-20 contract.
    pub fn get_erc20_metadata(
        &self,
        erc20_identifier: &Erc20Identifier,
    ) -> Result<Erc20Metadata, ReadMetadataError> {
        let erc20_address = self
            .identifier_to_address(erc20_identifier)
            .map_err(|_| ReadMetadataError::Nep141NotFound)?;
        let name = self
            .view_with_selector(
                erc20_address,
                ERC20_NAME_SELECTOR,
                &[ethabi::ParamType::String],
            )?
            .into_string()
            .ok_or(ReadMetadataError::WrongType)?;
        let symbol = self
            .view_with_selector(
                erc20_address,
                ERC20_SYMBOL_SELECTOR,
                &[ethabi::ParamType::String],
            )?
            .into_string()
            .ok_or(ReadMetadataError::WrongType)?;
        let decimals = self
            .view_with_selector(
                erc20_address,
                ERC20_DIGITS_SELECTOR,
                &[ethabi::ParamType::Uint(8)],
            )?
            .into_uint()
            .ok_or(ReadMetadataError::WrongType)?
            .try_into()
            .map_err(|_| ReadMetadataError::WrongType)?;

        Ok(Erc20Metadata {
            name,
            symbol,
            decimals,
        })
    }

    /// Set metadata of ERC-20 contract.
    pub fn set_erc20_metadata<P: PromiseHandler>(
        &mut self,
        erc20_identifier: &Erc20Identifier,
        erc20_metadata: Erc20Metadata,
        handler: &mut P,
    ) -> EngineResult<SubmitResult> {
        let erc20_address = self
            .identifier_to_address(erc20_identifier)
            .map_err(|_| EngineErrorKind::Erc20FromNep141)?;
        let args = ethabi::encode(&[
            ethabi::Token::String(erc20_metadata.name),
            ethabi::Token::String(erc20_metadata.symbol),
            ethabi::Token::Uint(erc20_metadata.decimals.into()),
        ]);
        let input = [ERC20_SET_METADATA_SELECTOR, &args].concat();

        self.call_with_args(
            CallArgs::V2(FunctionCallArgsV2 {
                contract: erc20_address,
                value: [0; 32],
                input,
            }),
            handler,
        )
    }

    fn create_precompiles<P: PromiseHandler>(
        &self,
        pause_flags: PrecompileFlags,
        handler: &P,
    ) -> Precompiles<'env, I, E, P::ReadOnly> {
        let current_account_id = self.current_account_id.clone();
        let random_seed = self.env.random_seed();
        let io = self.io;
        let env = self.env;
        let ro_promise_handler = handler.read_only();

        let precompiles = Precompiles::new_london(PrecompileConstructorContext {
            current_account_id,
            random_seed,
            io,
            env,
            promise_handler: ro_promise_handler,
            mod_exp_algorithm: self.modexp_algorithm,
        });

        Self::apply_pause_flags_to_precompiles(precompiles, pause_flags)
    }

    fn apply_pause_flags_to_precompiles<H: ReadOnlyPromiseHandler>(
        precompiles: Precompiles<'env, I, E, H>,
        pause_flags: PrecompileFlags,
    ) -> Precompiles<'env, I, E, H> {
        Precompiles {
            paused_precompiles: precompiles
                .all_precompiles
                .keys()
                .filter(|address| pause_flags.is_paused_by_address(address))
                .copied()
                .collect(),
            all_precompiles: precompiles.all_precompiles,
        }
    }

    fn view_with_selector(
        &self,
        contract_address: Address,
        selector: &[u8],
        output_types: &[ethabi::ParamType],
    ) -> Result<ethabi::Token, ReadMetadataError> {
        let result = self.view_with_args(ViewCallArgs {
            sender: self.origin,
            address: contract_address,
            amount: [0; 32],
            input: selector.to_vec(),
        });

        let output = match result.map_err(ReadMetadataError::EngineError)? {
            TransactionStatus::Succeed(bytes) => bytes,
            _ => Vec::new(),
        };

        ethabi::decode(output_types, &output)
            .map_err(|_| ReadMetadataError::DecodeError)?
            .pop()
            .ok_or(ReadMetadataError::NoValue)
    }

    fn identifier_to_address(
        &self,
        identifier: &Erc20Identifier,
    ) -> Result<Address, GetErc20FromNep141Error> {
        match identifier {
            Erc20Identifier::Erc20 { address } => Ok(*address),
            Erc20Identifier::Nep141 { account_id } => get_erc20_from_nep141(&self.io, account_id)
                .and_then(|bytes| {
                    Address::try_from_slice(&bytes)
                        .map_err(|_| GetErc20FromNep141Error::InvalidAddress)
                }),
        }
    }
}

pub fn submit<I: IO + Copy, E: Env, P: PromiseHandler>(
    io: I,
    env: &E,
    args: &SubmitArgs,
    state: EngineState,
    current_account_id: AccountId,
    relayer_address: Address,
    handler: &mut P,
) -> EngineResult<SubmitResult> {
    submit_with_alt_modexp::<_, _, _, AuroraModExp>(
        io,
        env,
        args,
        state,
        current_account_id,
        relayer_address,
        handler,
    )
}

#[allow(clippy::too_many_lines)]
pub fn submit_with_alt_modexp<
    I: IO + Copy,
    E: Env,
    P: PromiseHandler,
    M: ModExpAlgorithm + 'static,
>(
    mut io: I,
    env: &E,
    args: &SubmitArgs,
    state: EngineState,
    current_account_id: AccountId,
    relayer_address: Address,
    handler: &mut P,
) -> EngineResult<SubmitResult> {
    #[cfg(feature = "contract")]
    let transaction = NormalizedEthTransaction::try_from(
        EthTransactionKind::try_from(args.tx_data.as_slice())
            .map_err(EngineErrorKind::FailedTransactionParse)?,
    )
    .map_err(|_e| EngineErrorKind::InvalidSignature)?;

    #[cfg(not(feature = "contract"))]
    // The standalone engine must use the backwards compatible parser to reproduce the NEAR state,
    // but the contract itself does not need to make such checks because it never executes historical
    // transactions.
    let transaction: NormalizedEthTransaction = {
        let adapter =
            aurora_engine_transactions::backwards_compatibility::EthTransactionKindAdapter::new(
                ZERO_ADDRESS_FIX_HEIGHT,
            );
        let block_height = env.block_height();
        let tx: EthTransactionKind = adapter
            .try_parse_bytes(args.tx_data.as_slice(), block_height)
            .map_err(EngineErrorKind::FailedTransactionParse)?;
        tx.try_into()
            .map_err(|_e| EngineErrorKind::InvalidSignature)?
    };

    // Retrieve the signer of the transaction:
    let sender = transaction.address;

    let fixed_gas = silo::get_fixed_gas(&io);

    // Check if the sender has rights to submit transactions or deploy code on SILO mode.
    assert_access(&io, env, &fixed_gas, &transaction)?;

    // Validate the chain ID, if provided inside the signature:
    if let Some(chain_id) = transaction.chain_id {
        if U256::from(chain_id) != U256::from_big_endian(&state.chain_id) {
            return Err(EngineErrorKind::InvalidChainId.into());
        }
    }

    sdk::log!("signer_address {:?}", sender);

    check_nonce(&io, &sender, &transaction.nonce)?;

    // Check that fixed gas is not greater than gasLimit from the transaction.
    if fixed_gas.map_or(false, |gas| gas.as_u256() > transaction.gas_limit) {
        return Err(EngineErrorKind::FixedGasOverflow.into());
    }

    // Check intrinsic gas is covered by transaction gas limit
    match transaction.intrinsic_gas(CONFIG) {
        Err(_e) => {
            return Err(EngineErrorKind::GasOverflow.into());
        }
        Ok(intrinsic_gas) => {
            if transaction.gas_limit < intrinsic_gas.into() {
                return Err(EngineErrorKind::IntrinsicGasNotMet.into());
            }
        }
    }

    if transaction.max_priority_fee_per_gas > transaction.max_fee_per_gas {
        return Err(EngineErrorKind::MaxPriorityGasFeeTooLarge.into());
    }

    let mut engine: Engine<_, _, M> =
        Engine::new_with_state(state, sender, current_account_id, io, env);
    // EIP-3607
    if !engine.code(sender.raw()).is_empty() {
        return Err(EngineErrorKind::RejectCallerWithCode.into());
    }
    let max_gas_price = args.max_gas_price.map(Into::into);
    let prepaid_amount = match engine.charge_gas(&sender, &transaction, max_gas_price, fixed_gas) {
        Ok(gas_result) => gas_result,
        Err(err) => {
            return Err(EngineErrorKind::GasPayment(err).into());
        }
    };
    let gas_limit = transaction
        .gas_limit
        .try_into()
        .map_err(|_| EngineErrorKind::GasOverflow)?;
    let access_list = transaction
        .access_list
        .into_iter()
        .map(|a| (a.address, a.storage_keys))
        .collect();

    let result = if let Some(receiver) = transaction.to {
        engine.call(
            &sender,
            &receiver,
            transaction.value,
            transaction.data,
            gas_limit,
            access_list,
            transaction.authorization_list,
            handler,
        )
        // TODO: charge for storage
    } else {
        // Execute a contract deployment:
        engine.deploy_code(
            sender,
            transaction.value,
            transaction.data,
            None,
            gas_limit,
            access_list,
            handler,
        )
        // TODO: charge for storage
    };

    // Give refund.
    let gas_used = match &result {
        Ok(submit_result) => submit_result.gas_used,
        Err(engine_err) => engine_err.gas_used,
    };

    refund_unused_gas(
        &mut io,
        &sender,
        gas_used,
        &prepaid_amount,
        &relayer_address,
        fixed_gas,
    )
    .map_err(|e| EngineError {
        gas_used,
        kind: EngineErrorKind::GasPayment(e),
    })?;

    // return result to user
    result
}

#[must_use]
pub fn setup_refund_on_error_input(amount: U256, refund_address: Address) -> Vec<u8> {
    let selector = ERC20_MINT_SELECTOR;
    let mint_args = ethabi::encode(&[
        ethabi::Token::Address(refund_address.raw().0.into()),
        ethabi::Token::Uint(amount.to_big_endian().into()),
    ]);

    [selector, mint_args.as_slice()].concat()
}

pub fn refund_on_error<I: IO + Copy, E: Env, P: PromiseHandler>(
    io: I,
    env: &E,
    state: EngineState,
    args: &RefundCallArgs,
    handler: &mut P,
) -> EngineResult<SubmitResult> {
    let current_account_id = env.current_account_id();
    if let Some(erc20_address) = args.erc20_address {
        // ERC-20 exit; re-mint burned tokens
        let erc20_admin_address = current_address(&current_account_id);
        let mut engine: Engine<_, _> =
            Engine::new_with_state(state, erc20_admin_address, current_account_id, io, env);

        let refund_address = args.recipient_address;
        let amount = U256::from_big_endian(&args.amount);
        let input = setup_refund_on_error_input(amount, refund_address);

        engine.call(
            &erc20_admin_address,
            &erc20_address,
            Wei::zero(),
            input,
            u64::MAX,
            Vec::new(),
            Vec::new(),
            handler,
        )
    } else {
        // ETH exit; transfer ETH back from precompile address
        let exit_address = exit_to_near::ADDRESS;
        let mut engine: Engine<_, _> =
            Engine::new_with_state(state, exit_address, current_account_id, io, env);
        let refund_address = args.recipient_address;
        let amount = Wei::new(U256::from_big_endian(&args.amount));
        engine.call(
            &exit_address,
            &refund_address,
            amount,
            Vec::new(),
            u64::MAX,
            vec![
                (exit_address.raw(), Vec::new()),
                (refund_address.raw(), Vec::new()),
            ],
            Vec::new(),
            handler,
        )
    }
}

/// There is one Aurora block per NEAR block height (note: when heights in NEAR are skipped
/// they are interpreted as empty blocks on Aurora). The blockhash is derived from the height
/// according to
/// ```text
/// block_hash = sha256(concat(
///     BLOCK_HASH_PREFIX,
///     block_height as u64,
///     chain_id,
///     engine_account_id,
/// ))
/// ```
#[must_use]
pub fn compute_block_hash(chain_id: [u8; 32], block_height: u64, account_id: &[u8]) -> H256 {
    debug_assert_eq!(BLOCK_HASH_PREFIX_SIZE, size_of_val(&BLOCK_HASH_PREFIX));
    debug_assert_eq!(BLOCK_HEIGHT_SIZE, size_of_val(&block_height));
    debug_assert_eq!(CHAIN_ID_SIZE, size_of_val(&chain_id));
    let mut data = Vec::with_capacity(
        BLOCK_HASH_PREFIX_SIZE + BLOCK_HEIGHT_SIZE + CHAIN_ID_SIZE + account_id.len(),
    );
    data.push(BLOCK_HASH_PREFIX);
    data.extend_from_slice(&chain_id);
    data.extend_from_slice(account_id);
    data.extend_from_slice(&block_height.to_be_bytes());

    sdk::sha256(&data)
}

#[must_use]
pub fn get_authorizer<I: IO + Copy>(io: &I) -> EngineAuthorizer {
    // TODO: a temporary use the owner account only until the engine adapts std with near-plugins
    state::get_state(io)
        .map(|state| EngineAuthorizer::from_accounts(once(state.owner_id)))
        .unwrap_or_default()
}

pub fn refund_unused_gas<I: IO>(
    io: &mut I,
    sender: &Address,
    gas_used: u64,
    gas_result: &GasPaymentResult,
    relayer: &Address,
    fixed_gas: Option<EthGas>,
) -> Result<(), GasPaymentError> {
    if gas_result.effective_gas_price.is_zero() {
        return Ok(());
    }

    let (refund, relayer_reward) = {
        let gas_to_wei = |price: U256| {
            fixed_gas
                .map_or_else(|| gas_used.into(), EthGas::as_u256)
                .checked_mul(price)
                .map(Wei::new)
                .ok_or(GasPaymentError::EthAmountOverflow)
        };

        let spent_amount = gas_to_wei(gas_result.effective_gas_price)?;
        let reward_amount = gas_to_wei(gas_result.priority_fee_per_gas)?;

        let refund = gas_result
            .prepaid_amount
            .checked_sub(spent_amount)
            .ok_or(GasPaymentError::EthAmountOverflow)?;

        (refund, reward_amount)
    };

    if !refund.is_zero() {
        add_balance(io, sender, refund)?;
    }

    if !relayer_reward.is_zero() {
        add_balance(io, relayer, relayer_reward)?;
    }

    Ok(())
}

#[must_use]
pub fn setup_receive_erc20_tokens_input(
    args: &NEP141FtOnTransferArgs,
    recipient: &Address,
) -> Vec<u8> {
    let selector = ERC20_MINT_SELECTOR;
    let tail = ethabi::encode(&[
        ethabi::Token::Address(recipient.raw().0.into()),
        ethabi::Token::Uint(args.amount.as_u128().into()),
    ]);

    [selector, tail.as_slice()].concat()
}

#[must_use]
pub fn setup_deploy_erc20_input(
    current_account_id: &AccountId,
    erc20_metadata: Option<Erc20Metadata>,
) -> Vec<u8> {
    #[cfg(feature = "error_refund")]
    let erc20_contract = include_bytes!("../../etc/eth-contracts/res/EvmErc20V2.bin");
    #[cfg(not(feature = "error_refund"))]
    let erc20_contract = include_bytes!("../../etc/eth-contracts/res/EvmErc20.bin");

    let erc20_admin_address = current_address(current_account_id);
    let erc20_metadata = erc20_metadata.unwrap_or_default();

    let deploy_args = ethabi::encode(&[
        ethabi::Token::String(erc20_metadata.name),
        ethabi::Token::String(erc20_metadata.symbol),
        ethabi::Token::Uint(erc20_metadata.decimals.into()),
        ethabi::Token::Address(erc20_admin_address.raw().0.into()),
    ]);

    [erc20_contract, deploy_args.as_slice()].concat()
}

/// Used to bridge NEP-141 tokens from NEAR to Aurora. On Aurora the NEP-141 becomes an ERC-20.
pub fn deploy_erc20_token<I: IO + Copy, E: Env, P: PromiseHandler>(
    args: DeployErc20TokenArgs,
    io: I,
    env: &E,
    handler: &mut P,
) -> Result<Address, DeployErc20Error> {
    let current_account_id = env.current_account_id();
    let input = setup_deploy_erc20_input(&current_account_id, None);
    let mut engine: Engine<_, _> = Engine::new(
        aurora_engine_sdk::types::near_account_to_evm_address(
            env.predecessor_account_id().as_bytes(),
        ),
        current_account_id,
        io,
        env,
    )
    .map_err(DeployErc20Error::State)?;

    let address = match engine.deploy_code_with_input(input, None, handler) {
        Ok(result) => match result.status {
            TransactionStatus::Succeed(ret) => {
                Address::new(H160(ret.as_slice().try_into().unwrap()))
            }
            other => return Err(DeployErc20Error::Failed(other)),
        },
        Err(e) => return Err(DeployErc20Error::Engine(e)),
    };

    sdk::log!("Deployed ERC-20 in Aurora at: {:#?}", address);
    engine
        .register_token(address, args.nep141)
        .map_err(DeployErc20Error::Register)?;

    Ok(address)
}

/// Used to mirror deployed ERC-20 contract on main contract to silo.
pub fn mirror_erc20_token<I: IO + Copy, E: Env, P: PromiseHandler>(
    args: MirrorErc20TokenArgs,
    erc20_address: Address,
    erc20_metadata: Erc20Metadata,
    io: I,
    env: &E,
    handler: &mut P,
) -> Result<Address, DeployErc20Error> {
    let current_account_id = env.current_account_id();
    let input = setup_deploy_erc20_input(&current_account_id, Some(erc20_metadata));
    let mut engine: Engine<_, _> = Engine::new(
        aurora_engine_sdk::types::near_account_to_evm_address(
            env.predecessor_account_id().as_bytes(),
        ),
        current_account_id,
        io,
        env,
    )
    .map_err(DeployErc20Error::State)?;

    let address = match engine.deploy_code_with_input(input, Some(erc20_address), handler) {
        Ok(result) => match result.status {
            TransactionStatus::Succeed(ret) => {
                Address::new(H160(ret.as_slice().try_into().unwrap()))
            }
            other => return Err(DeployErc20Error::Failed(other)),
        },
        Err(e) => return Err(DeployErc20Error::Engine(e)),
    };

    assert_eq!(address, erc20_address);

    sdk::log!(
        "ERC-20 on: {} at address: {} has been mirrored",
        args.contract_id.as_ref(),
        address.encode()
    );
    engine
        .register_token(address, args.nep141)
        .map_err(DeployErc20Error::Register)?;

    Ok(address)
}

pub fn set_code<I: IO>(io: &mut I, address: &Address, code: &[u8]) {
    io.write_storage(&address_to_key(KeyPrefix::Code, address), code);
}

pub fn remove_code<I: IO>(io: &mut I, address: &Address) {
    io.remove_storage(&address_to_key(KeyPrefix::Code, address));
}

pub fn get_code<I: IO>(io: &I, address: &Address) -> Vec<u8> {
    io.read_storage(&address_to_key(KeyPrefix::Code, address))
        .map(|s| s.to_vec())
        .unwrap_or_default()
}

pub fn get_code_size<I: IO>(io: &I, address: &Address) -> usize {
    io.read_storage_len(&address_to_key(KeyPrefix::Code, address))
        .unwrap_or(0)
}

pub fn set_nonce<I: IO>(io: &mut I, address: &Address, nonce: &U256) {
    io.write_storage(
        &address_to_key(KeyPrefix::Nonce, address),
        &u256_to_arr(nonce),
    );
}

pub fn remove_nonce<I: IO>(io: &mut I, address: &Address) {
    io.remove_storage(&address_to_key(KeyPrefix::Nonce, address));
}

/// Checks the nonce to ensure that the address matches the transaction
/// nonce.
#[inline]
pub fn check_nonce<I: IO>(
    io: &I,
    address: &Address,
    transaction_nonce: &U256,
) -> Result<(), EngineErrorKind> {
    let account_nonce = get_nonce(io, address);

    if transaction_nonce != &account_nonce {
        return Err(EngineErrorKind::IncorrectNonce(format!(
            "ERR_INCORRECT_NONCE: ac: {account_nonce}, tx: {transaction_nonce}"
        )));
    }

    Ok(())
}

pub fn get_nonce<I: IO>(io: &I, address: &Address) -> U256 {
    io.read_u256(&address_to_key(KeyPrefix::Nonce, address))
        .unwrap_or_else(|_| U256::zero())
}

#[cfg(test)]
pub fn increment_nonce<I: IO>(io: &mut I, address: &Address) {
    let account_nonce = get_nonce(io, address);
    let new_nonce = account_nonce.saturating_add(U256::one());
    set_nonce(io, address, &new_nonce);
}

#[must_use]
pub fn create_legacy_address(caller: &Address, nonce: &U256) -> Address {
    let mut stream = rlp::RlpStream::new_list(2);
    stream.append(&caller.raw());
    stream.append(nonce);
    let hash = aurora_engine_sdk::keccak(&stream.out());
    let hash_bytes = hash.as_bytes();
    Address::try_from_slice(&hash_bytes[12..]).unwrap()
}

#[must_use]
pub const fn nep141_erc20_map<I: IO>(io: I) -> BijectionMap<NEP141Account, ERC20Address, I> {
    BijectionMap::new(KeyPrefix::Nep141Erc20Map, KeyPrefix::Erc20Nep141Map, io)
}

pub fn get_erc20_from_nep141<I: IO>(
    io: &I,
    nep141_account_id: &AccountId,
) -> Result<Vec<u8>, GetErc20FromNep141Error> {
    let key = bytes_to_key(KeyPrefix::Nep141Erc20Map, nep141_account_id.as_bytes());
    io.read_storage(&key)
        .map(|v| v.to_vec())
        .ok_or(GetErc20FromNep141Error::Nep141NotFound)
}

pub fn add_balance<I: IO>(
    io: &mut I,
    address: &Address,
    amount: Wei,
) -> Result<(), BalanceOverflow> {
    let current_balance = get_balance(io, address);
    let new_balance = current_balance.checked_add(amount).ok_or(BalanceOverflow)?;
    set_balance(io, address, &new_balance);
    Ok(())
}

pub fn set_balance<I: IO>(io: &mut I, address: &Address, balance: &Wei) {
    io.write_storage(
        &address_to_key(KeyPrefix::Balance, address),
        &balance.to_bytes(),
    );
}

pub fn remove_balance<I: IO + Copy>(io: &mut I, address: &Address) {
    io.remove_storage(&address_to_key(KeyPrefix::Balance, address));
}

pub fn get_balance<I: IO>(io: &I, address: &Address) -> Wei {
    let raw = io
        .read_u256(&address_to_key(KeyPrefix::Balance, address))
        .unwrap_or_else(|_| U256::zero());
    Wei::new(raw)
}

pub fn remove_storage<I: IO>(io: &mut I, address: &Address, key: &H256, generation: u32) {
    io.remove_storage(storage_to_key(address, key, generation).as_ref());
}

pub fn set_storage<I: IO>(
    io: &mut I,
    address: &Address,
    key: &H256,
    value: &H256,
    generation: u32,
) {
    io.write_storage(storage_to_key(address, key, generation).as_ref(), &value.0);
}

pub fn get_storage<I: IO>(io: &I, address: &Address, key: &H256, generation: u32) -> H256 {
    io.read_storage(storage_to_key(address, key, generation).as_ref())
        .and_then(|value| {
            if value.len() == 32 {
                let mut buf = [0u8; 32];
                value.copy_to_slice(&mut buf);
                Some(H256(buf))
            } else {
                None
            }
        })
        .unwrap_or_default()
}

pub fn storage_has_key<I: IO>(io: &I, address: &Address, key: &H256, generation: u32) -> bool {
    io.storage_has_key(storage_to_key(address, key, generation).as_ref())
}

/// EIP-7610: balance, nonce, code, storage should be empty
pub fn is_account_empty<I: IO>(io: &I, address: &Address) -> bool {
    get_balance(io, address).is_zero()
        && get_nonce(io, address).is_zero()
        && get_code_size(io, address) == 0
        && !storage_has_key(io, address, &H256::zero(), get_generation(io, address))
}

/// Increments storage generation for a given address.
pub fn set_generation<I: IO>(io: &mut I, address: &Address, generation: u32) {
    io.write_storage(
        &address_to_key(KeyPrefix::Generation, address),
        &generation.to_be_bytes(),
    );
}

pub fn get_generation<I: IO>(io: &I, address: &Address) -> u32 {
    io.read_storage(&address_to_key(KeyPrefix::Generation, address))
        .map_or(0, |value| {
            let mut bytes = [0u8; 4];
            value.copy_to_slice(&mut bytes);
            u32::from_be_bytes(bytes)
        })
}

/// Adds a public function call key for a relayer.
pub fn add_function_call_key<I: IO>(io: &mut I, key: &PublicKey) {
    let prefixed_key = bytes_to_key(KeyPrefix::RelayerFunctionCallKey, key.key_data());
    io.write_storage(&prefixed_key, &[1]);
}

/// Removes a public function call key for a relayer.
pub fn remove_function_call_key<I: IO>(io: &mut I, key: &PublicKey) -> Result<(), EngineError> {
    let prefixed_key = bytes_to_key(KeyPrefix::RelayerFunctionCallKey, key.key_data());
    io.remove_storage(&prefixed_key)
        .ok_or_else(|| EngineError::from(EngineErrorKind::NonExistedKey))?;

    Ok(())
}

/// Removes all storage for the given address.
fn remove_all_storage<I: IO>(io: &mut I, address: &Address, generation: u32) {
    // FIXME: there is presently no way to prefix delete trie state.
    // NOTE: There is not going to be a method on runtime for this.
    //     You may need to store all keys in a list if you want to do this in a contract.
    //     Maybe you can incentivize people to delete dead old keys. They can observe them from
    //     external indexer node and then issue special cleaning transaction.
    //     Either way you may have to store the nonce per storage address root. When the account
    //     has to be deleted the storage nonce needs to be increased, and the old nonce keys
    //     can be deleted over time. That's how TurboGeth does storage.
    set_generation(io, address, generation + 1);
}

/// Removes an account.
fn remove_account<I: IO + Copy>(io: &mut I, address: &Address, generation: u32) {
    remove_nonce(io, address);
    remove_balance(io, address);
    remove_code(io, address);
    remove_all_storage(io, address, generation);
}

fn filter_promises_from_logs<I, T, P>(
    io: &I,
    handler: &mut P,
    logs: T,
    current_account_id: &AccountId,
) -> Vec<ResultLog>
where
    T: IntoIterator<Item = Log>,
    P: PromiseHandler,
    I: IO + Copy,
{
    let mut previous_promise: Option<PromiseId> = None;
    logs.into_iter()
        .filter_map(|log| {
            if log.address == exit_to_near::ADDRESS.raw()
                || log.address == exit_to_ethereum::ADDRESS.raw()
            {
                if log.topics.is_empty() {
                    if let Ok(promise) = PromiseArgs::try_from_slice(&log.data) {
                        match promise {
                            PromiseArgs::Create(promise) => {
                                // Safety: this promise creation is safe because it does not come from
                                // users directly. The exit precompiles only create promises which we
                                // are able to execute without violating any security invariants.
                                let id = unsafe {
                                    match previous_promise {
                                        Some(base_id) => {
                                            schedule_promise_callback(handler, base_id, &promise)
                                        }
                                        None => schedule_promise(handler, &promise),
                                    }
                                };
                                previous_promise = Some(id);
                            }
                            PromiseArgs::Callback(promise) => {
                                // Safety: This is safe because the promise data comes from our own
                                // exit precompiles. See note above.
                                let base_id = unsafe {
                                    match previous_promise {
                                        Some(base_id) => schedule_promise_callback(
                                            handler,
                                            base_id,
                                            &promise.base,
                                        ),
                                        None => schedule_promise(handler, &promise.base),
                                    }
                                };
                                let id = unsafe {
                                    schedule_promise_callback(handler, base_id, &promise.callback)
                                };
                                previous_promise = Some(id);
                            }
                            PromiseArgs::Recursive(_) => {
                                unreachable!("Exit precompiles do not produce recursive promises")
                            }
                        };
                    }
                    // do not pass on these "internal logs" to caller
                    None
                } else {
                    // The exit precompiles do produce externally consumable logs in
                    // addition to the promises. The external logs have a non-empty
                    // `topics` field.
                    Some(evm_log_to_result_log(log))
                }
            } else if log.address == cross_contract_call::ADDRESS.raw() {
                if log.topics[0] == cross_contract_call::AMOUNT_TOPIC {
                    // NEAR balances are 128-bit, so the leading 16 bytes of the 256-bit topic
                    // value should always be zero.
                    assert_eq!(&log.topics[1].as_bytes()[0..16], &[0; 16]);
                    let required_near =
                        Yocto::new(U256::from_big_endian(log.topics[1].as_bytes()).low_u128());
                    if let Ok(promise) = PromiseCreateArgs::try_from_slice(&log.data) {
                        let id = crate::xcc::handle_precompile_promise(
                            io,
                            handler,
                            previous_promise,
                            &promise,
                            required_near,
                            current_account_id,
                        );
                        previous_promise = Some(id);
                    }
                }
                // do not pass on these "internal logs" to caller
                None
            } else {
                Some(evm_log_to_result_log(log))
            }
        })
        .collect()
}

fn evm_log_to_result_log(log: Log) -> ResultLog {
    let topics = log
        .topics
        .into_iter()
        .map(|topic| topic.0)
        .collect::<Vec<_>>();
    ResultLog {
        address: Address::new(log.address),
        topics,
        data: log.data,
    }
}

unsafe fn schedule_promise<P: PromiseHandler>(
    handler: &mut P,
    promise: &PromiseCreateArgs,
) -> PromiseId {
    sdk::log!(
        "call_contract {}.{}",
        promise.target_account_id,
        promise.method
    );
    handler.promise_create_call(promise)
}

unsafe fn schedule_promise_callback<P: PromiseHandler>(
    handler: &mut P,
    base_id: PromiseId,
    promise: &PromiseCreateArgs,
) -> PromiseId {
    sdk::log!(
        "callback_call_contract {}.{}",
        promise.target_account_id,
        promise.method
    );
    handler.promise_attach_callback(base_id, promise)
}

fn assert_access<I: IO + Copy, E: Env>(
    io: &I,
    env: &E,
    fixed_gas: &Option<EthGas>,
    transaction: &NormalizedEthTransaction,
) -> Result<(), EngineError> {
    if fixed_gas.is_some() {
        let allowed = if transaction.to.is_some() {
            silo::is_allow_submit(io, &env.predecessor_account_id(), &transaction.address)
        } else {
            silo::is_allow_deploy(io, &env.predecessor_account_id(), &transaction.address)
        };

        if !allowed {
            return Err(EngineError {
                kind: EngineErrorKind::NotAllowed,
                gas_used: 0,
            });
        }
    }

    Ok(())
}

impl<'env, I: IO + Copy, E: Env, M: ModExpAlgorithm> Backend for Engine<'env, I, E, M> {
    /// Returns the "effective" gas price (as defined by EIP-1559)
    fn gas_price(&self) -> U256 {
        self.gas_price
    }

    /// Returns the origin address that created the contract.
    fn origin(&self) -> H160 {
        self.origin.raw()
    }

    /// Returns a block hash from a given index.
    ///
    /// Currently, this returns
    /// 0xffffffffffffffffffffffffffffffffffffffffffffffffffffffffffffffff if
    /// only for the 256 most recent blocks, excluding of the current one.
    /// Otherwise, it returns 0x0.
    ///
    /// In other words, if the requested block index is less than the current
    /// block index, return
    /// 0xffffffffffffffffffffffffffffffffffffffffffffffffffffffffffffffff.
    /// Otherwise, return 0.
    ///
    /// This functionality may change in the future. Follow
    /// [nearcore#3456](https://github.com/near/nearcore/issues/3456) for more
    /// details.
    ///
    /// See: `https://doc.aurora.dev/develop/compat/evm#blockhash`
    fn block_hash(&self, number: U256) -> H256 {
        let idx = U256::from(self.env.block_height());
        if idx.saturating_sub(U256::from(256)) <= number && number < idx {
            // since `idx` comes from `u64` it is always safe to downcast `number` from `U256`
            compute_block_hash(
                self.state.chain_id,
                number.low_u64(),
                self.current_account_id.as_bytes(),
            )
        } else {
            H256::zero()
        }
    }

    /// Returns the current block index number.
    fn block_number(&self) -> U256 {
        U256::from(self.env.block_height())
    }

    /// Returns a mocked coinbase which is the EVM address for the Aurora
    /// account, being 0x4444588443C3a91288c5002483449Aba1054192b.
    ///
    /// See: `https://doc.aurora.dev/develop/compat/evm#coinbase`
    fn block_coinbase(&self) -> H160 {
        H160([
            0x44, 0x44, 0x58, 0x84, 0x43, 0xC3, 0xa9, 0x12, 0x88, 0xc5, 0x00, 0x24, 0x83, 0x44,
            0x9A, 0xba, 0x10, 0x54, 0x19, 0x2b,
        ])
    }

    /// Returns the current block timestamp.
    fn block_timestamp(&self) -> U256 {
        U256::from(self.env.block_timestamp().secs())
    }

    /// Returns the current block difficulty.
    ///
    /// See: `https://doc.aurora.dev/develop/compat/evm#difficulty`
    fn block_difficulty(&self) -> U256 {
        U256::zero()
    }

    /// Get environmental block randomness.
    fn block_randomness(&self) -> Option<H256> {
        Some(self.env.random_seed())
    }

    /// Returns the current block gas limit.
    ///
    /// Currently, this returns 0xffffffffffffffffffffffffffffffffffffffffffffffffffffffffffffffff
    /// as there isn't a gas limit alternative right now but this may change in
    /// the future.
    ///
    /// See: `https://doc.aurora.dev/develop/compat/evm#gaslimit`
    fn block_gas_limit(&self) -> U256 {
        U256::max_value()
    }

    /// Returns the current base fee for the current block.
    ///
    /// Currently, this returns 0 as there is no concept of a base fee at this
    /// time but this may change in the future.
    ///
    /// TODO: doc.aurora.dev link
    fn block_base_fee_per_gas(&self) -> U256 {
        U256::zero()
    }

    /// Returns the states chain ID.
    fn chain_id(&self) -> U256 {
        U256::from_big_endian(&self.state.chain_id)
    }

    /// Checks if an address exists.
    fn exists(&self, address: H160) -> bool {
        let address = Address::new(address);
        let mut cache = self.account_info_cache.borrow_mut();
        let basic_info = cache.get_or_insert_with(address, || Basic {
            nonce: get_nonce(&self.io, &address),
            balance: get_balance(&self.io, &address).raw(),
        });
        if !basic_info.balance.is_zero() || !basic_info.nonce.is_zero() {
            return true;
        }
        let mut cache = self.contract_code_cache.borrow_mut();
        let code = cache.get_or_insert_with(address, || get_code(&self.io, &address));
        !code.is_empty()
    }

    /// Returns basic account information.
    fn basic(&self, address: H160) -> Basic {
        let address = Address::new(address);
        let result = self
            .account_info_cache
            .borrow_mut()
            .get_or_insert_with(address, || Basic {
                nonce: get_nonce(&self.io, &address),
                balance: get_balance(&self.io, &address).raw(),
            })
            .clone();
        result
    }

    /// Returns the code of the contract from an address.
    fn code(&self, address: H160) -> Vec<u8> {
        let address = Address::new(address);
        self.contract_code_cache
            .borrow_mut()
            .get_or_insert_with(address, || get_code(&self.io, &address))
            .clone()
    }

    /// Get storage value of address at index.
    fn storage(&self, address: H160, index: H256) -> H256 {
        let address = Address::new(address);
        let generation = *self
            .generation_cache
            .borrow_mut()
            .entry(address)
            .or_insert_with(|| get_generation(&self.io, &address));
        let result = *self
            .contract_storage_cache
            .borrow_mut()
            .get_or_insert_with((address, index), || {
                get_storage(&self.io, &address, &index, generation)
            });
        result
    }

    /// Check if the storage of the address is empty.
    /// Related to EIP-7610: non-empty storage
    fn is_empty_storage(&self, address: H160) -> bool {
        // As we can't read all storage data for account we assuming that if storage exists
        // `index = 0` always true
        let index = H256::zero();
        // First we're checking cache to not produce read-storage operation
        let address = Address::new(address);
        if self
            .contract_storage_cache
            .borrow()
            .contains_key(&(address, index))
        {
            return false;
        }
        let generation = *self
            .generation_cache
            .borrow_mut()
            .entry(address)
            .or_insert_with(|| get_generation(&self.io, &address));
        !storage_has_key(&self.io, &address, &index, generation)
    }

    /// Get original storage value of address at index, if available.
    ///
    /// Since `SputnikVM` collects storage changes in memory until the transaction is over,
    /// the "original storage" will always be the same as the storage because no values
    /// are written to storage until after the transaction is complete.
    fn original_storage(&self, address: H160, index: H256) -> Option<H256> {
        Some(self.storage(address, index))
    }

    fn get_blob_hash(&self, _index: usize) -> Option<U256> {
        None
    }

    fn blob_gas_price(&self) -> Option<u128> {
        None
    }
}

impl<'env, J: IO + Copy, E: Env, M: ModExpAlgorithm> ApplyBackend for Engine<'env, J, E, M> {
    fn apply<A, I, L>(&mut self, values: A, _logs: L, delete_empty: bool)
    where
        A: IntoIterator<Item = Apply<I>>,
        I: IntoIterator<Item = (H256, H256)>,
        L: IntoIterator<Item = Log>,
    {
        let mut writes_counter: usize = 0;
        let mut code_bytes_written: usize = 0;
        let mut accounting = accounting::Accounting::default();
        for apply in values {
            match apply {
                Apply::Modify {
                    address,
                    basic,
                    code,
                    storage,
                    reset_storage,
                } => {
                    let current_basic = self.basic(address);
                    accounting.change(accounting::Change {
                        new_value: basic.balance,
                        old_value: current_basic.balance,
                    });

                    let address = Address::new(address);
                    let generation = get_generation(&self.io, &address);

                    if current_basic.nonce != basic.nonce {
                        set_nonce(&mut self.io, &address, &basic.nonce);
                        writes_counter += 1;
                    }
                    if current_basic.balance != basic.balance {
                        set_balance(&mut self.io, &address, &Wei::new(basic.balance));
                        writes_counter += 1;
                    }

                    if let Some(code) = code {
                        set_code(&mut self.io, &address, &code);
                        code_bytes_written = code.len();
                        sdk::log!("code_write_at_address {:?} {}", address, code_bytes_written);
                    }

                    let next_generation = if reset_storage {
                        remove_all_storage(&mut self.io, &address, generation);
                        generation + 1
                    } else {
                        generation
                    };

                    for (index, value) in storage {
                        if value == H256::default() {
                            remove_storage(&mut self.io, &address, &index, next_generation);
                        } else {
                            set_storage(&mut self.io, &address, &index, &value, next_generation);
                        }
                        writes_counter += 1;
                    }

                    // We only need to remove the account if:
                    // 1. we are supposed to delete an empty account
                    // 2. the account is empty
                    // 3. we didn't already clear out the storage (because if we did then there is
                    //    nothing to do)
                    if delete_empty
                        && is_account_empty(&self.io, &address)
                        && generation == next_generation
                    {
                        remove_account(&mut self.io, &address, generation);
                        writes_counter += 1;
                    }
                }
                Apply::Delete { address } => {
                    let current_basic = self.basic(address);
                    accounting.remove(current_basic.balance);

                    let address = Address::new(address);
                    let generation = get_generation(&self.io, &address);
                    remove_account(&mut self.io, &address, generation);
                    writes_counter += 1;
                }
            }
        }
        match accounting.net() {
            // Net loss is possible if `SELFDESTRUCT(self)` calls are made.
            accounting::Net::Lost(amount) => {
                let _ = amount;
                sdk::log!("Burn {} ETH due to SELFDESTRUCT", amount);
                // Apply changes for eth-connector. We ignore the `StorageReadError` intentionally since
                // if we cannot read the storage then there is nothing to remove.
                #[cfg(not(feature = "ext-connector"))]
                connector::EthConnectorContract::init(self.io)
                    .map(|mut connector| {
                        // The `unwrap` is safe here because (a) if the connector
                        // is implemented correctly then the total supply will never underflow and (b) we are passing
                        // in the balance directly so there will always be enough balance.
                        connector.internal_remove_eth(Wei::new(amount)).unwrap();
                    })
                    .ok();
            }
            accounting::Net::Zero => (),
            accounting::Net::Gained(_) => {
                // It should be impossible to gain ETH using normal EVM operations in production.
                // In tests, we have convenience functions that can poof addresses with ETH out of nowhere.
                #[cfg(all(not(feature = "integration-test"), feature = "contract"))]
                {
                    panic!("ERR_INVALID_ETH_SUPPLY_INCREASE");
                }
            }
        }
        // These variable are only used if logging feature is enabled.
        // In production logging is always enabled, so we can ignore the warnings.
        #[allow(unused_variables)]
        let total_bytes = 32 * writes_counter + code_bytes_written;
        #[allow(unused_assignments)]
        if code_bytes_written > 0 {
            writes_counter += 1;
        }
        sdk::log!(
            "total_writes_count {}\ntotal_written_bytes {}",
            writes_counter,
            total_bytes
        );
    }
}

fn submit_result_or_err(submit_result: SubmitResult) -> Result<SubmitResult, EngineError> {
    match submit_result.status {
        TransactionStatus::Succeed(_) => Ok(submit_result),
        TransactionStatus::Revert(bytes) => {
            let error_message =
                format!("Reverted with message: {}", String::from_utf8_lossy(&bytes));
            Err(engine_error(
                ExitError::Other(error_message.into()),
                submit_result.gas_used,
            ))
        }
        TransactionStatus::OutOfFund => {
            Err(engine_error(ExitError::OutOfFund, submit_result.gas_used))
        }
        TransactionStatus::OutOfOffset => {
            Err(engine_error(ExitError::OutOfOffset, submit_result.gas_used))
        }
        TransactionStatus::OutOfGas => {
            Err(engine_error(ExitError::OutOfGas, submit_result.gas_used))
        }
        TransactionStatus::CallTooDeep => {
            Err(engine_error(ExitError::CallTooDeep, submit_result.gas_used))
        }
        TransactionStatus::StackUnderflow => Err(engine_error(
            ExitError::StackUnderflow,
            submit_result.gas_used,
        )),
        TransactionStatus::StackOverflow => Err(engine_error(
            ExitError::StackOverflow,
            submit_result.gas_used,
        )),
        TransactionStatus::InvalidJump => {
            Err(engine_error(ExitError::InvalidJump, submit_result.gas_used))
        }
        TransactionStatus::InvalidRange => Err(engine_error(
            ExitError::InvalidRange,
            submit_result.gas_used,
        )),
        TransactionStatus::DesignatedInvalid => Err(engine_error(
            ExitError::DesignatedInvalid,
            submit_result.gas_used,
        )),
        TransactionStatus::CreateCollision => Err(engine_error(
            ExitError::CreateCollision,
            submit_result.gas_used,
        )),
        TransactionStatus::CreateContractLimit => Err(engine_error(
            ExitError::CreateContractLimit,
            submit_result.gas_used,
        )),
        TransactionStatus::InvalidCode(code) => Err(engine_error(
            ExitError::InvalidCode(Opcode(code)),
            submit_result.gas_used,
        )),
        TransactionStatus::PCUnderflow => {
            Err(engine_error(ExitError::PCUnderflow, submit_result.gas_used))
        }
        TransactionStatus::CreateEmpty => {
            Err(engine_error(ExitError::CreateEmpty, submit_result.gas_used))
        }
        TransactionStatus::MaxNonce => {
            Err(engine_error(ExitError::MaxNonce, submit_result.gas_used))
        }
        TransactionStatus::UsizeOverflow => Err(engine_error(
            ExitError::UsizeOverflow,
            submit_result.gas_used,
        )),
        TransactionStatus::CreateContractStartingWithEF => Err(engine_error(
            ExitError::CreateContractStartingWithEF,
            submit_result.gas_used,
        )),
        TransactionStatus::Other(e) => {
            Err(engine_error(ExitError::Other(e), submit_result.gas_used))
        }
    }
}

const fn engine_error(exit_error: ExitError, gas_used: u64) -> EngineError {
    EngineError {
        kind: EngineErrorKind::EvmError(exit_error),
        gas_used,
    }
}

#[cfg(test)]
mod tests {
    use super::*;
    use crate::parameters::{FunctionCallArgsV1, FunctionCallArgsV2};
    use aurora_engine_sdk::env::Fixed;
    use aurora_engine_sdk::promise::Noop;
    use aurora_engine_test_doubles::io::{Storage, StoragePointer};
    use aurora_engine_test_doubles::promise::PromiseTracker;
    use aurora_engine_types::parameters::engine::RelayerKeyArgs;
    use aurora_engine_types::types::{make_address, Balance, NearGas, RawU256};
    use std::cell::RefCell;

    #[test]
    fn test_view_call_to_empty_contract_without_input_returns_empty_data() {
        let origin = Address::zero();
        let current_account_id = AccountId::default();
        let env = Fixed::default();
        let storage = RefCell::new(Storage::default());
        let mut io = StoragePointer(&storage);
        add_balance(&mut io, &origin, Wei::new_u64(22000)).unwrap();
        let engine: Engine<_, _> =
            Engine::new_with_state(EngineState::default(), origin, current_account_id, io, &env);

        let contract = make_address(1, 1);
        let value = Wei::new_u64(1000);
        let input = vec![];
        let args = ViewCallArgs {
            sender: origin,
            address: contract,
            amount: RawU256::from(value.raw().to_big_endian()),
            input,
        };
        let actual_status = engine.view_with_args(args).unwrap();
        let expected_status = TransactionStatus::Succeed(Vec::new());

        assert_eq!(expected_status, actual_status);
    }

    #[test]
    fn test_deploying_code_with_empty_input_succeeds() {
        let origin = Address::zero();
        let current_account_id = AccountId::default();
        let env = Fixed::default();
        let storage = RefCell::new(Storage::default());
        let io = StoragePointer(&storage);
        let mut engine: Engine<_, _> =
            Engine::new_with_state(EngineState::default(), origin, current_account_id, io, &env);

        let input = vec![];
        let mut handler = Noop;

        let actual_result = engine
            .deploy_code_with_input(input, None, &mut handler)
            .unwrap();

        let nonce = U256::zero();
        let expected_address = create_legacy_address(&origin, &nonce).as_bytes().to_vec();
        let expected_status = TransactionStatus::Succeed(expected_address);
        let expected_gas_used = 53000;
        let expected_logs = Vec::new();
        let expected_result = SubmitResult::new(expected_status, expected_gas_used, expected_logs);

        assert_eq!(expected_result, actual_result);
    }

    #[test]
    fn test_deploying_code_with_address_succeeds() {
        let origin = Address::zero();
        let current_account_id = AccountId::default();
        let env = Fixed::default();
        let storage = RefCell::new(Storage::default());
        let io = StoragePointer(&storage);
        let mut engine: Engine<_, _> =
            Engine::new_with_state(EngineState::default(), origin, current_account_id, io, &env);

        let input = vec![];
        let mut handler = Noop;

        let address = Address::from_array([1; 20]);
        let actual_result = engine
            .deploy_code_with_input(input, Some(address), &mut handler)
            .unwrap();

        let expected_status = TransactionStatus::Succeed(address.as_bytes().to_vec());
        let expected_gas_used = 53000;
        let expected_logs = Vec::new();
        let expected_result = SubmitResult::new(expected_status, expected_gas_used, expected_logs);

        assert_eq!(expected_result, actual_result);
    }

    #[test]
    fn test_call_to_empty_contract_returns_empty_data() {
        let origin = Address::zero();
        let current_account_id = AccountId::default();
        let env = Fixed::default();
        let storage = RefCell::new(Storage::default());
        let mut io = StoragePointer(&storage);
        add_balance(&mut io, &origin, Wei::new_u64(22000)).unwrap();
        let mut engine: Engine<_, _> =
            Engine::new_with_state(EngineState::default(), origin, current_account_id, io, &env);

        let input = Vec::<u8>::new();
        let mut handler = Noop;
        let contract = make_address(1, 1);
        let value = Wei::new_u64(1000);
        let args = CallArgs::V2(FunctionCallArgsV2 {
            contract,
            value: RawU256::from(value.raw().to_big_endian()),
            input,
        });
        let actual_result = engine.call_with_args(args, &mut handler).unwrap();

        let expected_data = Vec::new();
        let expected_status = TransactionStatus::Succeed(expected_data);
        let expected_gas_used = 21000;
        let expected_logs = Vec::new();
        let expected_result = SubmitResult::new(expected_status, expected_gas_used, expected_logs);

        assert_eq!(expected_result, actual_result);
    }

    #[test]
    fn test_call_with_empty_balance_fails_with_out_of_funds_error() {
        let origin = Address::zero();
        let current_account_id = AccountId::default();
        let env = Fixed::default();
        let storage = RefCell::new(Storage::default());
        let io = StoragePointer(&storage);
        let mut engine: Engine<_, _> =
            Engine::new_with_state(EngineState::default(), origin, current_account_id, io, &env);

        let input = Vec::<u8>::new();
        let mut handler = Noop;
        let contract = make_address(1, 1);
        let value = Wei::new_u64(1000);
        let args = CallArgs::V2(FunctionCallArgsV2 {
            contract,
            value: RawU256::from(value.raw().to_big_endian()),
            input,
        });
        let actual_result = engine.call_with_args(args, &mut handler).unwrap();

        let expected_status = TransactionStatus::OutOfFund;
        let expected_gas_used = 21000;
        let expected_logs = Vec::new();
        let expected_result = SubmitResult::new(expected_status, expected_gas_used, expected_logs);

        assert_eq!(expected_result, actual_result);
    }

    #[test]
    fn test_transfer_moves_balance_from_sender_to_recipient() {
        let origin = Address::zero();
        let current_account_id = AccountId::default();
        let env = Fixed::default();
        let storage = RefCell::new(Storage::default());
        let mut io = StoragePointer(&storage);
        add_balance(&mut io, &origin, Wei::new_u64(22000)).unwrap();
        let mut engine: Engine<_, _> =
            Engine::new_with_state(EngineState::default(), origin, current_account_id, io, &env);

        let gas_limit = u64::MAX;
        let mut handler = Noop;
        let receiver = make_address(1, 1);
        let value = Wei::new_u64(1000);
        let actual_result = engine
            .transfer(origin, receiver, value, gas_limit, &mut handler)
            .unwrap();

        let expected_data = Vec::new();
        let expected_status = TransactionStatus::Succeed(expected_data);
        let expected_gas_used = 21000;
        let expected_logs = Vec::new();
        let expected_result = SubmitResult::new(expected_status, expected_gas_used, expected_logs);

        assert_eq!(expected_result, actual_result);
    }

    #[test]
    fn test_call_with_v1_args_to_empty_contract_returns_empty_data() {
        let origin = Address::zero();
        let current_account_id = AccountId::default();
        let env = Fixed::default();
        let storage = RefCell::new(Storage::default());
        let mut io = StoragePointer(&storage);
        add_balance(&mut io, &origin, Wei::new_u64(22000)).unwrap();
        let mut engine: Engine<_, _> =
            Engine::new_with_state(EngineState::default(), origin, current_account_id, io, &env);

        let input = Vec::<u8>::new();
        let mut handler = Noop;
        let contract = make_address(1, 1);
        let args = CallArgs::V1(FunctionCallArgsV1 { contract, input });
        let actual_result = engine.call_with_args(args, &mut handler).unwrap();

        let expected_data = Vec::new();
        let expected_status = TransactionStatus::Succeed(expected_data);
        let expected_gas_used = 21000;
        let expected_logs = Vec::new();
        let expected_result = SubmitResult::new(expected_status, expected_gas_used, expected_logs);

        assert_eq!(expected_result, actual_result);
    }

    #[test]
    fn test_registering_relayer_succeeds() {
        let origin = Address::zero();
        let current_account_id = AccountId::default();
        let env = Fixed::default();
        let storage = RefCell::new(Storage::default());
        let mut io = StoragePointer(&storage);
        add_balance(&mut io, &origin, Wei::new_u64(22000)).unwrap();
        let mut engine: Engine<_, _> =
            Engine::new_with_state(EngineState::default(), origin, current_account_id, io, &env);

        let account_id = AccountId::new("relayer").unwrap();
        let expected_relayer_address = make_address(1, 1);
        engine.register_relayer(account_id.as_bytes(), expected_relayer_address);
        let actual_relayer_address = engine.get_relayer(account_id.as_bytes()).unwrap();

        assert_eq!(expected_relayer_address, actual_relayer_address);
    }

    #[test]
    fn test_registering_token_succeeds() {
        let origin = Address::zero();
        let current_account_id = AccountId::default();
        let env = Fixed::default();
        let storage = RefCell::new(Storage::default());
        let mut io = StoragePointer(&storage);
        set_balance(&mut io, &origin, &Wei::new_u64(22000));
        let mut engine: Engine<_, _> = Engine::new_with_state(
            EngineState::default(),
            origin,
            current_account_id.clone(),
            io,
            &env,
        );

        let receiver = make_address(6, 6);
        let erc20_token = make_address(4, 5);
        let nep141_token = AccountId::new("testcoin").unwrap();
        let args = NEP141FtOnTransferArgs {
            sender_id: AccountId::default(),
            amount: Balance::default(),
            msg: receiver.encode(),
        };
        let mut handler = Noop;
        engine
            .register_token(erc20_token, nep141_token.clone())
            .unwrap();
        engine
            .receive_erc20_tokens(&nep141_token, &args, &current_account_id, &mut handler)
            .unwrap();

        let storage = storage.borrow();
        let actual_output = storage.output.as_slice();
        let expected_output = b"\"0\"";

        assert_eq!(expected_output, actual_output);
    }

    #[test]
    fn test_deploying_token_succeeds() {
        let env = Fixed::default();
        let origin = aurora_engine_sdk::types::near_account_to_evm_address(
            env.predecessor_account_id().as_bytes(),
        );
        let storage = RefCell::new(Storage::default());
        let mut io = StoragePointer(&storage);
        add_balance(&mut io, &origin, Wei::new_u64(22000)).unwrap();
        state::set_state(&mut io, &EngineState::default()).unwrap();

        let nep141_token = AccountId::new("testcoin").unwrap();
        let mut handler = Noop;
        let args = DeployErc20TokenArgs {
            nep141: nep141_token,
        };
        let nonce = U256::zero();
        let expected_address = create_legacy_address(&origin, &nonce);
        let actual_address = deploy_erc20_token(args, io, &env, &mut handler).unwrap();

        assert_eq!(expected_address, actual_address);
    }

    #[test]
    fn test_get_erc20_metadata() {
        let env = Fixed::default();
        let origin = aurora_engine_sdk::types::near_account_to_evm_address(
            env.predecessor_account_id().as_bytes(),
        );
        let current_account_id = AccountId::default();
        let storage = RefCell::new(Storage::default());
        let mut io = StoragePointer(&storage);
        add_balance(&mut io, &origin, Wei::new_u64(22000)).unwrap();
        let state = EngineState::default();
        state::set_state(&mut io, &state).unwrap();

        let engine: Engine<_, _> =
            Engine::new_with_state(state, origin, current_account_id, io, &env);
        let nep141 = AccountId::new("testcoin").unwrap();
        let mut handler = Noop;
        let args = DeployErc20TokenArgs { nep141 };
        let erc20_address = deploy_erc20_token(args, io, &env, &mut handler).unwrap();
        let metadata = engine
            .get_erc20_metadata(&Erc20Identifier::Erc20 {
                address: erc20_address,
            })
            .unwrap();

        assert_eq!(metadata, Erc20Metadata::default());
    }

    #[test]
    fn test_gas_charge_for_empty_transaction_is_zero() {
        let origin = Address::zero();
        let current_account_id = AccountId::default();
        let env = Fixed::default();
        let storage = RefCell::new(Storage::default());
        let mut io = StoragePointer(&storage);
        add_balance(&mut io, &origin, Wei::new_u64(22000)).unwrap();
        let mut engine: Engine<_, _> =
            Engine::new_with_state(EngineState::default(), origin, current_account_id, io, &env);

        let transaction = NormalizedEthTransaction {
            address: Address::default(),
            chain_id: None,
            nonce: U256::default(),
            gas_limit: U256::MAX,
            max_priority_fee_per_gas: U256::default(),
            max_fee_per_gas: U256::MAX,
            to: None,
            value: Wei::default(),
            data: vec![],
            access_list: vec![],
            authorization_list: vec![],
        };
        let actual_result = engine
            .charge_gas(&origin, &transaction, None, None)
            .unwrap();

        let expected_result = GasPaymentResult {
            prepaid_amount: Wei::zero(),
            effective_gas_price: U256::zero(),
            priority_fee_per_gas: U256::zero(),
        };

        assert_eq!(expected_result, actual_result);
    }

    #[test]
    fn test_gas_charge_for_non_empty_transaction() {
        let origin = Address::zero();
        let current_account_id = AccountId::default();
        let env = Fixed::default();
        let storage = RefCell::new(Storage::default());
        let mut io = StoragePointer(&storage);
        add_balance(&mut io, &origin, Wei::new_u64(2_000_000)).unwrap();
        let mut engine: Engine<_, _> =
            Engine::new_with_state(EngineState::default(), origin, current_account_id, io, &env);

        let transaction = NormalizedEthTransaction {
            address: Address::default(),
            chain_id: None,
            nonce: U256::default(),
            gas_limit: 67_000.into(),
            max_priority_fee_per_gas: 20.into(),
            max_fee_per_gas: 10.into(),
            to: None,
            value: Wei::default(),
            data: vec![],
            access_list: vec![],
            authorization_list: vec![],
        };
        let actual_result = engine
            .charge_gas(&origin, &transaction, None, None)
            .unwrap();

        let expected_result = GasPaymentResult {
            prepaid_amount: Wei::new_u64(67_000 * 10),
            effective_gas_price: 10.into(),
            priority_fee_per_gas: 10.into(),
        };

        assert_eq!(expected_result, actual_result);

        let actual_result = engine
            .charge_gas(&origin, &transaction, None, Some(EthGas::new(50_000)))
            .unwrap();

        let expected_result = GasPaymentResult {
            prepaid_amount: Wei::new_u64(50_000 * 10),
            effective_gas_price: 10.into(),
            priority_fee_per_gas: 10.into(),
        };

        assert_eq!(expected_result, actual_result);

        let actual_result = engine
            .charge_gas(&origin, &transaction, Some(5.into()), None)
            .unwrap();

        let expected_result = GasPaymentResult {
            prepaid_amount: Wei::new_u64(67_000 * 5),
            effective_gas_price: 5.into(),
            priority_fee_per_gas: 5.into(),
        };

        assert_eq!(expected_result, actual_result);
    }

    #[test]
    fn test_scheduling_promise_creates_it() {
        use aurora_engine_test_doubles::promise::PromiseArgs;
        use std::collections::HashMap;

        let mut promise_tracker = PromiseTracker::default();
        let args = PromiseCreateArgs {
            target_account_id: AccountId::default(),
            method: String::new(),
            args: vec![],
            attached_balance: Yocto::default(),
            attached_gas: NearGas::default(),
        };
        // This is safe because it's just a test
        let actual_id = unsafe { schedule_promise(&mut promise_tracker, &args) };
        let actual_scheduled_promises = promise_tracker.scheduled_promises;
        let expected_scheduled_promises = {
            let mut map = HashMap::new();
            map.insert(actual_id.raw(), PromiseArgs::Create(args));
            map
        };

        assert_eq!(expected_scheduled_promises, actual_scheduled_promises);
    }

    #[test]
    fn test_scheduling_promise_callback_adds_it() {
        use aurora_engine_test_doubles::promise::PromiseArgs;
        use std::collections::HashMap;

        let mut promise_tracker = PromiseTracker::default();
        let args = PromiseCreateArgs {
            target_account_id: AccountId::default(),
            method: String::new(),
            args: vec![],
            attached_balance: Yocto::default(),
            attached_gas: NearGas::default(),
        };
        let base_id = PromiseId::new(6);
        // This is safe because it's just a test
        let actual_id = unsafe { schedule_promise_callback(&mut promise_tracker, base_id, &args) };
        let actual_scheduled_promises = promise_tracker.scheduled_promises;
        let expected_scheduled_promises = {
            let mut map = HashMap::new();
            map.insert(
                actual_id.raw(),
                PromiseArgs::Callback {
                    base: base_id,
                    callback: args,
                },
            );
            map
        };

        assert_eq!(expected_scheduled_promises, actual_scheduled_promises);
    }

    #[test]
    fn test_loading_original_storage_loads_stored_value() {
        let origin = Address::zero();
        let current_account_id = AccountId::default();
        let env = Fixed::default();
        let storage = RefCell::new(Storage::default());
        let mut io = StoragePointer(&storage);
        let engine: Engine<_, _> =
            Engine::new_with_state(EngineState::default(), origin, current_account_id, io, &env);

        let expected_value = H256::from_low_u64_le(64);
        let index = H256::zero();
        let generation = get_generation(&io, &origin);
        set_storage(&mut io, &origin, &index, &expected_value, generation);
        let actual_value = engine.original_storage(origin.raw(), index).unwrap();

        assert_eq!(expected_value, actual_value);
    }

    #[test]
    fn test_storage_is_empty_with_cache() {
        let origin = Address::zero();
        let current_account_id = AccountId::default();
        let env = Fixed::default();
        let storage = RefCell::new(Storage::default());
        let mut io = StoragePointer(&storage);
        let engine: Engine<_, _> =
            Engine::new_with_state(EngineState::default(), origin, current_account_id, io, &env);

        let expected_value = H256::from_low_u64_le(64);
        let index = H256::zero();
        // Check that storage is empty
        assert!(engine.is_empty_storage(origin.raw()));
        let generation = get_generation(&io, &origin);
        set_storage(&mut io, &origin, &index, &expected_value, generation);
        // It will read without cache
        assert!(!engine.is_empty_storage(origin.raw()));
        // Cache should be empty
        let cache_val = engine
            .contract_storage_cache
            .borrow()
            .contains_key(&(origin, index));
        assert!(!cache_val);
        // Check the storage value and hit the cache
        let actual_value = engine.storage(origin.raw(), index);
        assert_eq!(expected_value, actual_value);
        // Cache should exist
        let cache_val = engine
            .contract_storage_cache
            .borrow()
            .contains_key(&(origin, index));
        assert!(cache_val);
        remove_storage(&mut io, &origin, &index, generation);
        // Value should still be in the cache
        let actual_value = engine.storage(origin.raw(), index);
        assert_eq!(expected_value, actual_value);
        assert!(!engine.is_empty_storage(origin.raw()));
    }

    #[test]
    fn test_loading_engine_from_storage_loads_stored_state() {
        let origin = Address::zero();
        let current_account_id = AccountId::default();
        let env = Fixed::default();
        let storage = RefCell::new(Storage::default());
        let mut io = StoragePointer(&storage);
        let expected_state = EngineState::default();
        state::set_state(&mut io, &expected_state).unwrap();
        let engine: Engine<_, _> = Engine::new(origin, current_account_id, io, &env).unwrap();
        let actual_state = engine.state;

        assert_eq!(expected_state, actual_state);
    }

    #[test]
    fn test_refund_transfer_eth_back_from_precompile_address() {
        let recipient_address = make_address(1, 1);
        let env = Fixed::default();
        let storage = RefCell::new(Storage::default());
        let mut io = StoragePointer(&storage);
        let expected_state = EngineState::default();
        let refund_amount = Wei::new_u64(1000);
        add_balance(&mut io, &exit_to_near::ADDRESS, refund_amount).unwrap();
        state::set_state(&mut io, &expected_state).unwrap();
        let args = RefundCallArgs {
            recipient_address,
            erc20_address: None,
            amount: RawU256::from(refund_amount.raw().to_big_endian()),
        };
        let mut handler = Noop;
        let actual_result = refund_on_error(io, &env, expected_state, &args, &mut handler).unwrap();
        let expected_result =
            SubmitResult::new(TransactionStatus::Succeed(Vec::new()), 25800, Vec::new());

        assert_eq!(expected_result, actual_result);
    }

    #[test]
    fn test_refund_remint_burned_erc20_tokens() {
        let origin = Address::zero();
        let env = Fixed::default();
        let storage = RefCell::new(Storage::default());
        let mut io = StoragePointer(&storage);
        let expected_state = EngineState::default();
        state::set_state(&mut io, &expected_state).unwrap();
        let value = Wei::new_u64(1000);
        let args = RefundCallArgs {
            recipient_address: Address::default(),
            erc20_address: Some(origin),
            amount: RawU256::from(value.raw().to_big_endian()),
        };
        let mut handler = Noop;
        let actual_result = refund_on_error(io, &env, expected_state, &args, &mut handler).unwrap();
        let expected_result =
            SubmitResult::new(TransactionStatus::Succeed(Vec::new()), 21344, Vec::new());

        assert_eq!(expected_result, actual_result);
    }

    #[test]
    fn test_refund_free_effective_gas_does_nothing() {
        let origin = Address::zero();
        let storage = RefCell::new(Storage::default());
        let mut io = StoragePointer(&storage);
        let expected_state = EngineState::default();
        state::set_state(&mut io, &expected_state).unwrap();
        let relayer = make_address(1, 1);
        let gas_result = GasPaymentResult {
            prepaid_amount: Wei::default(),
            effective_gas_price: U256::zero(),
            priority_fee_per_gas: U256::zero(),
        };

        refund_unused_gas(&mut io, &origin, 1000, &gas_result, &relayer, None).unwrap();
    }

    #[test]
    fn test_refund_gas_pays_expected_amount() {
        let origin = Address::zero();
        let storage = RefCell::new(Storage::default());
        let mut io = StoragePointer(&storage);
        let expected_state = EngineState::default();
        state::set_state(&mut io, &expected_state).unwrap();
        let relayer = make_address(1, 1);
        let gas_result = GasPaymentResult {
            prepaid_amount: Wei::new_u64(8000),
            effective_gas_price: 1.into(),
            priority_fee_per_gas: 2.into(),
        };
        let gas_used = 4000;

        refund_unused_gas(&mut io, &origin, gas_used, &gas_result, &relayer, None).unwrap();

        let actual_refund = get_balance(&io, &origin);
        let expected_refund = Wei::new_u64(gas_used);
        assert_eq!(expected_refund, actual_refund);

        let actual_refund = get_balance(&io, &relayer);
        let expected_refund = Wei::new_u64(gas_used * 2);
        assert_eq!(expected_refund, actual_refund);
    }

    #[test]
    fn test_refund_fixed_gas_pays_expected_amount() {
        let origin = Address::zero();
        let storage = RefCell::new(Storage::default());
        let mut io = StoragePointer(&storage);
        let expected_state = EngineState::default();
        state::set_state(&mut io, &expected_state).unwrap();
        let relayer = make_address(1, 1);
        let gas_result = GasPaymentResult {
            prepaid_amount: Wei::new_u64(8000),
            effective_gas_price: 1.into(),
            priority_fee_per_gas: 2.into(),
        };
        let gas_used = 4000;
        let fixed_gas = Some(EthGas::new(7000));

        refund_unused_gas(&mut io, &origin, gas_used, &gas_result, &relayer, fixed_gas).unwrap();

        let actual_refund = get_balance(&io, &origin);
        let expected_refund = Wei::new_u64(1000);
        assert_eq!(expected_refund, actual_refund);

        let actual_refund = get_balance(&io, &relayer);
        let expected_refund = Wei::new_u64(7000 * 2);
        assert_eq!(expected_refund, actual_refund);
    }

    #[test]
    fn test_check_nonce_with_increment_succeeds() {
        let origin = Address::zero();
        let storage = RefCell::new(Storage::default());
        let mut io = StoragePointer(&storage);

        increment_nonce(&mut io, &origin);
        check_nonce(&io, &origin, &U256::from(1u64)).unwrap();
    }

    #[test]
    fn test_check_nonce_without_increment_fails() {
        let origin = Address::zero();
        let storage = RefCell::new(Storage::default());
        let mut io = StoragePointer(&storage);

        increment_nonce(&mut io, &origin);
        let actual_error_kind = check_nonce(&io, &origin, &U256::from(0u64)).unwrap_err();

        assert_eq!(
            actual_error_kind.as_bytes(),
            b"ERR_INCORRECT_NONCE: ac: 1, tx: 0"
        );
    }

    #[test]
    fn test_create_legacy_address() {
        // Aurora transaction hash (aurorascan.dev): 0xfc94bb484a9b144b1588a2d7238a497b425db343f0217ab66eb6e5171b3b4645
        let caller = Address::decode("3160f7328df59c14d85dfd09addad4ef18ae3e2c").unwrap();
        let nonce = U256::from_dec_str("109438").unwrap();
        let created_address = create_legacy_address(&caller, &nonce);

        assert_eq!(
            created_address.encode(),
            "140e8a21d08cbb530929b012581a7c7e696145ef"
        );
    }

    #[test]
    fn test_filtering_promises_from_logs_with_none_keeps_all() {
        let storage = RefCell::new(Storage::default());
        let io = StoragePointer(&storage);
        let current_account_id = AccountId::default();
        let mut handler = Noop;
        let logs = vec![Log {
            address: H160::default(),
            topics: vec![],
            data: vec![],
        }];

        let actual_logs = filter_promises_from_logs(&io, &mut handler, logs, &current_account_id);
        let expected_logs = vec![ResultLog {
            address: Address::default(),
            topics: vec![],
            data: vec![],
        }];

        assert_eq!(expected_logs, actual_logs);
    }

    #[test]
    fn test_add_remove_function_call_key() {
        let storage = RefCell::new(Storage::default());
        let mut io = StoragePointer(&storage);
        let public_key = serde_json::from_str::<RelayerKeyArgs>(
            r#"{"public_key":"ed25519:DcA2MzgpJbrUATQLLceocVckhhAqrkingax4oJ9kZ847"}"#,
        )
        .map(|args| args.public_key)
        .unwrap();

        let result = remove_function_call_key(&mut io, &public_key);
        assert!(result.is_err()); // should fail because the key doesn't exist yet.

        add_function_call_key(&mut io, &public_key);

        let result = remove_function_call_key(&mut io, &public_key);
        assert!(result.is_ok());
        let result = remove_function_call_key(&mut io, &public_key);
        assert!(result.is_err()); // should fail because the key doesn't exist anymore.
    }
}<|MERGE_RESOLUTION|>--- conflicted
+++ resolved
@@ -630,11 +630,7 @@
             input,
             gas_limit,
             access_list,
-<<<<<<< HEAD
             authorization_list,
-=======
-            Vec::new(),
->>>>>>> 0007cf74
         );
 
         let used_gas = executor.used_gas();
