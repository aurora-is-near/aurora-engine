--- conflicted
+++ resolved
@@ -295,28 +295,20 @@
     }
 }
 
-pub struct StackExecutorParams {
+struct StackExecutorParams {
     precompiles: Precompiles,
     gas_limit: u64,
 }
 
 impl StackExecutorParams {
-<<<<<<< HEAD
-    pub fn new(gas_limit: u64) -> Self {
-=======
     fn new(gas_limit: u64, current_account_id: AccountId) -> Self {
->>>>>>> f15f176c
         Self {
             precompiles: Precompiles::new_london(current_account_id),
             gas_limit,
         }
     }
 
-<<<<<<< HEAD
-    pub fn make_executor<'a, I: IO + Default + Copy>(
-=======
     fn make_executor<'a, 'env, I: IO + Copy, E: Env>(
->>>>>>> f15f176c
         &'a self,
         engine: &'a Engine<'env, I, E>,
     ) -> executor::StackExecutor<
