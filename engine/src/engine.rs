use crate::parameters::{CallArgs, NEP141FtOnTransferArgs, ResultLog, SubmitResult, ViewCallArgs};
use core::mem;
use evm::backend::{Apply, ApplyBackend, Backend, Basic, Log};
use evm::executor;
use evm::{Config, CreateScheme, ExitError, ExitFatal, ExitReason};

use crate::connector::EthConnectorContract;
use crate::map::BijectionMap;
use aurora_engine_sdk::env::Env;
use aurora_engine_sdk::io::{StorageIntermediate, IO};
use aurora_engine_sdk::promise::{PromiseHandler, PromiseId};

use crate::parameters::{DeployErc20TokenArgs, NewCallArgs, TransactionStatus};
use crate::prelude::precompiles::native::{ExitToEthereum, ExitToNear};
use crate::prelude::precompiles::Precompiles;
use crate::prelude::H160;
use crate::prelude::{
    address_to_key, bytes_to_key, sdk, storage_to_key, types_new::Address, u256_to_arr, vec,
    AccountId, BorshDeserialize, BorshSerialize, KeyPrefix, PromiseArgs, PromiseCreateArgs,
    ToString, TryFrom, TryInto, Vec, Wei, ERC20_MINT_SELECTOR, H256, U256,
};
use crate::transaction::{EthTransactionKind, NormalizedEthTransaction};
use aurora_engine_precompiles::PrecompileConstructorContext;
use aurora_engine_types::types_new::ADDRESS;

/// Used as the first byte in the concatenation of data used to compute the blockhash.
/// Could be useful in the future as a version byte, or to distinguish different types of blocks.
const BLOCK_HASH_PREFIX: u8 = 0;
const BLOCK_HASH_PREFIX_SIZE: usize = 1;
const BLOCK_HEIGHT_SIZE: usize = 8;
const CHAIN_ID_SIZE: usize = 32;

pub fn current_address(current_account_id: &AccountId) -> Address {
    aurora_engine_sdk::types::near_account_to_evm_address(current_account_id.as_bytes())
}

macro_rules! unwrap_res_or_finish {
    ($e:expr, $output:expr, $io:expr) => {
        match $e {
            Ok(v) => v,
            Err(_e) => {
                #[cfg(feature = "log")]
                sdk::log(crate::prelude::format!("{:?}", _e).as_str());
                $io.return_output($output);
                return;
            }
        }
    };
}

macro_rules! assert_or_finish {
    ($e:expr, $output:expr, $io:expr) => {
        if !$e {
            $io.return_output($output);
            return;
        }
    };
}

#[derive(Debug, Clone, Eq, PartialEq)]
pub struct EngineError {
    pub kind: EngineErrorKind,
    pub gas_used: u64,
}

impl From<EngineErrorKind> for EngineError {
    fn from(kind: EngineErrorKind) -> Self {
        Self { kind, gas_used: 0 }
    }
}

impl AsRef<[u8]> for EngineError {
    fn as_ref(&self) -> &[u8] {
        self.kind.as_bytes()
    }
}

/// Errors with the EVM engine.
#[derive(Debug, Clone, Eq, PartialEq)]
pub enum EngineErrorKind {
    /// Normal EVM errors.
    EvmError(ExitError),
    /// Fatal EVM errors.
    EvmFatal(ExitFatal),
    /// Incorrect nonce.
    IncorrectNonce,
    FailedTransactionParse(crate::transaction::ParseTransactionError),
    InvalidChainId,
    InvalidSignature,
    IntrinsicGasNotMet,
    MaxPriorityGasFeeTooLarge,
    GasPayment(GasPaymentError),
    GasOverflow,
}

impl EngineErrorKind {
    pub fn with_gas_used(self, gas_used: u64) -> EngineError {
        EngineError {
            kind: self,
            gas_used,
        }
    }

    pub fn as_bytes(&self) -> &[u8] {
        use EngineErrorKind::*;
        match self {
            EvmError(ExitError::StackUnderflow) => b"ERR_STACK_UNDERFLOW",
            EvmError(ExitError::StackOverflow) => b"ERR_STACK_OVERFLOW",
            EvmError(ExitError::InvalidJump) => b"ERR_INVALID_JUMP",
            EvmError(ExitError::InvalidRange) => b"ERR_INVALID_RANGE",
            EvmError(ExitError::DesignatedInvalid) => b"ERR_DESIGNATED_INVALID",
            EvmError(ExitError::CallTooDeep) => b"ERR_CALL_TOO_DEEP",
            EvmError(ExitError::CreateCollision) => b"ERR_CREATE_COLLISION",
            EvmError(ExitError::CreateContractLimit) => b"ERR_CREATE_CONTRACT_LIMIT",
            EvmError(ExitError::OutOfOffset) => b"ERR_OUT_OF_OFFSET",
            EvmError(ExitError::OutOfGas) => b"ERR_OUT_OF_GAS",
            EvmError(ExitError::OutOfFund) => b"ERR_OUT_OF_FUND",
            EvmError(ExitError::Other(m)) => m.as_bytes(),
            EvmError(_) => unreachable!(), // unused misc
            EvmFatal(ExitFatal::NotSupported) => b"ERR_NOT_SUPPORTED",
            EvmFatal(ExitFatal::UnhandledInterrupt) => b"ERR_UNHANDLED_INTERRUPT",
            EvmFatal(ExitFatal::Other(m)) => m.as_bytes(),
            EvmFatal(_) => unreachable!(), // unused misc
            IncorrectNonce => b"ERR_INCORRECT_NONCE",
            FailedTransactionParse(e) => e.as_ref(),
            InvalidChainId => b"ERR_INVALID_CHAIN_ID",
            InvalidSignature => b"ERR_INVALID_ECDSA_SIGNATURE",
            IntrinsicGasNotMet => b"ERR_INTRINSIC_GAS",
            MaxPriorityGasFeeTooLarge => b"ERR_MAX_PRIORITY_FEE_GREATER",
            GasPayment(e) => e.as_ref(),
            GasOverflow => b"ERR_GAS_OVERFLOW",
        }
    }
}

impl AsRef<[u8]> for EngineErrorKind {
    fn as_ref(&self) -> &[u8] {
        self.as_bytes()
    }
}

impl From<ExitError> for EngineErrorKind {
    fn from(e: ExitError) -> Self {
        EngineErrorKind::EvmError(e)
    }
}

impl From<ExitFatal> for EngineErrorKind {
    fn from(e: ExitFatal) -> Self {
        EngineErrorKind::EvmFatal(e)
    }
}

/// An engine result.
pub type EngineResult<T> = Result<T, EngineError>;

trait ExitIntoResult {
    /// Checks if the EVM exit is ok or an error.
    fn into_result(self, data: Vec<u8>) -> Result<TransactionStatus, EngineErrorKind>;
}

impl ExitIntoResult for ExitReason {
    fn into_result(self, data: Vec<u8>) -> Result<TransactionStatus, EngineErrorKind> {
        use ExitReason::*;
        match self {
            Succeed(_) => Ok(TransactionStatus::Succeed(data)),
            Revert(_) => Ok(TransactionStatus::Revert(data)),
            Error(ExitError::OutOfOffset) => Ok(TransactionStatus::OutOfOffset),
            Error(ExitError::OutOfFund) => Ok(TransactionStatus::OutOfFund),
            Error(ExitError::OutOfGas) => Ok(TransactionStatus::OutOfGas),
            Error(e) => Err(e.into()),
            Fatal(e) => Err(e.into()),
        }
    }
}

#[derive(Debug, Clone, Eq, PartialEq)]
pub struct BalanceOverflow;

impl AsRef<[u8]> for BalanceOverflow {
    fn as_ref(&self) -> &[u8] {
        b"ERR_BALANCE_OVERFLOW"
    }
}

/// Errors resulting from trying to pay for gas
#[derive(Debug, Clone, Eq, PartialEq)]
pub enum GasPaymentError {
    /// Overflow adding ETH to an account balance (should never happen)
    BalanceOverflow(BalanceOverflow),
    /// Overflow in gas * gas_price calculation
    EthAmountOverflow,
    /// Not enough balance for account to cover the gas cost
    OutOfFund,
}

impl AsRef<[u8]> for GasPaymentError {
    fn as_ref(&self) -> &[u8] {
        match self {
            Self::BalanceOverflow(overflow) => overflow.as_ref(),
            Self::EthAmountOverflow => b"ERR_GAS_ETH_AMOUNT_OVERFLOW",
            Self::OutOfFund => b"ERR_OUT_OF_FUND",
        }
    }
}

impl From<BalanceOverflow> for GasPaymentError {
    fn from(overflow: BalanceOverflow) -> Self {
        Self::BalanceOverflow(overflow)
    }
}

#[derive(Debug)]
pub enum DeployErc20Error {
    State(EngineStateError),
    Failed(TransactionStatus),
    Engine(EngineError),
    Register(RegisterTokenError),
}
impl AsRef<[u8]> for DeployErc20Error {
    fn as_ref(&self) -> &[u8] {
        match self {
            Self::State(e) => e.as_ref(),
            Self::Failed(e) => e.as_ref(),
            Self::Engine(e) => e.as_ref(),
            Self::Register(e) => e.as_ref(),
        }
    }
}

pub struct ERC20Address(Address);

impl AsRef<[u8]> for ERC20Address {
    fn as_ref(&self) -> &[u8] {
        self.0.as_bytes()
    }
}

impl TryFrom<Vec<u8>> for ERC20Address {
    type Error = AddressParseError;

    fn try_from(bytes: Vec<u8>) -> Result<Self, Self::Error> {
        if bytes.len() == 20 {
            Ok(Self(Address::from_slice(&bytes)))
        } else {
            Err(AddressParseError)
        }
    }
}

pub struct AddressParseError;

impl AsRef<[u8]> for AddressParseError {
    fn as_ref(&self) -> &[u8] {
        b"ERR_PARSE_ADDRESS"
    }
}

pub struct NEP141Account(AccountId);

impl AsRef<[u8]> for NEP141Account {
    fn as_ref(&self) -> &[u8] {
        self.0.as_bytes()
    }
}

impl TryFrom<Vec<u8>> for NEP141Account {
    type Error = aurora_engine_types::account_id::ParseAccountError;

    fn try_from(bytes: Vec<u8>) -> Result<Self, Self::Error> {
        AccountId::try_from(bytes).map(Self)
    }
}

pub const ERR_INVALID_NEP141_ACCOUNT_ID: &str = "ERR_INVALID_NEP141_ACCOUNT_ID";

#[derive(Debug)]
pub enum GetErc20FromNep141Error {
    InvalidNep141AccountId,
    Nep141NotFound,
}

impl GetErc20FromNep141Error {
    pub fn to_str(&self) -> &str {
        match self {
            Self::InvalidNep141AccountId => ERR_INVALID_NEP141_ACCOUNT_ID,
            Self::Nep141NotFound => "ERR_NEP141_NOT_FOUND",
        }
    }
}

impl AsRef<[u8]> for GetErc20FromNep141Error {
    fn as_ref(&self) -> &[u8] {
        self.to_str().as_bytes()
    }
}

#[derive(Debug)]
pub enum RegisterTokenError {
    InvalidNep141AccountId,
    TokenAlreadyRegistered,
}

impl RegisterTokenError {
    pub fn to_str(&self) -> &str {
        match self {
            Self::InvalidNep141AccountId => ERR_INVALID_NEP141_ACCOUNT_ID,
            Self::TokenAlreadyRegistered => "ERR_NEP141_TOKEN_ALREADY_REGISTERED",
        }
    }
}

impl AsRef<[u8]> for RegisterTokenError {
    fn as_ref(&self) -> &[u8] {
        self.to_str().as_bytes()
    }
}

#[derive(Debug)]
pub enum EngineStateError {
    NotFound,
    DeserializationFailed,
}

impl AsRef<[u8]> for EngineStateError {
    fn as_ref(&self) -> &[u8] {
        match self {
            Self::NotFound => b"ERR_STATE_NOT_FOUND",
            Self::DeserializationFailed => b"ERR_STATE_CORRUPTED",
        }
    }
}

struct StackExecutorParams {
    precompiles: Precompiles,
    gas_limit: u64,
}

impl StackExecutorParams {
    fn new(gas_limit: u64, current_account_id: AccountId, random_seed: H256) -> Self {
        Self {
            precompiles: Precompiles::new_london(PrecompileConstructorContext {
                current_account_id,
                random_seed,
            }),
            gas_limit,
        }
    }

    fn make_executor<'a, 'env, I: IO + Copy, E: Env>(
        &'a self,
        engine: &'a Engine<'env, I, E>,
    ) -> executor::StackExecutor<
        'static,
        'a,
        executor::MemoryStackState<Engine<'env, I, E>>,
        Precompiles,
    > {
        let metadata = executor::StackSubstateMetadata::new(self.gas_limit, CONFIG);
        let state = executor::MemoryStackState::new(metadata, engine);
        executor::StackExecutor::new_with_precompiles(state, CONFIG, &self.precompiles)
    }
}

#[derive(Debug, Default)]
pub struct GasPaymentResult {
    pub prepaid_amount: Wei,
    pub effective_gas_price: U256,
    pub priority_fee_per_gas: U256,
}

/// Engine internal state, mostly configuration.
/// Should not contain anything large or enumerable.
#[derive(BorshSerialize, BorshDeserialize, Default, Clone)]
pub struct EngineState {
    /// Chain id, according to the EIP-155 / ethereum-lists spec.
    pub chain_id: [u8; 32],
    /// Account which can upgrade this contract.
    /// Use empty to disable updatability.
    pub owner_id: AccountId,
    /// Account of the bridge prover.
    /// Use empty to not use base token as bridged asset.
    pub bridge_prover_id: AccountId,
    /// How many blocks after staging upgrade can deploy it.
    pub upgrade_delay_blocks: u64,
}

impl From<NewCallArgs> for EngineState {
    fn from(args: NewCallArgs) -> Self {
        EngineState {
            chain_id: args.chain_id,
            owner_id: args.owner_id,
            bridge_prover_id: args.bridge_prover_id,
            upgrade_delay_blocks: args.upgrade_delay_blocks,
        }
    }
}

pub struct Engine<'env, I: IO, E: Env> {
    state: EngineState,
    origin: Address,
    gas_price: U256,
    current_account_id: AccountId,
    io: I,
    env: &'env E,
}

pub(crate) const CONFIG: &Config = &Config::london();

/// Key for storing the state of the engine.
const STATE_KEY: &[u8; 5] = b"STATE";

impl<'env, I: IO + Copy, E: Env> Engine<'env, I, E> {
    pub fn new(
        origin: Address,
        current_account_id: AccountId,
        io: I,
        env: &'env E,
    ) -> Result<Self, EngineStateError> {
        get_state(&io).map(|state| Self::new_with_state(state, origin, current_account_id, io, env))
    }

    pub fn new_with_state(
        state: EngineState,
        origin: Address,
        current_account_id: AccountId,
        io: I,
        env: &'env E,
    ) -> Self {
        Self {
            state,
            origin,
            gas_price: U256::zero(),
            current_account_id,
            io,
            env,
        }
    }

    pub fn charge_gas(
        &mut self,
        sender: &Address,
        transaction: &NormalizedEthTransaction,
    ) -> Result<GasPaymentResult, GasPaymentError> {
        if transaction.max_fee_per_gas.is_zero() {
            return Ok(GasPaymentResult::default());
        }

        let priority_fee_per_gas = transaction
            .max_priority_fee_per_gas
            .min(transaction.max_fee_per_gas - self.block_base_fee_per_gas());
        let effective_gas_price = priority_fee_per_gas + self.block_base_fee_per_gas();
        let gas_limit = transaction.gas_limit;
        let prepaid_amount = gas_limit
            .checked_mul(effective_gas_price)
            .map(Wei::new)
            .ok_or(GasPaymentError::EthAmountOverflow)?;

        let new_balance = get_balance(&self.io, sender)
            .checked_sub(prepaid_amount)
            .ok_or(GasPaymentError::OutOfFund)?;

        set_balance(&mut self.io, sender, &new_balance);

        self.gas_price = effective_gas_price;

        Ok(GasPaymentResult {
            prepaid_amount,
            effective_gas_price,
            priority_fee_per_gas,
        })
    }

    pub fn deploy_code_with_input<P: PromiseHandler>(
        &mut self,
        input: Vec<u8>,
        handler: &mut P,
    ) -> EngineResult<SubmitResult> {
        let origin = Address::new(self.origin());
        let value = Wei::zero();
        self.deploy_code(origin, value, input, u64::MAX, Vec::new(), handler)
    }

    pub fn deploy_code<P: PromiseHandler>(
        &mut self,
        origin: Address,
        value: Wei,
        input: Vec<u8>,
        gas_limit: u64,
        access_list: Vec<(H160, Vec<H256>)>, // See EIP-2930
        handler: &mut P,
    ) -> EngineResult<SubmitResult> {
        let executor_params = StackExecutorParams::new(
            gas_limit,
            self.current_account_id.clone(),
            self.env.random_seed(),
        );
        let mut executor = executor_params.make_executor(self);
        let address = executor.create_address(CreateScheme::Legacy {
            caller: origin.raw(),
        });
        let (exit_reason, result) = (
            executor.transact_create(origin.raw(), value.raw(), input, gas_limit, access_list),
            address,
        );

        let used_gas = executor.used_gas();
        let status = match exit_reason.into_result(result.0.to_vec()) {
            Ok(status) => status,
            Err(e) => {
                increment_nonce(&mut self.io, &origin);
                return Err(e.with_gas_used(used_gas));
            }
        };

        let (values, logs) = executor.into_state().deconstruct();
        let logs = filter_promises_from_logs(handler, logs);

        self.apply(values, Vec::<Log>::new(), true);

        Ok(SubmitResult::new(status, used_gas, logs))
    }

    /// Call the EVM contract with arguments
    pub fn call_with_args<P: PromiseHandler>(
        &mut self,
        args: CallArgs,
        handler: &mut P,
    ) -> EngineResult<SubmitResult> {
        let origin = Address::new(self.origin());
        match args {
            CallArgs::V2(call_args) => {
                let contract = ADDRESS(call_args.contract.raw());
                let value = call_args.value.into();
                let input = call_args.input;
                self.call(
                    &origin,
                    &contract,
                    value,
                    input,
                    u64::MAX,
                    Vec::new(),
                    handler,
                )
            }
            CallArgs::V1(call_args) => {
                let contract = ADDRESS(call_args.contract.raw());
                let value = Wei::zero();
                let input = call_args.input;
                self.call(
                    &origin,
                    &contract,
                    value,
                    input,
                    u64::MAX,
                    Vec::new(),
                    handler,
                )
            }
        }
    }

    #[allow(clippy::too_many_arguments)]
    pub fn call<P: PromiseHandler>(
        &mut self,
        origin: &Address,
        contract: &Address,
        value: Wei,
        input: Vec<u8>,
        gas_limit: u64,
        access_list: Vec<(H160, Vec<H256>)>, // See EIP-2930
        handler: &mut P,
    ) -> EngineResult<SubmitResult> {
        let executor_params = StackExecutorParams::new(
            gas_limit,
            self.current_account_id.clone(),
            self.env.random_seed(),
        );
        let mut executor = executor_params.make_executor(self);
        let (exit_reason, result) = executor.transact_call(
            origin.raw(),
            contract.raw(),
            value.raw(),
            input,
            gas_limit,
            access_list,
        );

        let used_gas = executor.used_gas();
        let status = match exit_reason.into_result(result) {
            Ok(status) => status,
            Err(e) => {
                increment_nonce(&mut self.io, origin);
                return Err(e.with_gas_used(used_gas));
            }
        };

        let (values, logs) = executor.into_state().deconstruct();
        let logs = filter_promises_from_logs(handler, logs);

        // There is no way to return the logs to the NEAR log method as it only
        // allows a return of UTF-8 strings.
        self.apply(values, Vec::<Log>::new(), true);

        Ok(SubmitResult::new(status, used_gas, logs))
    }

    pub fn view_with_args(&self, args: ViewCallArgs) -> Result<TransactionStatus, EngineErrorKind> {
        let origin = &args.sender;
        let contract = &args.address;
        let value = U256::from_big_endian(&args.amount);
        self.view(origin, contract, Wei::new(value), args.input, u64::MAX)
    }

    pub fn view(
        &self,
        origin: &Address,
        contract: &Address,
        value: Wei,
        input: Vec<u8>,
        gas_limit: u64,
    ) -> Result<TransactionStatus, EngineErrorKind> {
        let executor_params = StackExecutorParams::new(
            gas_limit,
            self.current_account_id.clone(),
            self.env.random_seed(),
        );
        let mut executor = executor_params.make_executor(self);
        let (status, result) = executor.transact_call(
            origin.raw(),
            contract.raw(),
            value.raw(),
            input,
            gas_limit,
            Vec::new(),
        );
        status.into_result(result)
    }

    fn relayer_key(account_id: &[u8]) -> Vec<u8> {
        bytes_to_key(KeyPrefix::RelayerEvmAddressMap, account_id)
    }

    pub fn register_relayer(&mut self, account_id: &[u8], evm_address: Address) {
        let key = Self::relayer_key(account_id);
        self.io.write_storage(&key, evm_address.as_bytes());
    }

    pub fn get_relayer(&self, account_id: &[u8]) -> Option<Address> {
        let key = Self::relayer_key(account_id);
        self.io
            .read_storage(&key)
            .map(|v| Address::from_slice(&v.to_vec()))
    }

    pub fn register_token(
        &mut self,
        erc20_token: Address,
        nep141_token: AccountId,
    ) -> Result<(), RegisterTokenError> {
        match get_erc20_from_nep141(&self.io, &nep141_token) {
            Err(GetErc20FromNep141Error::Nep141NotFound) => (),
            Err(GetErc20FromNep141Error::InvalidNep141AccountId) => {
                return Err(RegisterTokenError::InvalidNep141AccountId);
            }
            Ok(_) => return Err(RegisterTokenError::TokenAlreadyRegistered),
        }

        let erc20_token = ERC20Address(erc20_token);
        let nep141_token = NEP141Account(nep141_token);
        nep141_erc20_map(self.io).insert(&nep141_token, &erc20_token);
        Ok(())
    }

    /// Transfers an amount from a given sender to a receiver, provided that
    /// the have enough in their balance.
    ///
    /// If the sender can send, and the receiver can receive, then the transfer
    /// will execute successfully.
    pub fn transfer<P: PromiseHandler>(
        &mut self,
        sender: Address,
        receiver: Address,
        value: Wei,
        gas_limit: u64,
        handler: &mut P,
    ) -> EngineResult<SubmitResult> {
        self.call(
            &sender,
            &receiver,
            value,
            Vec::new(),
            gas_limit,
            Vec::new(),
            handler,
        )
    }

    /// Mint tokens for recipient on a particular ERC20 token
    /// This function should return the amount of tokens unused,
    /// which will be always all (<amount>) if there is any problem
    /// with the input, or 0 if tokens were minted successfully.
    ///
    /// The output will be serialized as a String
    /// https://github.com/near/NEPs/discussions/146
    ///
    /// IMPORTANT: This function should not panic, otherwise it won't
    /// be possible to return the tokens to the sender.
    pub fn receive_erc20_tokens<P: PromiseHandler>(
        &mut self,
        token: &AccountId,
        relayer_account_id: &AccountId,
        args: &NEP141FtOnTransferArgs,
        current_account_id: &AccountId,
        handler: &mut P,
    ) {
        let str_amount = crate::prelude::format!("\"{}\"", args.amount);
        let output_on_fail = str_amount.as_bytes();

        // Parse message to determine recipient and fee
        let (recipient, fee) = {
            // Message format:
            //      Recipient of the transaction - 40 characters (Address in hex)
            //      Fee to be paid in ETH (Optional) - 64 characters (Encoded in big endian / hex)
            let mut message = args.msg.as_bytes();
            assert_or_finish!(message.len() >= 40, output_on_fail, self.io);

            let recipient = ADDRESS(H160(unwrap_res_or_finish!(
                hex::decode(&message[..40]).unwrap().as_slice().try_into(),
                output_on_fail,
                self.io
            )));
            message = &message[40..];

            let fee = if message.is_empty() {
                U256::from(0)
            } else {
                assert_or_finish!(message.len() == 64, output_on_fail, self.io);
                U256::from_big_endian(
                    unwrap_res_or_finish!(hex::decode(message), output_on_fail, self.io).as_slice(),
                )
            };

            (recipient, fee)
        };

        let erc20_token = ADDRESS(H160(unwrap_res_or_finish!(
            unwrap_res_or_finish!(
                get_erc20_from_nep141(&self.io, token),
                output_on_fail,
                self.io
            )
            .as_slice()
            .try_into(),
            output_on_fail,
            self.io
        )));

        if fee != U256::from(0) {
            let relayer_address = unwrap_res_or_finish!(
                self.get_relayer(relayer_account_id.as_bytes()).ok_or(()),
                output_on_fail,
                self.io
            );

            unwrap_res_or_finish!(
                self.transfer(
                    recipient,
                    relayer_address,
                    Wei::new_u64(fee.as_u64()),
                    u64::MAX,
                    handler,
                ),
                output_on_fail,
                self.io
            );
        }

        let selector = ERC20_MINT_SELECTOR;
        let tail = ethabi::encode(&[
<<<<<<< HEAD
            ethabi::Token::Address(recipient.raw()),
            ethabi::Token::Uint(args.amount.into()),
=======
            ethabi::Token::Address(recipient),
            ethabi::Token::Uint(U256::from(args.amount.as_u128())),
>>>>>>> 79b65295
        ]);

        let erc20_admin_address = current_address(current_account_id);
        unwrap_res_or_finish!(
            self.call(
                &erc20_admin_address,
                &erc20_token,
                Wei::zero(),
                [selector, tail.as_slice()].concat(),
                u64::MAX,
                Vec::new(), // TODO: are there values we should put here?
                handler,
            )
            .and_then(|submit_result| {
                match submit_result.status {
                    TransactionStatus::Succeed(_) => Ok(()),
                    TransactionStatus::Revert(bytes) => {
                        let error_message = crate::prelude::format!(
                            "Reverted with message: {}",
                            crate::prelude::String::from_utf8_lossy(&bytes)
                        );
                        Err(EngineError {
                            kind: EngineErrorKind::EvmError(ExitError::Other(
                                crate::prelude::Cow::from(error_message),
                            )),
                            gas_used: submit_result.gas_used,
                        })
                    }
                    TransactionStatus::OutOfFund => Err(EngineError {
                        kind: EngineErrorKind::EvmError(ExitError::OutOfFund),
                        gas_used: submit_result.gas_used,
                    }),
                    TransactionStatus::OutOfOffset => Err(EngineError {
                        kind: EngineErrorKind::EvmError(ExitError::OutOfOffset),
                        gas_used: submit_result.gas_used,
                    }),
                    TransactionStatus::OutOfGas => Err(EngineError {
                        kind: EngineErrorKind::EvmError(ExitError::OutOfGas),
                        gas_used: submit_result.gas_used,
                    }),
                    TransactionStatus::CallTooDeep => Err(EngineError {
                        kind: EngineErrorKind::EvmError(ExitError::CallTooDeep),
                        gas_used: submit_result.gas_used,
                    }),
                }
            }),
            output_on_fail,
            self.io
        );

        // TODO(marX)
        // Everything succeed so return "0"
        self.io.return_output(b"\"0\"");
    }
}

pub fn submit<I: IO + Copy, E: Env, P: PromiseHandler>(
    mut io: I,
    env: &E,
    transaction_bytes: &[u8],
    state: EngineState,
    current_account_id: AccountId,
    relayer_address: Address,
    handler: &mut P,
) -> EngineResult<SubmitResult> {
    let transaction: NormalizedEthTransaction = EthTransactionKind::try_from(transaction_bytes)
        .map_err(EngineErrorKind::FailedTransactionParse)?
        .into();

    // Validate the chain ID, if provided inside the signature:
    if let Some(chain_id) = transaction.chain_id {
        if U256::from(chain_id) != U256::from(state.chain_id) {
            return Err(EngineErrorKind::InvalidChainId.into());
        }
    }

    // Retrieve the signer of the transaction:
    let sender = transaction
        .address
        .ok_or(EngineErrorKind::InvalidSignature)?;

    sdk::log!(crate::prelude::format!("signer_address {:?}", sender).as_str());

    check_nonce(&io, &sender, &transaction.nonce)?;

    // Check intrinsic gas is covered by transaction gas limit
    match transaction.intrinsic_gas(crate::engine::CONFIG) {
        None => {
            return Err(EngineErrorKind::GasOverflow.into());
        }
        Some(intrinsic_gas) => {
            if transaction.gas_limit < intrinsic_gas.into() {
                return Err(EngineErrorKind::IntrinsicGasNotMet.into());
            }
        }
    }

    if transaction.max_priority_fee_per_gas > transaction.max_fee_per_gas {
        return Err(EngineErrorKind::MaxPriorityGasFeeTooLarge.into());
    }

    let mut engine = Engine::new_with_state(state, sender, current_account_id, io, env);
    let prepaid_amount = match engine.charge_gas(&sender, &transaction) {
        Ok(gas_result) => gas_result,
        Err(GasPaymentError::OutOfFund) => {
            increment_nonce(&mut io, &sender);
            let result = SubmitResult::new(TransactionStatus::OutOfFund, 0, vec![]);
            return Ok(result);
        }
        Err(err) => {
            return Err(EngineErrorKind::GasPayment(err).into());
        }
    };
    let gas_limit: u64 = transaction
        .gas_limit
        .try_into()
        .map_err(|_| EngineErrorKind::GasOverflow)?;
    let access_list = transaction
        .access_list
        .into_iter()
        .map(|a| (a.address, a.storage_keys))
        .collect();
    let result = if let Some(receiver) = transaction.to {
        engine.call(
            &sender,
            &receiver,
            transaction.value,
            transaction.data,
            gas_limit,
            access_list,
            handler,
        )
        // TODO: charge for storage
    } else {
        // Execute a contract deployment:
        engine.deploy_code(
            sender,
            transaction.value,
            transaction.data,
            gas_limit,
            access_list,
            handler,
        )
        // TODO: charge for storage
    };

    // Give refund
    let gas_used = match &result {
        Ok(submit_result) => submit_result.gas_used,
        Err(engine_err) => engine_err.gas_used,
    };
    refund_unused_gas(&mut io, &sender, gas_used, prepaid_amount, &relayer_address).map_err(
        |e| EngineError {
            gas_used,
            kind: EngineErrorKind::GasPayment(e),
        },
    )?;

    // return result to user
    result
}

/// There is one Aurora block per NEAR block height (note: when heights in NEAR are skipped
/// they are interpreted as empty blocks on Aurora). The blockhash is derived from the height
/// according to
/// ```text
/// block_hash = sha256(concat(
///     BLOCK_HASH_PREFIX,
///     block_height as u64,
///     chain_id,
///     engine_account_id,
/// ))
/// ```
pub fn compute_block_hash(chain_id: [u8; 32], block_height: u64, account_id: &[u8]) -> H256 {
    debug_assert_eq!(BLOCK_HASH_PREFIX_SIZE, mem::size_of_val(&BLOCK_HASH_PREFIX));
    debug_assert_eq!(BLOCK_HEIGHT_SIZE, mem::size_of_val(&block_height));
    debug_assert_eq!(CHAIN_ID_SIZE, mem::size_of_val(&chain_id));
    let mut data = Vec::with_capacity(
        BLOCK_HASH_PREFIX_SIZE + BLOCK_HEIGHT_SIZE + CHAIN_ID_SIZE + account_id.len(),
    );
    data.push(BLOCK_HASH_PREFIX);
    data.extend_from_slice(&chain_id);
    data.extend_from_slice(account_id);
    data.extend_from_slice(&block_height.to_be_bytes());

    sdk::sha256(&data)
}

pub fn get_state<I: IO>(io: &I) -> Result<EngineState, EngineStateError> {
    match io.read_storage(&bytes_to_key(KeyPrefix::Config, STATE_KEY)) {
        None => Err(EngineStateError::NotFound),
        Some(bytes) => EngineState::try_from_slice(&bytes.to_vec())
            .map_err(|_| EngineStateError::DeserializationFailed),
    }
}

/// Saves state into the storage.
pub fn set_state<I: IO>(io: &mut I, state: EngineState) {
    io.write_storage(
        &bytes_to_key(KeyPrefix::Config, STATE_KEY),
        &state.try_to_vec().expect("ERR_SER"),
    );
}

pub fn refund_unused_gas<I: IO>(
    io: &mut I,
    sender: &Address,
    gas_used: u64,
    gas_result: GasPaymentResult,
    relayer: &Address,
) -> Result<(), GasPaymentError> {
    if gas_result.effective_gas_price.is_zero() {
        return Ok(());
    }

    let gas_to_wei = |price: U256| {
        U256::from(gas_used)
            .checked_mul(price)
            .map(Wei::new)
            .ok_or(GasPaymentError::EthAmountOverflow)
    };

    let spent_amount = gas_to_wei(gas_result.effective_gas_price)?;
    let reward_amount = gas_to_wei(gas_result.priority_fee_per_gas)?;

    let refund = gas_result
        .prepaid_amount
        .checked_sub(spent_amount)
        .ok_or(GasPaymentError::EthAmountOverflow)?;

    add_balance(io, sender, refund)?;
    add_balance(io, relayer, reward_amount)?;

    Ok(())
}

/// Used to bridge NEP-141 tokens from NEAR to Aurora. On Aurora the NEP-141 becomes an ERC-20.
pub fn deploy_erc20_token<I: IO + Copy, E: Env, P: PromiseHandler>(
    args: DeployErc20TokenArgs,
    io: I,
    env: &E,
    handler: &mut P,
) -> Result<Address, DeployErc20Error> {
    let current_account_id = env.current_account_id();
    let erc20_admin_address = current_address(&current_account_id);
    let mut engine = Engine::new(
        aurora_engine_sdk::types::near_account_to_evm_address(
            env.predecessor_account_id().as_bytes(),
        ),
        current_account_id,
        io,
        env,
    )
    .map_err(DeployErc20Error::State)?;

    #[cfg(feature = "error_refund")]
    let erc20_contract = include_bytes!("../../etc/eth-contracts/res/EvmErc20V2.bin");
    #[cfg(not(feature = "error_refund"))]
    let erc20_contract = include_bytes!("../../etc/eth-contracts/res/EvmErc20.bin");

    let deploy_args = ethabi::encode(&[
        ethabi::Token::String("Empty".to_string()),
        ethabi::Token::String("EMPTY".to_string()),
        ethabi::Token::Uint(ethabi::Uint::from(0)),
        ethabi::Token::Address(erc20_admin_address.raw()),
    ]);

    let address = match Engine::deploy_code_with_input(
        &mut engine,
        (&[erc20_contract, deploy_args.as_slice()].concat()).to_vec(),
        handler,
    ) {
        Ok(result) => match result.status {
            TransactionStatus::Succeed(ret) => ADDRESS(H160(ret.as_slice().try_into().unwrap())),
            other => return Err(DeployErc20Error::Failed(other)),
        },
        Err(e) => return Err(DeployErc20Error::Engine(e)),
    };

    sdk::log!(crate::prelude::format!("Deployed ERC-20 in Aurora at: {:#?}", address).as_str());
    engine
        .register_token(address, args.nep141)
        .map_err(DeployErc20Error::Register)?;

    Ok(address)
}

pub fn set_code<I: IO>(io: &mut I, address: &Address, code: &[u8]) {
    io.write_storage(&address_to_key(KeyPrefix::Code, address), code);
}

pub fn remove_code<I: IO>(io: &mut I, address: &Address) {
    io.remove_storage(&address_to_key(KeyPrefix::Code, address));
}

pub fn get_code<I: IO>(io: &I, address: &Address) -> Vec<u8> {
    io.read_storage(&address_to_key(KeyPrefix::Code, address))
        .map(|s| s.to_vec())
        .unwrap_or_else(Vec::new)
}

pub fn get_code_size<I: IO>(io: &I, address: &Address) -> usize {
    io.read_storage_len(&address_to_key(KeyPrefix::Code, address))
        .unwrap_or(0)
}

pub fn set_nonce<I: IO>(io: &mut I, address: &Address, nonce: &U256) {
    io.write_storage(
        &address_to_key(KeyPrefix::Nonce, address),
        &u256_to_arr(nonce),
    );
}

pub fn remove_nonce<I: IO>(io: &mut I, address: &Address) {
    io.remove_storage(&address_to_key(KeyPrefix::Nonce, address));
}

/// Checks the nonce to ensure that the address matches the transaction
/// nonce.
#[inline]
pub fn check_nonce<I: IO>(
    io: &I,
    address: &Address,
    transaction_nonce: &U256,
) -> Result<(), EngineErrorKind> {
    let account_nonce = get_nonce(io, address);

    if transaction_nonce != &account_nonce {
        return Err(EngineErrorKind::IncorrectNonce);
    }

    Ok(())
}

pub fn get_nonce<I: IO>(io: &I, address: &Address) -> U256 {
    io.read_u256(&address_to_key(KeyPrefix::Nonce, address))
        .unwrap_or_else(|_| U256::zero())
}

pub fn increment_nonce<I: IO>(io: &mut I, address: &Address) {
    let account_nonce = get_nonce(io, address);
    let new_nonce = account_nonce.saturating_add(U256::one());
    set_nonce(io, address, &new_nonce);
}

pub fn nep141_erc20_map<I: IO>(io: I) -> BijectionMap<NEP141Account, ERC20Address, I> {
    BijectionMap::new(KeyPrefix::Nep141Erc20Map, KeyPrefix::Erc20Nep141Map, io)
}

pub fn get_erc20_from_nep141<I: IO>(
    io: &I,
    nep141_account_id: &AccountId,
) -> Result<Vec<u8>, GetErc20FromNep141Error> {
    let key = bytes_to_key(KeyPrefix::Nep141Erc20Map, nep141_account_id.as_bytes());
    io.read_storage(&key)
        .map(|v| v.to_vec())
        .ok_or(GetErc20FromNep141Error::Nep141NotFound)
}

pub fn add_balance<I: IO>(
    io: &mut I,
    address: &Address,
    amount: Wei,
) -> Result<(), BalanceOverflow> {
    let current_balance = get_balance(io, address);
    let new_balance = current_balance.checked_add(amount).ok_or(BalanceOverflow)?;
    set_balance(io, address, &new_balance);
    Ok(())
}

pub fn set_balance<I: IO>(io: &mut I, address: &Address, balance: &Wei) {
    io.write_storage(
        &address_to_key(KeyPrefix::Balance, address),
        &balance.to_bytes(),
    );
}

pub fn remove_balance<I: IO + Copy>(io: &mut I, address: &Address) {
    let balance = get_balance(io, address);
    // Apply changes for eth-connector. The `unwrap` is safe here because (a) if the connector
    // is implemented correctly then the total supply wll never underflow and (b) we are passing
    // in the balance directly so there will always be enough balance.
    EthConnectorContract::init_instance(*io)
        .internal_remove_eth(address, balance)
        .unwrap();
    io.remove_storage(&address_to_key(KeyPrefix::Balance, address));
}

pub fn get_balance<I: IO>(io: &I, address: &Address) -> Wei {
    let raw = io
        .read_u256(&address_to_key(KeyPrefix::Balance, address))
        .unwrap_or_else(|_| U256::zero());
    Wei::new(raw)
}

pub fn remove_storage<I: IO>(io: &mut I, address: &Address, key: &H256, generation: u32) {
    io.remove_storage(storage_to_key(address, key, generation).as_ref());
}

pub fn set_storage<I: IO>(
    io: &mut I,
    address: &Address,
    key: &H256,
    value: &H256,
    generation: u32,
) {
    io.write_storage(storage_to_key(address, key, generation).as_ref(), &value.0);
}

pub fn get_storage<I: IO>(io: &I, address: &Address, key: &H256, generation: u32) -> H256 {
    io.read_storage(storage_to_key(address, key, generation).as_ref())
        .and_then(|value| {
            if value.len() == 32 {
                let mut buf = [0u8; 32];
                value.copy_to_slice(&mut buf);
                Some(H256(buf))
            } else {
                None
            }
        })
        .unwrap_or_else(H256::default)
}

pub fn is_account_empty<I: IO>(io: &I, address: &Address) -> bool {
    let balance = get_balance(io, address);
    let nonce = get_nonce(io, address);
    let code_len = get_code_size(io, address);
    balance.is_zero() && nonce.is_zero() && code_len == 0
}

/// Increments storage generation for a given address.
pub fn set_generation<I: IO>(io: &mut I, address: &Address, generation: u32) {
    io.write_storage(
        &address_to_key(KeyPrefix::Generation, address),
        &generation.to_be_bytes(),
    );
}

pub fn get_generation<I: IO>(io: &I, address: &Address) -> u32 {
    io.read_storage(&address_to_key(KeyPrefix::Generation, address))
        .map(|value| {
            let mut bytes = [0u8; 4];
            value.copy_to_slice(&mut bytes);
            u32::from_be_bytes(bytes)
        })
        .unwrap_or(0)
}

/// Removes all storage for the given address.
fn remove_all_storage<I: IO>(io: &mut I, address: &Address, generation: u32) {
    // FIXME: there is presently no way to prefix delete trie state.
    // NOTE: There is not going to be a method on runtime for this.
    //     You may need to store all keys in a list if you want to do this in a contract.
    //     Maybe you can incentivize people to delete dead old keys. They can observe them from
    //     external indexer node and then issue special cleaning transaction.
    //     Either way you may have to store the nonce per storage address root. When the account
    //     has to be deleted the storage nonce needs to be increased, and the old nonce keys
    //     can be deleted over time. That's how TurboGeth does storage.
    set_generation(io, address, generation + 1);
}

/// Removes an account.
fn remove_account<I: IO + Copy>(io: &mut I, address: &Address, generation: u32) {
    remove_nonce(io, address);
    remove_balance(io, address);
    remove_code(io, address);
    remove_all_storage(io, address, generation);
}

fn filter_promises_from_logs<T, P>(handler: &mut P, logs: T) -> Vec<ResultLog>
where
    T: IntoIterator<Item = Log>,
    P: PromiseHandler,
{
    logs.into_iter()
        .filter_map(|log| {
            if log.address == ExitToNear::ADDRESS.raw()
                || log.address == ExitToEthereum::ADDRESS.raw()
            {
                if log.topics.is_empty() {
                    if let Ok(promise) = PromiseArgs::try_from_slice(&log.data) {
                        match promise {
                            PromiseArgs::Create(promise) => schedule_promise(handler, &promise),
                            PromiseArgs::Callback(promise) => {
                                let base_id = schedule_promise(handler, &promise.base);
                                schedule_promise_callback(handler, base_id, &promise.callback)
                            }
                        };
                    }
                    // do not pass on these "internal logs" to caller
                    None
                } else {
                    // The exit precompiles do produce externally consumable logs in
                    // addition to the promises. The external logs have a non-empty
                    // `topics` field.
                    Some(log.into())
                }
            } else {
                Some(log.into())
            }
        })
        .collect()
}

fn schedule_promise<P: PromiseHandler>(handler: &mut P, promise: &PromiseCreateArgs) -> PromiseId {
    sdk::log!(&crate::prelude::format!(
        "call_contract {}.{}",
        promise.target_account_id,
        promise.method
    ));
    handler.promise_create_call(promise)
}

fn schedule_promise_callback<P: PromiseHandler>(
    handler: &mut P,
    base_id: PromiseId,
    promise: &PromiseCreateArgs,
) -> PromiseId {
    sdk::log!(&crate::prelude::format!(
        "callback_call_contract {}.{}",
        promise.target_account_id,
        promise.method
    ));
    handler.promise_attach_callback(base_id, promise)
}

impl<'env, I: IO + Copy, E: Env> evm::backend::Backend for Engine<'env, I, E> {
    /// Returns the "effective" gas price (as defined by EIP-1559)
    fn gas_price(&self) -> U256 {
        self.gas_price
    }

    /// Returns the origin address that created the contract.
    fn origin(&self) -> H160 {
        self.origin.raw()
    }

    /// Returns a block hash from a given index.
    ///
    /// Currently, this returns
    /// 0xffffffffffffffffffffffffffffffffffffffffffffffffffffffffffffffff if
    /// only for the 256 most recent blocks, excluding of the current one.
    /// Otherwise, it returns 0x0.
    ///
    /// In other words, if the requested block index is less than the current
    /// block index, return
    /// 0xffffffffffffffffffffffffffffffffffffffffffffffffffffffffffffffff.
    /// Otherwise, return 0.
    ///
    /// This functionality may change in the future. Follow
    /// [nearcore#3456](https://github.com/near/nearcore/issues/3456) for more
    /// details.
    ///
    /// See: https://doc.aurora.dev/develop/compat/evm#blockhash
    fn block_hash(&self, number: U256) -> H256 {
        let idx = U256::from(self.env.block_height());
        if idx.saturating_sub(U256::from(256)) <= number && number < idx {
            // since `idx` comes from `u64` it is always safe to downcast `number` from `U256`
            compute_block_hash(
                self.state.chain_id,
                number.low_u64(),
                self.current_account_id.as_bytes(),
            )
        } else {
            H256::zero()
        }
    }

    /// Returns the current block index number.
    fn block_number(&self) -> U256 {
        U256::from(self.env.block_height())
    }

    /// Returns a mocked coinbase which is the EVM address for the Aurora
    /// account, being 0x4444588443C3a91288c5002483449Aba1054192b.
    ///
    /// See: https://doc.aurora.dev/develop/compat/evm#coinbase
    fn block_coinbase(&self) -> H160 {
        H160([
            0x44, 0x44, 0x58, 0x84, 0x43, 0xC3, 0xa9, 0x12, 0x88, 0xc5, 0x00, 0x24, 0x83, 0x44,
            0x9A, 0xba, 0x10, 0x54, 0x19, 0x2b,
        ])
    }

    /// Returns the current block timestamp.
    fn block_timestamp(&self) -> U256 {
        U256::from(self.env.block_timestamp().secs())
    }

    /// Returns the current block difficulty.
    ///
    /// See: https://doc.aurora.dev/develop/compat/evm#difficulty
    fn block_difficulty(&self) -> U256 {
        U256::zero()
    }

    /// Returns the current block gas limit.
    ///
    /// Currently, this returns 0xffffffffffffffffffffffffffffffffffffffffffffffffffffffffffffffff
    /// as there isn't a gas limit alternative right now but this may change in
    /// the future.
    ///
    /// See: https://doc.aurora.dev/develop/compat/evm#gaslimit
    fn block_gas_limit(&self) -> U256 {
        U256::max_value()
    }

    /// Returns the current base fee for the current block.
    ///
    /// Currently, this returns 0 as there is no concept of a base fee at this
    /// time but this may change in the future.
    ///
    /// TODO: doc.aurora.dev link
    fn block_base_fee_per_gas(&self) -> U256 {
        U256::zero()
    }

    /// Returns the states chain ID.
    fn chain_id(&self) -> U256 {
        U256::from(self.state.chain_id)
    }

    /// Checks if an address exists.
    fn exists(&self, address: H160) -> bool {
        !is_account_empty(&self.io, &Address::new(address))
    }

    /// Returns basic account information.
    fn basic(&self, address: H160) -> Basic {
        let address = Address::new(address);
        Basic {
            nonce: get_nonce(&self.io, &address),
            balance: get_balance(&self.io, &address).raw(),
        }
    }

    /// Returns the code of the contract from an address.
    fn code(&self, address: H160) -> Vec<u8> {
        get_code(&self.io, &Address::new(address))
    }

    /// Get storage value of address at index.
    fn storage(&self, address: H160, index: H256) -> H256 {
        let address = Address::new(address);
        let generation = get_generation(&self.io, &address);
        get_storage(&self.io, &address, &index, generation)
    }

    /// Get original storage value of address at index, if available.
    ///
    /// Since SputnikVM collects storage changes in memory until the transaction is over,
    /// the "original storage" will always be the same as the storage because no values
    /// are written to storage until after the transaction is complete.
    fn original_storage(&self, address: H160, index: H256) -> Option<H256> {
        Some(self.storage(address, index))
    }
}

impl<'env, J: IO + Copy, E: Env> ApplyBackend for Engine<'env, J, E> {
    fn apply<A, I, L>(&mut self, values: A, _logs: L, delete_empty: bool)
    where
        A: IntoIterator<Item = Apply<I>>,
        I: IntoIterator<Item = (H256, H256)>,
        L: IntoIterator<Item = Log>,
    {
        let mut writes_counter: usize = 0;
        let mut code_bytes_written: usize = 0;
        for apply in values {
            match apply {
                Apply::Modify {
                    address,
                    basic,
                    code,
                    storage,
                    reset_storage,
                } => {
                    let address = Address::new(address);
                    let generation = get_generation(&self.io, &address);
                    set_nonce(&mut self.io, &address, &basic.nonce);
                    set_balance(&mut self.io, &address, &Wei::new(basic.balance));
                    writes_counter += 2; // 1 for nonce, 1 for balance

                    if let Some(code) = code {
                        set_code(&mut self.io, &address, &code);
                        code_bytes_written = code.len();
                        sdk::log!(crate::prelude::format!(
                            "code_write_at_address {:?} {}",
                            address,
                            code_bytes_written,
                        )
                        .as_str());
                    }

                    let next_generation = if reset_storage {
                        remove_all_storage(&mut self.io, &address, generation);
                        generation + 1
                    } else {
                        generation
                    };

                    for (index, value) in storage {
                        if value == H256::default() {
                            remove_storage(&mut self.io, &address, &index, next_generation)
                        } else {
                            set_storage(&mut self.io, &address, &index, &value, next_generation)
                        }
                        writes_counter += 1;
                    }

                    // We only need to remove the account if:
                    // 1. we are supposed to delete an empty account
                    // 2. the account is empty
                    // 3. we didn't already clear out the storage (because if we did then there is
                    //    nothing to do)
                    if delete_empty
                        && is_account_empty(&self.io, &address)
                        && generation == next_generation
                    {
                        remove_account(&mut self.io, &address, generation);
                        writes_counter += 1;
                    }
                }
                Apply::Delete { address } => {
                    let address = Address::new(address);
                    let generation = get_generation(&self.io, &address);
                    remove_account(&mut self.io, &address, generation);
                    writes_counter += 1;
                }
            }
        }
        // These variable are only used if logging feature is enabled.
        // In production logging is always enabled so we can ignore the warnings.
        #[allow(unused_variables)]
        let total_bytes = 32 * writes_counter + code_bytes_written;
        #[allow(unused_assignments)]
        if code_bytes_written > 0 {
            writes_counter += 1;
        }
        sdk::log!(crate::prelude::format!("total_writes_count {}", writes_counter).as_str());
        sdk::log!(crate::prelude::format!("total_written_bytes {}", total_bytes).as_str());
    }
}

#[cfg(test)]
mod tests {}<|MERGE_RESOLUTION|>--- conflicted
+++ resolved
@@ -13,15 +13,13 @@
 use crate::parameters::{DeployErc20TokenArgs, NewCallArgs, TransactionStatus};
 use crate::prelude::precompiles::native::{ExitToEthereum, ExitToNear};
 use crate::prelude::precompiles::Precompiles;
-use crate::prelude::H160;
 use crate::prelude::{
-    address_to_key, bytes_to_key, sdk, storage_to_key, types_new::Address, u256_to_arr, vec,
-    AccountId, BorshDeserialize, BorshSerialize, KeyPrefix, PromiseArgs, PromiseCreateArgs,
-    ToString, TryFrom, TryInto, Vec, Wei, ERC20_MINT_SELECTOR, H256, U256,
+    address_to_key, bytes_to_key, sdk, storage_to_key, u256_to_arr, vec, AccountId, Address,
+    BorshDeserialize, BorshSerialize, KeyPrefix, PromiseArgs, PromiseCreateArgs, ToString, TryFrom,
+    TryInto, Vec, Wei, ADDRESS, ERC20_MINT_SELECTOR, H160, H256, U256,
 };
 use crate::transaction::{EthTransactionKind, NormalizedEthTransaction};
 use aurora_engine_precompiles::PrecompileConstructorContext;
-use aurora_engine_types::types_new::ADDRESS;
 
 /// Used as the first byte in the concatenation of data used to compute the blockhash.
 /// Could be useful in the future as a version byte, or to distinguish different types of blocks.
@@ -778,13 +776,8 @@
 
         let selector = ERC20_MINT_SELECTOR;
         let tail = ethabi::encode(&[
-<<<<<<< HEAD
             ethabi::Token::Address(recipient.raw()),
-            ethabi::Token::Uint(args.amount.into()),
-=======
-            ethabi::Token::Address(recipient),
             ethabi::Token::Uint(U256::from(args.amount.as_u128())),
->>>>>>> 79b65295
         ]);
 
         let erc20_admin_address = current_address(current_account_id);
