--- conflicted
+++ resolved
@@ -476,43 +476,43 @@
         Ok(SubmitResult::new(status, used_gas, logs))
     }
 
-<<<<<<< HEAD
     /// Call the EVM contract with arguments
-    pub fn call_with_args(&mut self, args: CallArgs) -> EngineResult<SubmitResult> {
+    pub fn call_with_args<P: PromiseHandler>(
+        &mut self,
+        args: CallArgs,
+        handler: &mut P,
+    ) -> EngineResult<SubmitResult> {
         let origin = self.origin();
         match args {
             CallArgs::New(call_args) => {
                 let contract = Address(call_args.contract);
                 let value = call_args.value.into();
                 let input = call_args.input;
-                self.call(origin, contract, value, input, u64::MAX, Vec::new())
+                self.call(
+                    origin,
+                    contract,
+                    value,
+                    input,
+                    u64::MAX,
+                    Vec::new(),
+                    handler,
+                )
             }
             CallArgs::Legacy(call_args) => {
                 let contract = Address(call_args.contract);
                 let value = Wei::zero();
                 let input = call_args.input;
-                self.call(origin, contract, value, input, u64::MAX, Vec::new())
+                self.call(
+                    origin,
+                    contract,
+                    value,
+                    input,
+                    u64::MAX,
+                    Vec::new(),
+                    handler,
+                )
             }
         }
-=======
-    pub fn call_with_args<P: PromiseHandler>(
-        &mut self,
-        args: FunctionCallArgs,
-        handler: &mut P,
-    ) -> EngineResult<SubmitResult> {
-        let origin = self.origin();
-        let contract = Address(args.contract);
-        let value = Wei::zero();
-        self.call(
-            origin,
-            contract,
-            value,
-            args.input,
-            u64::MAX,
-            Vec::new(),
-            handler,
-        )
->>>>>>> 1b3a3d35
     }
 
     #[allow(clippy::too_many_arguments)]
