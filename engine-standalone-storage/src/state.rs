--- conflicted
+++ resolved
@@ -1,31 +1,12 @@
 #![allow(clippy::as_conversions)]
 
-<<<<<<< HEAD
-use std::{borrow::Cow, cell::RefCell, iter, slice, sync::LazyLock};
-
-use sha2::digest::{FixedOutput, Update};
-
-=======
->>>>>>> 871669d0
 use aurora_engine_sdk::env::Fixed;
 use sha2::digest::{FixedOutput, Update};
 use std::cell::RefCell;
-use std::{borrow::Cow, iter, ops::DerefMut, slice};
+use std::{borrow::Cow, iter, slice};
 
 use super::{Diff, Storage};
 
-<<<<<<< HEAD
-thread_local! {
-    pub static STATE: LazyLock<State> = LazyLock::new(|| State {
-        inner: RefCell::new(StateInner::default()),
-        registers: RefCell::new(
-            iter::repeat_with(Register::default)
-                .take(REGISTERS_NUMBER)
-                .collect(),
-        ),
-        db: RefCell::new(None),
-    });
-=======
 /// The mainnet `eth_custodian` address 0x6BFaD42cFC4EfC96f529D786D643Ff4A8B89FA52. We use the
 /// address for the mainnet only, since for the testnet it's not so critical.
 const CUSTODIAN_ADDRESS: &[u8] = &[
@@ -34,17 +15,12 @@
 
 thread_local! {
     pub static STATE: RefCell<State> = panic!("State is not initialized");
->>>>>>> 871669d0
 }
 
 pub struct State {
     inner: RefCell<StateInner>,
     registers: RefCell<Vec<Register>>,
-<<<<<<< HEAD
-    db: RefCell<Option<Storage>>,
-=======
     db: Storage,
->>>>>>> 871669d0
 }
 
 #[derive(Default)]
@@ -78,10 +54,6 @@
 }
 
 impl State {
-<<<<<<< HEAD
-    pub fn set_storage(&self, storage: Storage) {
-        *self.db.borrow_mut() = Some(storage);
-=======
     pub fn new(storage: Storage) -> Self {
         Self {
             inner: RefCell::new(StateInner::default()),
@@ -94,11 +66,6 @@
         }
     }
 
-    fn inner(&self) -> impl DerefMut<Target = StateInner> + use<'_> {
-        self.inner.borrow_mut()
->>>>>>> 871669d0
-    }
-
     pub fn set_env(&self, env: Fixed) {
         self.inner.borrow_mut().env = Some(env);
     }
@@ -135,13 +102,8 @@
         F: FnMut(&Register) -> T,
     {
         let index = usize::try_from(register_id).expect("pointer size must be wide enough");
-<<<<<<< HEAD
-        let lock = self.registers.borrow();
-        let reg = lock
-=======
         let registers = self.registers.borrow();
         let reg = registers
->>>>>>> 871669d0
             .get(index)
             .unwrap_or_else(|| panic!("no such register {register_id}"));
         op(reg)
@@ -149,13 +111,8 @@
 
     fn set_reg(&self, register_id: u64, data: Cow<[u8]>) {
         let index = usize::try_from(register_id).expect("pointer size must be wide enough");
-<<<<<<< HEAD
-        let mut lock = self.registers.borrow_mut();
-        *lock
-=======
         let mut registers = self.registers.borrow_mut();
         *registers
->>>>>>> 871669d0
             .get_mut(index)
             .unwrap_or_else(|| panic!("no such register {register_id}")) =
             Register(Some(data.into_owned()));
@@ -354,9 +311,6 @@
 
         let value = self
             .db
-            .borrow()
-            .as_ref()
-            .expect("must set storage")
             .read_by_key(&key, lock.bound_block_height, lock.bound_tx_position);
         value.as_ref().map_or(0, |diff| {
             if let Some(bytes) = diff.value() {
@@ -386,9 +340,6 @@
         }
 
         self.db
-            .borrow()
-            .as_ref()
-            .expect("must set storage")
             .read_by_key(&key, lock.bound_block_height, lock.bound_tx_position)
             .is_ok()
             .into()
@@ -423,12 +374,9 @@
             let value = if let Some(diff) = lock.transaction_diff.get(key) {
                 diff.value()
             } else {
-                db_value = self
-                    .db
-                    .borrow()
-                    .as_ref()
-                    .expect("must set storage")
-                    .read_by_key(key, lock.bound_block_height, lock.bound_tx_position);
+                db_value =
+                    self.db
+                        .read_by_key(key, lock.bound_block_height, lock.bound_tx_position);
                 db_value.as_ref().map_or(None, |diff| diff.value())
             };
 
@@ -472,15 +420,6 @@
 // #############
 
 #[unsafe(no_mangle)]
-<<<<<<< HEAD
-pub extern "C" fn read_register(register_id: u64, ptr: u64) {
-    STATE.with(|state| state.read_register(register_id, ptr));
-}
-
-#[unsafe(no_mangle)]
-pub extern "C" fn register_len(register_id: u64) -> u64 {
-    STATE.with(|state| state.register_len(register_id))
-=======
 extern "C" fn read_register(register_id: u64, ptr: u64) {
     STATE.with_borrow(|state| state.read_register(register_id, ptr));
 }
@@ -488,7 +427,6 @@
 #[unsafe(no_mangle)]
 extern "C" fn register_len(register_id: u64) -> u64 {
     STATE.with_borrow(|state| state.register_len(register_id))
->>>>>>> 871669d0
 }
 
 // ###############
@@ -496,15 +434,6 @@
 // ###############
 
 #[unsafe(no_mangle)]
-<<<<<<< HEAD
-pub extern "C" fn current_account_id(register_id: u64) {
-    STATE.with(|state| state.current_account_id(register_id));
-}
-
-#[unsafe(no_mangle)]
-pub extern "C" fn signer_account_id(register_id: u64) {
-    STATE.with(|state| state.signer_account_id(register_id));
-=======
 extern "C" fn current_account_id(register_id: u64) {
     STATE.with_borrow(|state| state.current_account_id(register_id));
 }
@@ -512,7 +441,6 @@
 #[unsafe(no_mangle)]
 extern "C" fn signer_account_id(register_id: u64) {
     STATE.with_borrow(|state| state.signer_account_id(register_id));
->>>>>>> 871669d0
 }
 
 #[unsafe(no_mangle)]
@@ -522,25 +450,6 @@
 }
 
 #[unsafe(no_mangle)]
-<<<<<<< HEAD
-pub extern "C" fn predecessor_account_id(register_id: u64) {
-    STATE.with(|state| state.predecessor_account_id(register_id));
-}
-
-#[unsafe(no_mangle)]
-pub extern "C" fn input(register_id: u64) {
-    STATE.with(|state| state.input(register_id));
-}
-
-#[unsafe(no_mangle)]
-pub extern "C" fn block_index() -> u64 {
-    STATE.with(|state| state.block_index())
-}
-
-#[unsafe(no_mangle)]
-pub extern "C" fn block_timestamp() -> u64 {
-    STATE.with(|state| state.block_timestamp())
-=======
 extern "C" fn predecessor_account_id(register_id: u64) {
     STATE.with_borrow(|state| state.predecessor_account_id(register_id));
 }
@@ -558,7 +467,6 @@
 #[unsafe(no_mangle)]
 extern "C" fn block_timestamp() -> u64 {
     STATE.with_borrow(State::block_timestamp)
->>>>>>> 871669d0
 }
 
 #[unsafe(no_mangle)]
@@ -582,20 +490,6 @@
 }
 
 #[unsafe(no_mangle)]
-<<<<<<< HEAD
-pub extern "C" fn attached_deposit(balance_ptr: u64) {
-    STATE.with(|state| state.attached_deposit(balance_ptr));
-}
-
-#[unsafe(no_mangle)]
-pub extern "C" fn prepaid_gas() -> u64 {
-    STATE.with(|state| state.prepaid_gas())
-}
-
-#[unsafe(no_mangle)]
-pub extern "C" fn used_gas() -> u64 {
-    STATE.with(|state| state.used_gas())
-=======
 extern "C" fn attached_deposit(balance_ptr: u64) {
     STATE.with_borrow(|state| state.attached_deposit(balance_ptr));
 }
@@ -608,7 +502,6 @@
 #[unsafe(no_mangle)]
 extern "C" fn used_gas() -> u64 {
     STATE.with_borrow(State::used_gas)
->>>>>>> 871669d0
 }
 
 // ############
@@ -616,25 +509,6 @@
 // ############
 
 #[unsafe(no_mangle)]
-<<<<<<< HEAD
-pub extern "C" fn random_seed(register_id: u64) {
-    STATE.with(|state| state.random_seed(register_id));
-}
-
-#[unsafe(no_mangle)]
-pub extern "C" fn sha256(value_len: u64, value_ptr: u64, register_id: u64) {
-    STATE.with(|state| state.digest::<sha2::Sha256>(value_len, value_ptr, register_id));
-}
-
-#[unsafe(no_mangle)]
-pub extern "C" fn keccak256(value_len: u64, value_ptr: u64, register_id: u64) {
-    STATE.with(|state| state.digest::<sha3::Keccak256>(value_len, value_ptr, register_id));
-}
-
-#[unsafe(no_mangle)]
-pub extern "C" fn ripemd160(value_len: u64, value_ptr: u64, register_id: u64) {
-    STATE.with(|state| state.digest::<ripemd::Ripemd160>(value_len, value_ptr, register_id));
-=======
 extern "C" fn random_seed(register_id: u64) {
     STATE.with_borrow(|state| state.random_seed(register_id));
 }
@@ -658,7 +532,6 @@
     STATE.with_borrow(|state| {
         state.digest::<ripemd::Ripemd160>(value_len, value_ptr, register_id);
     });
->>>>>>> 871669d0
 }
 
 #[unsafe(no_mangle)]
@@ -672,11 +545,7 @@
     register_id: u64,
 ) -> u64 {
     if malleability_flag == 0 {
-<<<<<<< HEAD
-        STATE.with(|state| {
-=======
         STATE.with_borrow(|state| {
->>>>>>> 871669d0
             state
                 .ecrecover(hash_len, hash_ptr, sig_len, sig_ptr, v, register_id)
                 .is_ok()
@@ -710,13 +579,8 @@
 // #####################
 
 #[unsafe(no_mangle)]
-<<<<<<< HEAD
-pub extern "C" fn value_return(value_len: u64, value_ptr: u64) {
-    STATE.with(|state| state.value_return(value_len, value_ptr));
-=======
 extern "C" fn value_return(value_len: u64, value_ptr: u64) {
     STATE.with_borrow(|state| state.value_return(value_len, value_ptr));
->>>>>>> 871669d0
 }
 
 #[unsafe(no_mangle)]
@@ -940,15 +804,6 @@
 // #######################
 
 #[unsafe(no_mangle)]
-<<<<<<< HEAD
-pub extern "C" fn promise_results_count() -> u64 {
-    STATE.with(|state| state.promise_results_count())
-}
-
-#[unsafe(no_mangle)]
-pub extern "C" fn promise_result(result_idx: u64, register_id: u64) -> u64 {
-    STATE.with(|state| state.promise_result(result_idx, register_id))
-=======
 extern "C" fn promise_results_count() -> u64 {
     STATE.with_borrow(State::promise_results_count)
 }
@@ -956,7 +811,6 @@
 #[unsafe(no_mangle)]
 extern "C" fn promise_result(result_idx: u64, register_id: u64) -> u64 {
     STATE.with_borrow(|state| state.promise_result(result_idx, register_id))
->>>>>>> 871669d0
 }
 
 #[unsafe(no_mangle)]
@@ -977,24 +831,6 @@
     value_ptr: u64,
     register_id: u64,
 ) -> u64 {
-<<<<<<< HEAD
-    STATE.with(|state| state.storage_write(key_len, key_ptr, value_len, value_ptr, register_id))
-}
-
-#[unsafe(no_mangle)]
-pub extern "C" fn storage_read(key_len: u64, key_ptr: u64, register_id: u64) -> u64 {
-    STATE.with(|state| state.storage_read(key_len, key_ptr, register_id))
-}
-
-#[unsafe(no_mangle)]
-pub extern "C" fn storage_remove(key_len: u64, key_ptr: u64, register_id: u64) -> u64 {
-    STATE.with(|state| state.storage_remove(key_len, key_ptr, register_id))
-}
-
-#[unsafe(no_mangle)]
-pub extern "C" fn storage_has_key(key_len: u64, key_ptr: u64) -> u64 {
-    STATE.with(|state| state.storage_has_key(key_len, key_ptr))
-=======
     STATE.with_borrow(|state| {
         state.storage_write(key_len, key_ptr, value_len, value_ptr, register_id)
     })
@@ -1013,7 +849,6 @@
 #[unsafe(no_mangle)]
 extern "C" fn storage_has_key(key_len: u64, key_ptr: u64) -> u64 {
     STATE.with_borrow(|state| state.storage_has_key(key_len, key_ptr))
->>>>>>> 871669d0
 }
 
 #[unsafe(no_mangle)]
