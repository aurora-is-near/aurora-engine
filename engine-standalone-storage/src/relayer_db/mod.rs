--- conflicted
+++ resolved
@@ -265,13 +265,6 @@
                 .unwrap();
         }
         let block_rows = super::read_block_data(&mut connection).unwrap();
-<<<<<<< HEAD
-        super::initialize_blocks(&mut storage, block_rows.map(|row| row.try_into())).unwrap();
-        let tx_rows = super::read_transaction_data(&mut connection).unwrap();
-        super::initialize_transactions(
-            &mut storage,
-            tx_rows.map(|row| row.try_into()),
-=======
         super::initialize_blocks(
             &mut storage,
             block_rows.map(|row| Ok(row.try_into().unwrap())),
@@ -281,7 +274,6 @@
         super::initialize_transactions(
             &mut storage,
             tx_rows.map(|row| Ok(row.try_into().unwrap())),
->>>>>>> ab133936
             engine_state,
         )
         .unwrap();
