--- conflicted
+++ resolved
@@ -165,11 +165,7 @@
     pub enum Error {
         Storage(crate::Error),
         Postgres(postgres::Error),
-<<<<<<< HEAD
-        EngineState(state::error::EngineStateError),
-=======
         EngineState(state::EngineStateError),
->>>>>>> 5501ef3c
         Engine(engine::EngineError),
     }
 
@@ -185,13 +181,8 @@
         }
     }
 
-<<<<<<< HEAD
-    impl From<state::error::EngineStateError> for Error {
-        fn from(e: state::error::EngineStateError) -> Self {
-=======
     impl From<state::EngineStateError> for Error {
         fn from(e: state::EngineStateError) -> Self {
->>>>>>> 5501ef3c
             Self::EngineState(e)
         }
     }
