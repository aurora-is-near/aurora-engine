use aurora_engine::{engine, state};
use aurora_engine_sdk::env::{self, Env, DEFAULT_PREPAID_GAS};
use aurora_engine_transactions::EthTransactionKind;
use aurora_engine_types::account_id::AccountId;
use aurora_engine_types::H256;
use postgres::fallible_iterator::FallibleIterator;

use crate::{BlockMetadata, Storage};

pub mod types;

const TRANSACTION_QUERY: &str = "
SELECT
  transaction.block, transaction.index, transaction.id,
  transaction.hash, transaction.near_hash, transaction.near_receipt_hash,
  transaction.from, transaction.to, transaction.nonce, transaction.gas_price,
  transaction.gas_limit, transaction.gas_used, transaction.value, transaction.input,
  transaction.v, transaction.r, transaction.s, transaction.status, transaction.output,
  block.hash as block_hash
FROM transaction INNER JOIN block
ON transaction.block = block.id
ORDER BY transaction.block, transaction.index
";

/// Opens a Postgres connection to a running server hosting the relayer database.
pub fn connect_without_tls(
    connection_params: &types::ConnectionParams,
) -> Result<postgres::Client, postgres::Error> {
    let connection_string = connection_params.as_connection_string();
    postgres::Client::connect(&connection_string, postgres::NoTls)
}

pub fn read_block_data(
    connection: &mut postgres::Client,
) -> Result<postgres::RowIter<'_>, postgres::Error> {
    connection.query_raw::<_, u32, _>("SELECT * FROM block", std::iter::empty())
}

pub fn read_transaction_data(
    connection: &mut postgres::Client,
) -> Result<postgres::RowIter<'_>, postgres::Error> {
    connection.query_raw::<_, u32, _>(TRANSACTION_QUERY, std::iter::empty())
}

pub fn initialize_blocks<I>(storage: &mut Storage, mut rows: I) -> Result<(), error::Error>
where
    I: FallibleIterator<Item = types::BlockRow, Error = postgres::Error>,
{
    while let Some(row) = rows.next()? {
        let metadata = BlockMetadata {
            timestamp: env::Timestamp::new(row.timestamp.unwrap_or(0)),
            // TODO: need relayer to index this, tracking issue: https://github.com/aurora-is-near/aurora-relayer/issues/135
            random_seed: H256([0; 32]),
        };

        storage
            .set_block_data(row.hash, row.id, metadata)
            .map_err(crate::Error::Rocksdb)?;
    }
    Ok(())
}

pub fn initialize_transactions<I>(
    storage: &mut Storage,
    mut rows: I,
    engine_state: state::EngineState,
) -> Result<(), error::Error>
where
    I: FallibleIterator<Item = types::TransactionRow, Error = postgres::Error>,
{
    let signer_account_id = "relayer.aurora".parse().unwrap();
    let predecessor_account_id: AccountId = "relayer.aurora".parse().unwrap();
    let current_account_id = "aurora".parse().unwrap();
    let relayer_address =
        aurora_engine_sdk::types::near_account_to_evm_address(predecessor_account_id.as_bytes());
    let mut env = env::Fixed {
        signer_account_id,
        current_account_id,
        predecessor_account_id,
        block_height: 0,
        block_timestamp: env::Timestamp::new(0),
        attached_deposit: 0,
        random_seed: H256::zero(),
        prepaid_gas: DEFAULT_PREPAID_GAS,
    };
    // We use the Noop handler here since the relayer DB does not contain any promise information.
    let mut handler = aurora_engine_sdk::promise::Noop;

    while let Some(row) = rows.next()? {
        let near_tx_hash = row.near_hash;
        let tx_succeeded = row.status;
        let transaction_position = row.index;
        let block_height = row.block;
        let block_hash = row.block_hash;
        let block_metadata = storage.get_block_metadata(block_hash)?;
        let tx: EthTransactionKind = row.into();
        let transaction_bytes: Vec<u8> = (&tx).into();
        let tx_hash = aurora_engine_sdk::keccak(&transaction_bytes);

        env.block_height = block_height;
        env.block_timestamp = block_metadata.timestamp;
        env.random_seed = block_metadata.random_seed;

        let result = storage.with_engine_access(block_height, transaction_position, &[], |io| {
            engine::submit(
                io,
                &env,
                &transaction_bytes,
                engine_state.clone(),
                env.current_account_id(),
                relayer_address,
                &mut handler,
            )
        });
        match result.result {
            // Engine errors would always turn into panics on the NEAR side, so we do not need to persist
            // any diff. Therefore, even if the error was expected, we still continue to the next transaction.
            Err(e) => {
                if tx_succeeded {
                    println!(
                        "WARN: Transaction with NEAR hash {:?} expected to succeed, but failed with error message {:?}",
                        near_tx_hash,
                        e
					);
                }
                continue;
            }
            Ok(result) => {
                if result.status.is_fail() && tx_succeeded {
                    println!(
                        "WARN: Transaction with NEAR hash {:?} expected to succeed, but failed with error message {:?}",
                        near_tx_hash,
                        result.status
					);
                    continue;
                }
                // if result.status.is_fail() && !tx_succeeded then this is consistent; we
                // should still persist the diff because failed transactions can impact the state.
                // For example, a transaction that runs of out of gas still has its balance deducted
                // for the gas spent. Therefore, we do not have a `continue` statement here.
            }
        }

        let diff = result.diff;
        let tx_msg = crate::TransactionMessage {
            block_hash,
            near_receipt_id: near_tx_hash,
            position: transaction_position,
            succeeded: true,
            signer: env.signer_account_id(),
            caller: env.predecessor_account_id(),
            attached_near: 0,
            transaction: crate::sync::types::TransactionKind::Submit(tx),
            promise_data: Vec::new(),
        };
        storage.set_transaction_included(tx_hash, &tx_msg, &diff)?;
    }
    Ok(())
}

pub mod error {
    use aurora_engine::{engine, state};

    #[derive(Debug)]
    pub enum Error {
        Storage(crate::Error),
        Postgres(postgres::Error),
        EngineState(state::EngineStateError),
        Engine(engine::EngineError),
    }

    impl From<crate::Error> for Error {
        fn from(e: crate::Error) -> Self {
            Self::Storage(e)
        }
    }

    impl From<postgres::Error> for Error {
        fn from(e: postgres::Error) -> Self {
            Self::Postgres(e)
        }
    }

    impl From<state::EngineStateError> for Error {
        fn from(e: state::EngineStateError) -> Self {
            Self::EngineState(e)
        }
    }

    impl From<engine::EngineError> for Error {
        fn from(e: engine::EngineError) -> Self {
            Self::Engine(e)
        }
    }
}

#[cfg(test)]
mod test {
    use super::FallibleIterator;
    use crate::sync::types::{TransactionKind, TransactionMessage};
<<<<<<< HEAD
    use aurora_engine::{engine, parameters};
    use aurora_engine_standalone_nep141_legacy::legacy_connector;
=======
    use aurora_engine::{connector, parameters, state};
>>>>>>> ab133936
    use aurora_engine_types::H256;

    /// Requires a running postgres server to work. A snapshot of the DB can be
    /// downloaded using the script from https://github.com/aurora-is-near/partner-relayer-deploy
    /// The postgres DB can be started in Docker using the following command:
    /// docker run --name mainnet_database -p '127.0.0.1:15432:5432' -v $PATH_TO_DB:/var/lib/postgresql/data auroraisnear/relayer-database:latest
    #[test]
    #[ignore]
    fn test_fill_db() {
        let mut storage = crate::Storage::open("rocks_tmp/").unwrap();
        let mut connection = super::connect_without_tls(&Default::default()).unwrap();
        let engine_state = state::EngineState {
            chain_id: aurora_engine_types::types::u256_to_arr(&1313161555.into()),
            owner_id: "aurora".parse().unwrap(),
            bridge_prover_id: "prover.bridge.near".parse().unwrap(),
            upgrade_delay_blocks: 0,
        };

        // Initialize engine and connector states in storage.
        // Use explicit scope so borrows against `storage` are dropped before processing DB rows.
        {
            let block_height = 0;
            let block_hash = H256::zero();
            let block_metadata = crate::BlockMetadata {
                timestamp: aurora_engine_sdk::env::Timestamp::new(0),
                random_seed: H256::zero(),
            };
            storage
                .set_block_data(block_hash, block_height, block_metadata)
                .unwrap();
            let result = storage.with_engine_access(block_height, 0, &[], |io| {
                let mut local_io = io;
<<<<<<< HEAD
                engine::set_state(&mut local_io, engine_state.clone());
                legacy_connector::EthConnectorContract::create_contract(
=======
                state::set_state(&mut local_io, engine_state.clone()).unwrap();
                connector::EthConnectorContract::create_contract(
>>>>>>> ab133936
                    io,
                    engine_state.owner_id.clone(),
                    parameters::InitCallArgs {
                        prover_account: engine_state.bridge_prover_id.clone(),
                        eth_custodian_address: "6bfad42cfc4efc96f529d786d643ff4a8b89fa52"
                            .to_string(),
                        metadata: Default::default(),
                    },
                )
            });

            result.result.ok().unwrap();
            let diff = result.diff;
            storage
                .set_transaction_included(
                    H256::zero(),
                    &TransactionMessage {
                        block_hash,
                        position: 0,
                        near_receipt_id: H256::zero(),
                        succeeded: true,
                        signer: "aurora".parse().unwrap(),
                        caller: "aurora".parse().unwrap(),
                        attached_near: 0,
                        transaction: TransactionKind::Unknown,
                        promise_data: Vec::new(),
                    },
                    &diff,
                )
                .unwrap();
        }
        let block_rows = super::read_block_data(&mut connection).unwrap();
        super::initialize_blocks(
            &mut storage,
            block_rows.map(|row| Ok(row.try_into().unwrap())),
        )
        .unwrap();
        let tx_rows = super::read_transaction_data(&mut connection).unwrap();
        super::initialize_transactions(
            &mut storage,
            tx_rows.map(|row| Ok(row.try_into().unwrap())),
            engine_state,
        )
        .unwrap();

        connection.close().unwrap();
    }
}<|MERGE_RESOLUTION|>--- conflicted
+++ resolved
@@ -198,12 +198,8 @@
 mod test {
     use super::FallibleIterator;
     use crate::sync::types::{TransactionKind, TransactionMessage};
-<<<<<<< HEAD
-    use aurora_engine::{engine, parameters};
+    use aurora_engine::{engine, parameters, state};
     use aurora_engine_standalone_nep141_legacy::legacy_connector;
-=======
-    use aurora_engine::{connector, parameters, state};
->>>>>>> ab133936
     use aurora_engine_types::H256;
 
     /// Requires a running postgres server to work. A snapshot of the DB can be
@@ -236,13 +232,8 @@
                 .unwrap();
             let result = storage.with_engine_access(block_height, 0, &[], |io| {
                 let mut local_io = io;
-<<<<<<< HEAD
-                engine::set_state(&mut local_io, engine_state.clone());
+                state::set_state(&mut local_io, engine_state.clone()).unwrap();
                 legacy_connector::EthConnectorContract::create_contract(
-=======
-                state::set_state(&mut local_io, engine_state.clone()).unwrap();
-                connector::EthConnectorContract::create_contract(
->>>>>>> ab133936
                     io,
                     engine_state.owner_id.clone(),
                     parameters::InitCallArgs {
