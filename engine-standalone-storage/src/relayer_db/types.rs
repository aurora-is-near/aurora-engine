use aurora_engine_transactions::{
    legacy::{LegacyEthSignedTransaction, TransactionLegacy},
    EthTransactionKind,
};
use aurora_engine_types::types::{Address, Wei};
use aurora_engine_types::{H256, U256};
use core::num::TryFromIntError;
use std::convert::TryFrom;
use std::io::{Cursor, Read};
use std::time::SystemTime;

#[derive(Debug, Clone, PartialEq, Eq)]
pub struct ConnectionParams {
    // URL to the host (eg localhost)
    pub host: String,
    pub port: u32,
    pub db_name: String,
    pub user: String,
    pub password: String,
}

impl ConnectionParams {
    pub fn as_connection_string(&self) -> String {
        format!(
            "host={} port={} dbname={} user={} password={}",
            self.host, self.port, self.db_name, self.user, self.password
        )
    }
}

impl Default for ConnectionParams {
    fn default() -> Self {
        Self {
            host: "localhost".into(),
            port: 15432,
            db_name: "aurora".into(),
            user: "aurora".into(),
            password: "aurora".into(),
        }
    }
}

/// Row from the `block` table in the relayer's DB.
#[derive(Debug)]
pub struct BlockRow {
    /// Chain ID the block is from
    pub chain: u64,
    /// Block height
    pub id: u64,
    /// Block hash (on Aurora)
    pub hash: H256,
    /// Block hash (on NEAR)
    pub near_hash: Option<H256>,
    /// Time the block was created (in ns since the unix epoch)
    pub timestamp: Option<u64>,
    /// Size of the block (in bytes)
    pub size: u32,
    /// Maximum amount of EVM gas allowed to be spent
    pub gas_limit: U256,
    /// Amount of EVM gas spent in transactions in this block
    pub gas_used: U256,
    /// Hash of the parent block
    pub parent_hash: H256,
    /// Root hash for transactions trie
    pub transactions_root: H256,
    /// Root hash for state trie
    pub state_root: H256,
    /// Root hash for receipts trie
    pub receipts_root: H256,
}

<<<<<<< HEAD
struct BlockRowSize(i32);

impl TryFrom<BlockRowSize> for u32 {
    type Error = TryFromIntError;

    fn try_from(value: BlockRowSize) -> Result<Self, Self::Error> {
        // set negative values to 0
        value.0.max(0).try_into()
    }
}

struct BlockRowChain(i32);

impl TryFrom<BlockRowChain> for u64 {
    type Error = TryFromIntError;

    fn try_from(value: BlockRowChain) -> Result<Self, Self::Error> {
        // set negative values to 0
        value.0.max(0).try_into()
    }
}

struct BlockRowId(i64);

impl TryFrom<BlockRowId> for u64 {
    type Error = TryFromIntError;

    fn try_from(value: BlockRowId) -> Result<Self, Self::Error> {
        // set negative values to 0
        value.0.max(0).try_into()
    }
}

struct BlockRowBlock(i64);

impl TryFrom<BlockRowBlock> for u64 {
    type Error = TryFromIntError;

    fn try_from(value: BlockRowBlock) -> Result<Self, Self::Error> {
        // set negative values to 0
        value.0.max(0).try_into()
    }
}

impl TryFrom<postgres::Row> for BlockRow {
    type Error = postgres::Error;

    fn try_from(row: postgres::Row) -> Result<Self, Self::Error> {
        let chain: BlockRowChain = BlockRowChain(row.get("chain"));
        let id: BlockRowId = BlockRowId(row.get("id"));
=======
impl TryFrom<postgres::Row> for BlockRow {
    type Error = std::num::TryFromIntError;

    fn try_from(row: postgres::Row) -> Result<Self, Self::Error> {
        let chain: i32 = row.get("chain");
        let id: i64 = row.get("id");
>>>>>>> ab133936
        let hash = get_hash(&row, "hash");
        let near_hash: Option<&[u8]> = row.get("near_hash");
        let timestamp = get_timestamp(&row, "timestamp");
        let size: BlockRowSize = BlockRowSize(row.get("size"));
        let gas_limit = get_numeric(&row, "gas_limit");
        let gas_used = get_numeric(&row, "gas_used");
        let parent_hash = get_hash(&row, "parent_hash");
        let transactions_root = get_hash(&row, "transactions_root");
        let state_root = get_hash(&row, "state_root");
        let receipts_root = get_hash(&row, "receipts_root");

        Ok(Self {
<<<<<<< HEAD
            chain: u64::try_from(chain).unwrap(),
            id: u64::try_from(id).unwrap(),
            hash,
            near_hash: near_hash.map(H256::from_slice),
            timestamp,
            size: u32::try_from(size).unwrap(),
=======
            chain: chain.try_into()?,
            id: id.try_into()?,
            hash,
            near_hash: near_hash.map(H256::from_slice),
            timestamp,
            size: size.try_into()?,
>>>>>>> ab133936
            gas_limit,
            gas_used,
            parent_hash,
            transactions_root,
            state_root,
            receipts_root,
        })
    }
}

/// Row from the `transaction` table in the relayer's DB.
#[derive(Debug)]
pub struct TransactionRow {
    /// Block height where the transaction was included in the chain
    pub block: u64,
    /// Hash of the block which included the transaction. Not present in the `transaction` table, so will need
    /// to be filled using a `JOIN` against the `block` table.
    pub block_hash: H256,
    /// Position in the block (if a block includes multiple transactions this index will increase)
    pub index: u16,
    /// Some unique id?
    pub id: u64,
    /// Transaction hash (on Aurora)
    pub hash: H256,
    /// Transaction hash (on NEAR)
    pub near_hash: H256,
    /// Hash of the receipt on NEAR that the transaction was processed in
    pub near_receipt_hash: H256,
    /// Address that signed the transaction
    pub from: Address,
    /// Address the transaction is sent to
    pub to: Option<Address>,
    /// Nonce of the transaction
    pub nonce: U256,
    /// Gas price
    pub gas_price: U256,
    /// Maximum amount of EVM gas the transaction can spend
    pub gas_limit: U256,
    /// Amount of EVM gas used in the transaction
    pub gas_used: u64,
    /// Value attached to the transaction
    pub value: Wei,
    /// Input sent with the transaction
    pub input: Vec<u8>,
    /// Signature parameter v
    pub v: u64,
    /// Signature parameter r
    pub r: U256,
    /// Signature parameter s
    pub s: U256,
    /// True if transaction succeeded
    pub status: bool,
    /// Output bytes from the transaction execution
    pub output: Vec<u8>,
}

<<<<<<< HEAD
struct TransactionRowBlock(pub i64);

impl TryFrom<TransactionRowBlock> for u64 {
    type Error = TryFromIntError;

    fn try_from(value: TransactionRowBlock) -> Result<Self, Self::Error> {
        // set negative values to 0
        value.0.try_into()
    }
}

struct TransactionRowIndex(pub i32);

impl TryFrom<TransactionRowIndex> for u16 {
    type Error = TryFromIntError;

    fn try_from(value: TransactionRowIndex) -> Result<Self, Self::Error> {
        // set Maximum value to u16::MAX
        value.0.try_into()
    }
}

struct TransactionRowId(pub i64);

impl TryFrom<TransactionRowId> for u64 {
    type Error = TryFromIntError;

    fn try_from(value: TransactionRowId) -> Result<Self, Self::Error> {
        // set negative values to 0
        value.0.try_into()
    }
}

impl TryFrom<postgres::Row> for TransactionRow {
    type Error = postgres::Error;

    fn try_from(row: postgres::Row) -> Result<Self, Self::Error> {
        let block: TransactionRowBlock = TransactionRowBlock(row.get("block"));
=======
impl TryFrom<postgres::Row> for TransactionRow {
    type Error = std::num::TryFromIntError;

    fn try_from(row: postgres::Row) -> Result<Self, Self::Error> {
        let block: i64 = row.get("block");
>>>>>>> ab133936
        let block_hash = get_hash(&row, "block_hash");
        let index = TransactionRowIndex(row.get("index"));
        let id: TransactionRowId = TransactionRowId(row.get("id"));
        let hash = get_hash(&row, "hash");
        let near_hash = get_hash(&row, "near_hash");
        let near_receipt_hash = get_hash(&row, "near_receipt_hash");
        let from = get_address(&row, "from");
        let to: Option<&[u8]> = row.get("to");
        let nonce = get_numeric(&row, "nonce");
        let gas_price = get_numeric(&row, "gas_price");
        let gas_limit = get_numeric(&row, "gas_limit");
        let gas_used = get_numeric(&row, "gas_used");
        let value = get_numeric(&row, "value");
        let input: Option<Vec<u8>> = row.get("input");
        let v = get_numeric(&row, "v");
        let r = get_numeric(&row, "r");
        let s = get_numeric(&row, "s");
        let status: bool = row.get("status");
        let output: Option<Vec<u8>> = row.get("output");

        Ok(Self {
<<<<<<< HEAD
            block: u64::try_from(block).unwrap(),
            block_hash,
            index: u16::try_from(index).unwrap(),
            id: u64::try_from(id).unwrap(),
=======
            block: block.try_into()?,
            block_hash,
            index: index.try_into()?,
            id: id.try_into()?,
>>>>>>> ab133936
            hash,
            near_hash,
            near_receipt_hash,
            from,
            to: to.map(|arr| Address::try_from_slice(arr).unwrap()),
            nonce,
            gas_price,
            gas_limit,
            gas_used: gas_used.low_u64(),
            value: Wei::new(value),
            input: input.unwrap_or_default(),
            v: v.low_u64(),
            r,
            s,
            status,
            output: output.unwrap_or_default(),
        })
    }
}

impl From<TransactionRow> for EthTransactionKind {
    fn from(row: TransactionRow) -> Self {
        let legacy = LegacyEthSignedTransaction {
            transaction: TransactionLegacy {
                nonce: row.nonce,
                gas_price: row.gas_price,
                gas_limit: row.gas_limit,
                to: row.to,
                value: row.value,
                data: row.input,
            },
            v: row.v,
            r: row.r,
            s: row.s,
        };

        Self::Legacy(legacy)
    }
}

fn get_numeric(row: &postgres::Row, field: &str) -> U256 {
    let value: PostgresNumeric = row.get(field);
    U256::try_from(value).unwrap()
}

fn get_hash(row: &postgres::Row, field: &str) -> H256 {
    let value: &[u8] = row.get(field);
    H256::from_slice(value)
}

fn get_address(row: &postgres::Row, field: &str) -> Address {
    let value: &[u8] = row.get(field);
    Address::try_from_slice(value).unwrap()
}

struct TransactionDuration(pub u128);

impl TryFrom<TransactionDuration> for u64 {
    type Error = TryFromIntError;

    fn try_from(value: TransactionDuration) -> Result<Self, Self::Error> {
        value.0.try_into()
    }
}

fn get_timestamp(row: &postgres::Row, field: &str) -> Option<u64> {
    let timestamp: Option<SystemTime> = row.get(field);
    timestamp
        .and_then(|t| t.duration_since(SystemTime::UNIX_EPOCH).ok())
<<<<<<< HEAD
        .map(|d| u64::try_from(TransactionDuration(d.as_nanos())).unwrap())
=======
        .and_then(|d| u64::try_from(d.as_nanos()).ok())
>>>>>>> ab133936
}

struct PostgresNumeric {
    /// The contribution of the first group to the value of the number is given by `groups[0] * 10000^weight`.
    /// The weight decreases by 1 for subsequent groups
    weight: i16,
    /// Sign of the number
    sign: PostgresNumericSign,
    /// The number of base10 digits to put after the decimal separator
    scale: u16,
    /// The "digits" of the number in base 10000 (offset by the weight).
    groups: Vec<u16>,
}

impl PostgresNumeric {
    const BASE_WEIGHT: U256 = U256([10000u64, 0, 0, 0]);
}

#[repr(u16)]
enum PostgresNumericSign {
    Positive = 0x0000,
    Negative = 0x4000,
    NaN = 0xc000,
}

<<<<<<< HEAD
impl From<PostgresNumericSign> for u16 {
    fn from(sign: PostgresNumericSign) -> Self {
        match sign {
            PostgresNumericSign::Positive => 0x0000,
            PostgresNumericSign::Negative => 0x4000,
            PostgresNumericSign::NaN => 0xc000,
=======
impl From<u16> for PostgresNumericSign {
    fn from(value: u16) -> Self {
        match value {
            0x0000 => Self::Positive,
            0x4000 => Self::Negative,
            0xc000 => Self::NaN,
            _ => panic!("Unexpected Numeric Sign value"),
>>>>>>> ab133936
        }
    }
}

impl TryFrom<PostgresNumeric> for U256 {
    type Error = NumericToU256Error;

    fn try_from(value: PostgresNumeric) -> Result<Self, Self::Error> {
        if let PostgresNumericSign::Negative = value.sign {
            return Err(NumericToU256Error::Negative);
        } else if let PostgresNumericSign::NaN = value.sign {
            return Err(NumericToU256Error::NaN);
        } else if value.scale != 0 || value.weight < 0 {
            return Err(NumericToU256Error::NotAWholeNumber);
        }

        let mut total = U256::zero();
        let mut weight = PostgresNumeric::BASE_WEIGHT
            .checked_pow(value.weight.into())
            .ok_or(NumericToU256Error::Overflow)?;
        for group in value.groups {
            let contribution = U256::from(group)
                .checked_mul(weight)
                .ok_or(NumericToU256Error::Overflow)?;
            total = total
                .checked_add(contribution)
                .ok_or(NumericToU256Error::Overflow)?;
            weight /= PostgresNumeric::BASE_WEIGHT;
        }
        Ok(total)
    }
}

#[derive(Debug)]
enum NumericToU256Error {
    Negative,
    NaN,
    NotAWholeNumber,
    Overflow,
}

impl<'a> postgres::types::FromSql<'a> for PostgresNumeric {
    fn from_sql(
        _: &postgres::types::Type,
        raw: &'a [u8],
    ) -> Result<Self, Box<dyn std::error::Error + Sync + Send>> {
        let mut cursor = Cursor::new(raw);
        let read_16bits = |cursor: &mut Cursor<&[u8]>| -> Result<[u8; 2], std::io::Error> {
            let mut buf = [0u8; 2];
            cursor.read_exact(&mut buf)?;
            Ok(buf)
        };
        let read_u16 = |cursor: &mut Cursor<&[u8]>| -> Result<u16, std::io::Error> {
            read_16bits(cursor).map(u16::from_be_bytes)
        };
        let read_i16 = |cursor: &mut Cursor<&[u8]>| -> Result<i16, std::io::Error> {
            read_16bits(cursor).map(i16::from_be_bytes)
        };

        let num_groups = read_u16(&mut cursor)?;
        let weight = read_i16(&mut cursor)?;
        let sign_raw = read_u16(&mut cursor)?;
<<<<<<< HEAD
        let sign = if sign_raw == u16::from(PostgresNumericSign::Positive) {
            PostgresNumericSign::Positive
        } else if sign_raw == u16::from(PostgresNumericSign::Negative) {
            PostgresNumericSign::Negative
        } else if sign_raw == u16::from(PostgresNumericSign::NaN) {
            PostgresNumericSign::NaN
        } else {
            panic!("Unexpected Numeric Sign value");
        };
=======
        let sign = sign_raw.into();
>>>>>>> ab133936

        let scale = read_u16(&mut cursor)?;
        let mut groups = Vec::with_capacity(usize::from(num_groups));
        for _ in 0..num_groups {
            groups.push(read_u16(&mut cursor)?);
        }

        Ok(PostgresNumeric {
            weight,
            sign,
            scale,
            groups,
        })
    }

    fn accepts(ty: &postgres::types::Type) -> bool {
        matches!(ty, &postgres::types::Type::NUMERIC)
    }
}<|MERGE_RESOLUTION|>--- conflicted
+++ resolved
@@ -69,65 +69,12 @@
     pub receipts_root: H256,
 }
 
-<<<<<<< HEAD
-struct BlockRowSize(i32);
-
-impl TryFrom<BlockRowSize> for u32 {
-    type Error = TryFromIntError;
-
-    fn try_from(value: BlockRowSize) -> Result<Self, Self::Error> {
-        // set negative values to 0
-        value.0.max(0).try_into()
-    }
-}
-
-struct BlockRowChain(i32);
-
-impl TryFrom<BlockRowChain> for u64 {
-    type Error = TryFromIntError;
-
-    fn try_from(value: BlockRowChain) -> Result<Self, Self::Error> {
-        // set negative values to 0
-        value.0.max(0).try_into()
-    }
-}
-
-struct BlockRowId(i64);
-
-impl TryFrom<BlockRowId> for u64 {
-    type Error = TryFromIntError;
-
-    fn try_from(value: BlockRowId) -> Result<Self, Self::Error> {
-        // set negative values to 0
-        value.0.max(0).try_into()
-    }
-}
-
-struct BlockRowBlock(i64);
-
-impl TryFrom<BlockRowBlock> for u64 {
-    type Error = TryFromIntError;
-
-    fn try_from(value: BlockRowBlock) -> Result<Self, Self::Error> {
-        // set negative values to 0
-        value.0.max(0).try_into()
-    }
-}
-
-impl TryFrom<postgres::Row> for BlockRow {
-    type Error = postgres::Error;
-
-    fn try_from(row: postgres::Row) -> Result<Self, Self::Error> {
-        let chain: BlockRowChain = BlockRowChain(row.get("chain"));
-        let id: BlockRowId = BlockRowId(row.get("id"));
-=======
 impl TryFrom<postgres::Row> for BlockRow {
     type Error = std::num::TryFromIntError;
 
     fn try_from(row: postgres::Row) -> Result<Self, Self::Error> {
         let chain: i32 = row.get("chain");
         let id: i64 = row.get("id");
->>>>>>> ab133936
         let hash = get_hash(&row, "hash");
         let near_hash: Option<&[u8]> = row.get("near_hash");
         let timestamp = get_timestamp(&row, "timestamp");
@@ -140,21 +87,12 @@
         let receipts_root = get_hash(&row, "receipts_root");
 
         Ok(Self {
-<<<<<<< HEAD
-            chain: u64::try_from(chain).unwrap(),
-            id: u64::try_from(id).unwrap(),
-            hash,
-            near_hash: near_hash.map(H256::from_slice),
-            timestamp,
-            size: u32::try_from(size).unwrap(),
-=======
             chain: chain.try_into()?,
             id: id.try_into()?,
             hash,
             near_hash: near_hash.map(H256::from_slice),
             timestamp,
             size: size.try_into()?,
->>>>>>> ab133936
             gas_limit,
             gas_used,
             parent_hash,
@@ -211,52 +149,11 @@
     pub output: Vec<u8>,
 }
 
-<<<<<<< HEAD
-struct TransactionRowBlock(pub i64);
-
-impl TryFrom<TransactionRowBlock> for u64 {
-    type Error = TryFromIntError;
-
-    fn try_from(value: TransactionRowBlock) -> Result<Self, Self::Error> {
-        // set negative values to 0
-        value.0.try_into()
-    }
-}
-
-struct TransactionRowIndex(pub i32);
-
-impl TryFrom<TransactionRowIndex> for u16 {
-    type Error = TryFromIntError;
-
-    fn try_from(value: TransactionRowIndex) -> Result<Self, Self::Error> {
-        // set Maximum value to u16::MAX
-        value.0.try_into()
-    }
-}
-
-struct TransactionRowId(pub i64);
-
-impl TryFrom<TransactionRowId> for u64 {
-    type Error = TryFromIntError;
-
-    fn try_from(value: TransactionRowId) -> Result<Self, Self::Error> {
-        // set negative values to 0
-        value.0.try_into()
-    }
-}
-
-impl TryFrom<postgres::Row> for TransactionRow {
-    type Error = postgres::Error;
-
-    fn try_from(row: postgres::Row) -> Result<Self, Self::Error> {
-        let block: TransactionRowBlock = TransactionRowBlock(row.get("block"));
-=======
 impl TryFrom<postgres::Row> for TransactionRow {
     type Error = std::num::TryFromIntError;
 
     fn try_from(row: postgres::Row) -> Result<Self, Self::Error> {
         let block: i64 = row.get("block");
->>>>>>> ab133936
         let block_hash = get_hash(&row, "block_hash");
         let index = TransactionRowIndex(row.get("index"));
         let id: TransactionRowId = TransactionRowId(row.get("id"));
@@ -278,17 +175,10 @@
         let output: Option<Vec<u8>> = row.get("output");
 
         Ok(Self {
-<<<<<<< HEAD
-            block: u64::try_from(block).unwrap(),
-            block_hash,
-            index: u16::try_from(index).unwrap(),
-            id: u64::try_from(id).unwrap(),
-=======
             block: block.try_into()?,
             block_hash,
             index: index.try_into()?,
             id: id.try_into()?,
->>>>>>> ab133936
             hash,
             near_hash,
             near_receipt_hash,
@@ -358,11 +248,7 @@
     let timestamp: Option<SystemTime> = row.get(field);
     timestamp
         .and_then(|t| t.duration_since(SystemTime::UNIX_EPOCH).ok())
-<<<<<<< HEAD
-        .map(|d| u64::try_from(TransactionDuration(d.as_nanos())).unwrap())
-=======
         .and_then(|d| u64::try_from(d.as_nanos()).ok())
->>>>>>> ab133936
 }
 
 struct PostgresNumeric {
@@ -388,14 +274,6 @@
     NaN = 0xc000,
 }
 
-<<<<<<< HEAD
-impl From<PostgresNumericSign> for u16 {
-    fn from(sign: PostgresNumericSign) -> Self {
-        match sign {
-            PostgresNumericSign::Positive => 0x0000,
-            PostgresNumericSign::Negative => 0x4000,
-            PostgresNumericSign::NaN => 0xc000,
-=======
 impl From<u16> for PostgresNumericSign {
     fn from(value: u16) -> Self {
         match value {
@@ -403,7 +281,6 @@
             0x4000 => Self::Negative,
             0xc000 => Self::NaN,
             _ => panic!("Unexpected Numeric Sign value"),
->>>>>>> ab133936
         }
     }
 }
@@ -466,19 +343,7 @@
         let num_groups = read_u16(&mut cursor)?;
         let weight = read_i16(&mut cursor)?;
         let sign_raw = read_u16(&mut cursor)?;
-<<<<<<< HEAD
-        let sign = if sign_raw == u16::from(PostgresNumericSign::Positive) {
-            PostgresNumericSign::Positive
-        } else if sign_raw == u16::from(PostgresNumericSign::Negative) {
-            PostgresNumericSign::Negative
-        } else if sign_raw == u16::from(PostgresNumericSign::NaN) {
-            PostgresNumericSign::NaN
-        } else {
-            panic!("Unexpected Numeric Sign value");
-        };
-=======
         let sign = sign_raw.into();
->>>>>>> ab133936
 
         let scale = read_u16(&mut cursor)?;
         let mut groups = Vec::with_capacity(usize::from(num_groups));
