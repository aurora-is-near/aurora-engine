--- conflicted
+++ resolved
@@ -133,20 +133,12 @@
     FactorySetWNearAddress(Address),
     FundXccSubAccount(FundXccArgs),
     /// Silo operations
-<<<<<<< HEAD
-    SetFixedGasCost(silo::parameters::FixedGasCostArgs),
-    SetSiloParams(Option<silo::parameters::SiloParamsArgs>),
-    AddEntryToWhitelist(silo::parameters::WhitelistArgs),
-    AddEntryToWhitelistBatch(Vec<silo::parameters::WhitelistArgs>),
-    RemoveEntryFromWhitelist(silo::parameters::WhitelistArgs),
-    SetWhitelistStatus(silo::parameters::WhitelistStatusArgs),
-=======
     SetFixedGasCost(silo::FixedGasCostArgs),
+    SetSiloParams(Option<silo::SiloParamsArgs>),
     AddEntryToWhitelist(silo::WhitelistArgs),
     AddEntryToWhitelistBatch(Vec<silo::WhitelistArgs>),
     RemoveEntryFromWhitelist(silo::WhitelistArgs),
     SetWhitelistStatus(silo::WhitelistStatusArgs),
->>>>>>> 6a368e25
     /// Sentinel kind for cases where a NEAR receipt caused a
     /// change in Aurora state, but we failed to parse the Action.
     Unknown,
@@ -549,20 +541,12 @@
     SubmitWithArgs(Cow<'a, parameters::SubmitArgs>),
     FundXccSubAccount(Cow<'a, FundXccArgs>),
     SetUpgradeDelayBlocks(Cow<'a, parameters::SetUpgradeDelayBlocksArgs>),
-<<<<<<< HEAD
-    SetFixedGasCost(Cow<'a, silo::parameters::FixedGasCostArgs>),
-    SetSiloParams(Cow<'a, Option<silo::parameters::SiloParamsArgs>>),
-    AddEntryToWhitelist(Cow<'a, silo::parameters::WhitelistArgs>),
-    AddEntryToWhitelistBatch(Cow<'a, Vec<silo::parameters::WhitelistArgs>>),
-    RemoveEntryFromWhitelist(Cow<'a, silo::parameters::WhitelistArgs>),
-    SetWhitelistStatus(Cow<'a, silo::parameters::WhitelistStatusArgs>),
-=======
     SetFixedGasCost(Cow<'a, silo::FixedGasCostArgs>),
+    SetSiloParams(Cow<'a, Option<silo::SiloParamsArgs>>),
     AddEntryToWhitelist(Cow<'a, silo::WhitelistArgs>),
     AddEntryToWhitelistBatch(Cow<'a, Vec<silo::WhitelistArgs>>),
     RemoveEntryFromWhitelist(Cow<'a, silo::WhitelistArgs>),
     SetWhitelistStatus(Cow<'a, silo::WhitelistStatusArgs>),
->>>>>>> 6a368e25
 }
 
 impl<'a> From<&'a TransactionKind> for BorshableTransactionKind<'a> {
