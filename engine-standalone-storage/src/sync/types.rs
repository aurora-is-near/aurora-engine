use crate::Storage;
use aurora_engine::parameters;
use aurora_engine::xcc::{AddressVersionUpdateArgs, FundXccArgs};
use aurora_engine_transactions::{EthTransactionKind, NormalizedEthTransaction};
use aurora_engine_types::account_id::AccountId;
use aurora_engine_types::parameters::silo;
use aurora_engine_types::types::Address;
use aurora_engine_types::{
    borsh::{self, BorshDeserialize, BorshSerialize},
    types::{self, Wei},
    H256, U256,
};
use std::borrow::Cow;

/// Type describing the format of messages sent to the storage layer for keeping
/// it in sync with the blockchain.
#[derive(Debug, Clone)]
pub enum Message {
    Block(BlockMessage),
    Transaction(Box<TransactionMessage>),
}

#[derive(Debug, Clone)]
pub struct BlockMessage {
    pub height: u64,
    pub hash: H256,
    pub metadata: crate::BlockMetadata,
}

#[derive(Debug, Clone, PartialEq, Eq)]
pub struct TransactionMessage {
    /// Hash of the block which included this transaction
    pub block_hash: H256,
    /// Receipt ID of the receipt that was actually executed on NEAR
    pub near_receipt_id: H256,
    /// If multiple Aurora transactions are included in the same block,
    /// this index gives the order in which they should be executed.
    pub position: u16,
    /// True if the transaction executed successfully on the blockchain, false otherwise.
    pub succeeded: bool,
    /// NEAR account that signed the transaction
    pub signer: AccountId,
    /// NEAR account that called the Aurora engine contract
    pub caller: AccountId,
    /// Amount of NEAR token attached to the transaction
    pub attached_near: u128,
    /// Details of the transaction that was executed
    pub transaction: TransactionKind,
    /// Results from previous NEAR receipts
    /// (only present when this transaction is a callback of another transaction).
    pub promise_data: Vec<Option<Vec<u8>>>,
}

impl TransactionMessage {
    #[must_use]
    pub fn to_bytes(&self) -> Vec<u8> {
        let borshable: BorshableTransactionMessage = self.into();
        borshable.try_to_vec().unwrap()
    }

    pub fn try_from_slice(bytes: &[u8]) -> Result<Self, std::io::Error> {
        let borshable = match BorshableTransactionMessage::try_from_slice(bytes) {
            Ok(b) => b,
            // To avoid DB migration, allow fallback on deserializing V1 messages
            Err(_) => BorshableTransactionMessageV1::try_from_slice(bytes)
                .map(BorshableTransactionMessage::V1)?,
        };
        Self::try_from(borshable).map_err(|e| {
            let message = e.as_str();
            std::io::Error::new(std::io::ErrorKind::Other, message)
        })
    }
}

#[derive(Debug, Clone, PartialEq, Eq)]
#[allow(clippy::large_enum_variant)]
pub enum TransactionKind {
    /// Raw Ethereum transaction submitted to the engine
    Submit(EthTransactionKind),
    /// Raw Ethereum transaction with additional arguments submitted to the engine
    SubmitWithArgs(parameters::SubmitArgs),
    /// Ethereum transaction triggered by a NEAR account
    Call(parameters::CallArgs),
    /// Administrative method that makes a subset of precompiles paused
    PausePrecompiles(parameters::PausePrecompilesCallArgs),
    /// Administrative method that resumes previously paused subset of precompiles
    ResumePrecompiles(parameters::PausePrecompilesCallArgs),
    /// Input here represents the EVM code used to create the new contract
    Deploy(Vec<u8>),
    /// New bridged token
    DeployErc20(parameters::DeployErc20TokenArgs),
    /// This type of transaction can impact the aurora state because of the bridge
    FtOnTransfer(parameters::NEP141FtOnTransferArgs),
    /// Bytes here will be parsed into `aurora_engine::proof::Proof`
    Deposit(Vec<u8>),
    /// This can change balances on aurora in the case that `receiver_id == aurora`.
    /// Example: https://explorer.mainnet.near.org/transactions/DH6iNvXCt5n5GZBZPV1A6sLmMf1EsKcxXE4uqk1cShzj
    FtTransferCall(parameters::TransferCallCallArgs),
    /// FinishDeposit-type receipts are created by calls to `deposit`
    FinishDeposit(parameters::FinishDepositCallArgs),
    /// ResolveTransfer-type receipts are created by calls to ft_on_transfer
    ResolveTransfer(parameters::ResolveTransferCallArgs, types::PromiseResult),
    /// ft_transfer (related to eth-connector)
    FtTransfer(parameters::TransferCallArgs),
    /// Function to take ETH out of Aurora
    Withdraw(aurora_engine_types::parameters::WithdrawCallArgs),
    /// FT storage standard method
    StorageDeposit(parameters::StorageDepositCallArgs),
    /// FT storage standard method
    StorageUnregister(Option<bool>),
    /// FT storage standard method
    StorageWithdraw(parameters::StorageWithdrawCallArgs),
    /// Admin only method; used to transfer administration
    SetOwner(parameters::SetOwnerArgs),
    /// Admin only method; used to change upgrade delay blocks
    SetUpgradeDelayBlocks(parameters::SetUpgradeDelayBlocksArgs),
    /// Admin only method
    SetPausedFlags(parameters::PauseEthConnectorCallArgs),
    /// Ad entry mapping from address to relayer NEAR account
    RegisterRelayer(Address),
    /// Called if exist precompiles fail
    RefundOnError(Option<aurora_engine_types::parameters::RefundCallArgs>),
    /// Update eth-connector config
    SetConnectorData(parameters::SetContractDataCallArgs),
    /// Initialize eth-connector
    NewConnector(parameters::InitCallArgs),
    /// Initialize Engine
    NewEngine(parameters::NewCallArgs),
    /// Update xcc-router bytecode
    FactoryUpdate(Vec<u8>),
    /// Update the version of a deployed xcc-router contract
    FactoryUpdateAddressVersion(AddressVersionUpdateArgs),
    FactorySetWNearAddress(Address),
<<<<<<< HEAD
    FundXccSubAccount(FundXccArgs),
    /// Silo operations
    SetFixedGasCost(silo::FixedGasCostArgs),
    SetSiloParams(Option<silo::SiloParamsArgs>),
    AddEntryToWhitelist(silo::WhitelistArgs),
    AddEntryToWhitelistBatch(Vec<silo::WhitelistArgs>),
    RemoveEntryFromWhitelist(silo::WhitelistArgs),
    SetWhitelistStatus(silo::WhitelistStatusArgs),
=======
    FundXccSubAccound(FundXccArgs),
    /// Pause the contract
    PauseContract,
    /// Resume the contract
    ResumeContract,
    /// Set the relayer key manager
    SetKeyManager(parameters::RelayerKeyManagerArgs),
    /// Add a new relayer public function call access key
    AddRelayerKey(parameters::RelayerKeyArgs),
    /// Remove the relayer public function call access key
    RemoveRelayerKey(parameters::RelayerKeyArgs),
>>>>>>> 8202d6e5
    /// Sentinel kind for cases where a NEAR receipt caused a
    /// change in Aurora state, but we failed to parse the Action.
    Unknown,
}

impl TransactionKind {
    #[must_use]
    #[allow(clippy::too_many_lines)]
    pub fn eth_repr(
        self,
        engine_account: &AccountId,
        caller: &AccountId,
        block_height: u64,
        transaction_position: u16,
        storage: &Storage,
    ) -> NormalizedEthTransaction {
        match self {
            // In the case the submit arg fails to normalize, there is no EVM execution
            Self::Submit(eth_tx_kind) => eth_tx_kind
                .try_into()
                .unwrap_or_else(|_| Self::no_evm_execution("submit")),
            Self::SubmitWithArgs(args) => EthTransactionKind::try_from(args.tx_data.as_slice())
                .and_then(TryInto::try_into)
                .unwrap_or_else(|_| Self::no_evm_execution("submit_with_args")),
            Self::Call(call_args) => {
                let from = Self::get_implicit_address(caller);
                let nonce =
                    Self::get_implicit_nonce(&from, block_height, transaction_position, storage);
                let (to, data, value) = match call_args {
                    parameters::CallArgs::V1(args) => (args.contract, args.input, Wei::zero()),
                    parameters::CallArgs::V2(args) => (
                        args.contract,
                        args.input,
                        Wei::new(U256::from_big_endian(&args.value)),
                    ),
                };
                NormalizedEthTransaction {
                    address: from,
                    chain_id: None,
                    nonce,
                    gas_limit: U256::from(u64::MAX),
                    max_priority_fee_per_gas: U256::zero(),
                    max_fee_per_gas: U256::zero(),
                    to: Some(to),
                    value,
                    data,
                    access_list: Vec::new(),
                }
            }
            Self::Deploy(data) => {
                let from = Self::get_implicit_address(caller);
                let nonce =
                    Self::get_implicit_nonce(&from, block_height, transaction_position, storage);
                NormalizedEthTransaction {
                    address: from,
                    chain_id: None,
                    nonce,
                    gas_limit: U256::from(u64::MAX),
                    max_priority_fee_per_gas: U256::zero(),
                    max_fee_per_gas: U256::zero(),
                    to: None,
                    value: Wei::zero(),
                    data,
                    access_list: Vec::new(),
                }
            }
            Self::DeployErc20(_) => {
                let from = Self::get_implicit_address(caller);
                let nonce =
                    Self::get_implicit_nonce(&from, block_height, transaction_position, storage);
                let data = aurora_engine::engine::setup_deploy_erc20_input(engine_account);
                NormalizedEthTransaction {
                    address: from,
                    chain_id: None,
                    nonce,
                    gas_limit: U256::from(u64::MAX),
                    max_priority_fee_per_gas: U256::zero(),
                    max_fee_per_gas: U256::zero(),
                    to: None,
                    value: Wei::zero(),
                    data,
                    access_list: Vec::new(),
                }
            }
            Self::FtOnTransfer(args) => {
                if engine_account == caller {
                    let recipient = aurora_engine::deposit_event::FtTransferMessageData::parse_on_transfer_message(&args.msg).map(|data| data.recipient).unwrap_or_default();
                    let value = Wei::new(U256::from(args.amount.as_u128()));
                    // This transaction mints new ETH, so we'll say it comes from the zero address.
                    NormalizedEthTransaction {
                        address: types::Address::default(),
                        chain_id: None,
                        nonce: U256::zero(),
                        gas_limit: U256::from(u64::MAX),
                        max_priority_fee_per_gas: U256::zero(),
                        max_fee_per_gas: U256::zero(),
                        to: Some(recipient),
                        value,
                        data: Vec::new(),
                        access_list: Vec::new(),
                    }
                } else {
                    let from = Self::get_implicit_address(engine_account);
                    let nonce = Self::get_implicit_nonce(
                        &from,
                        block_height,
                        transaction_position,
                        storage,
                    );
                    let to = storage
                        .with_engine_access(block_height, transaction_position, &[], |io| {
                            aurora_engine::engine::get_erc20_from_nep141(&io, caller)
                        })
                        .result
                        .ok()
                        .and_then(|bytes| types::Address::try_from_slice(&bytes).ok())
                        .unwrap_or_default();
                    let erc20_recipient = hex::decode(&args.msg.as_bytes()[0..40])
                        .ok()
                        .and_then(|bytes| types::Address::try_from_slice(&bytes).ok())
                        .unwrap_or_default();
                    let data = aurora_engine::engine::setup_receive_erc20_tokens_input(
                        &args,
                        &erc20_recipient,
                    );
                    NormalizedEthTransaction {
                        address: from,
                        chain_id: None,
                        nonce,
                        gas_limit: U256::from(u64::MAX),
                        max_priority_fee_per_gas: U256::zero(),
                        max_fee_per_gas: U256::zero(),
                        to: Some(to),
                        value: Wei::zero(),
                        data,
                        access_list: Vec::new(),
                    }
                }
            }
            Self::RefundOnError(maybe_args) => {
                maybe_args.map_or_else(
                    || Self::no_evm_execution("refund_on_error"),
                    |args| {
                        args.erc20_address.map_or_else(
                            || {
                                // ETH refund
                                let value = Wei::new(U256::from_big_endian(&args.amount));
                                let from = aurora_engine_precompiles::native::exit_to_near::ADDRESS;
                                let nonce = Self::get_implicit_nonce(
                                    &from,
                                    block_height,
                                    transaction_position,
                                    storage,
                                );
                                NormalizedEthTransaction {
                                    address: from,
                                    chain_id: None,
                                    nonce,
                                    gas_limit: U256::from(u64::MAX),
                                    max_priority_fee_per_gas: U256::zero(),
                                    max_fee_per_gas: U256::zero(),
                                    to: Some(args.recipient_address),
                                    value,
                                    data: Vec::new(),
                                    access_list: Vec::new(),
                                }
                            },
                            |erc20_address| {
                                // ERC-20 refund
                                let from = Self::get_implicit_address(engine_account);
                                let nonce = Self::get_implicit_nonce(
                                    &from,
                                    block_height,
                                    transaction_position,
                                    storage,
                                );
                                let to = erc20_address;
                                let data = aurora_engine::engine::setup_refund_on_error_input(
                                    U256::from_big_endian(&args.amount),
                                    args.recipient_address,
                                );
                                NormalizedEthTransaction {
                                    address: from,
                                    chain_id: None,
                                    nonce,
                                    gas_limit: U256::from(u64::MAX),
                                    max_priority_fee_per_gas: U256::zero(),
                                    max_fee_per_gas: U256::zero(),
                                    to: Some(to),
                                    value: Wei::zero(),
                                    data,
                                    access_list: Vec::new(),
                                }
                            },
                        )
                    },
                )
            }
            Self::Deposit(_) => Self::no_evm_execution("deposit"),
            Self::FtTransferCall(_) => Self::no_evm_execution("ft_transfer_call"),
            Self::FinishDeposit(_) => Self::no_evm_execution("finish_deposit"),
            Self::ResolveTransfer(_, _) => Self::no_evm_execution("resolve_transfer"),
            Self::FtTransfer(_) => Self::no_evm_execution("ft_transfer"),
            Self::Withdraw(_) => Self::no_evm_execution("withdraw"),
            Self::StorageDeposit(_) => Self::no_evm_execution("storage_deposit"),
            Self::StorageUnregister(_) => Self::no_evm_execution("storage_unregister"),
            Self::StorageWithdraw(_) => Self::no_evm_execution("storage_withdraw"),
            Self::SetPausedFlags(_) => Self::no_evm_execution("set_paused_flags"),
            Self::RegisterRelayer(_) => Self::no_evm_execution("register_relayer"),
            Self::SetConnectorData(_) => Self::no_evm_execution("set_connector_data"),
            Self::NewConnector(_) => Self::no_evm_execution("new_connector"),
            Self::NewEngine(_) => Self::no_evm_execution("new_engine"),
            Self::FactoryUpdate(_) => Self::no_evm_execution("factory_update"),
            Self::FactoryUpdateAddressVersion(_) => {
                Self::no_evm_execution("factory_update_address_version")
            }
            Self::FactorySetWNearAddress(_) => Self::no_evm_execution("factory_set_wnear_address"),
            Self::Unknown => Self::no_evm_execution("unknown"),
            Self::PausePrecompiles(_) => Self::no_evm_execution("pause_precompiles"),
            Self::ResumePrecompiles(_) => Self::no_evm_execution("resume_precompiles"),
            Self::SetOwner(_) => Self::no_evm_execution("set_owner"),
            Self::SetUpgradeDelayBlocks(_) => Self::no_evm_execution("set_upgrade_delay_blocks"),
<<<<<<< HEAD
            Self::FundXccSubAccount(_) => Self::no_evm_execution("fund_xcc_sub_account"),
            Self::SetFixedGasCost(_) => Self::no_evm_execution("set_fixed_gas_cost"),
            Self::SetSiloParams(_) => Self::no_evm_execution("set_silo_params"),
            Self::AddEntryToWhitelist(_) => Self::no_evm_execution("add_entry_to_whitelist"),
            Self::AddEntryToWhitelistBatch(_) => {
                Self::no_evm_execution("add_entry_to_whitelist_batch")
            }
            Self::RemoveEntryFromWhitelist(_) => {
                Self::no_evm_execution("remove_entry_from_whitelist")
            }
            Self::SetWhitelistStatus(_) => Self::no_evm_execution("set_whitelist_status"),
=======
            Self::FundXccSubAccound(_) => Self::no_evm_execution("fund_xcc_sub_account"),
            Self::PauseContract => Self::no_evm_execution("pause_contract"),
            Self::ResumeContract => Self::no_evm_execution("resume_contract"),
            Self::SetKeyManager(_) => Self::no_evm_execution("set_key_manager"),
            Self::AddRelayerKey(_) => Self::no_evm_execution("add_relayer_key"),
            Self::RemoveRelayerKey(_) => Self::no_evm_execution("remove_relayer_key"),
>>>>>>> 8202d6e5
        }
    }

    /// There are many cases where a receipt on NEAR can change the Aurora contract state, but no EVM execution actually occurs.
    /// In these cases we have a sentinel Ethereum transaction from the zero address to itself with input equal to the method name.
    fn no_evm_execution(method_name: &str) -> NormalizedEthTransaction {
        NormalizedEthTransaction {
            address: Address::from_array([0; 20]),
            chain_id: None,
            nonce: U256::zero(),
            gas_limit: U256::zero(),
            max_priority_fee_per_gas: U256::zero(),
            max_fee_per_gas: U256::zero(),
            to: Some(Address::from_array([0; 20])),
            value: Wei::zero(),
            data: method_name.as_bytes().to_vec(),
            access_list: Vec::new(),
        }
    }

    fn get_implicit_address(caller: &AccountId) -> types::Address {
        aurora_engine_sdk::types::near_account_to_evm_address(caller.as_bytes())
    }

    fn get_implicit_nonce(
        from: &types::Address,
        block_height: u64,
        transaction_position: u16,
        storage: &Storage,
    ) -> U256 {
        storage
            .with_engine_access(block_height, transaction_position, &[], |io| {
                aurora_engine::engine::get_nonce(&io, from)
            })
            .result
    }
}

/// This data type represents `TransactionMessage` above in the way consistent with how it is
/// stored on disk (in the DB). This type implements borsh (de)serialization. The purpose of
/// having a private struct for borsh, which is separate from the main `TransactionMessage`
/// which is used in the actual logic of executing transactions,
/// is to decouple the on-disk representation of the data from how it is used in the code.
/// This allows us to keep the `TransactionMessage` structure clean (no need to worry about
/// backwards compatibility with storage), hiding the complexity which is not important to
/// the logic of processing transactions.
///
/// V1 is an older version of `TransactionMessage`, before the addition of `promise_data`.
///
/// V2 is a structurally identical message to `TransactionMessage` above.
///
/// For details of what the individual fields mean, see the comments on the main
/// `TransactionMessage` type.
#[derive(BorshDeserialize, BorshSerialize)]
enum BorshableTransactionMessage<'a> {
    V1(BorshableTransactionMessageV1<'a>),
    V2(BorshableTransactionMessageV2<'a>),
}

#[derive(BorshDeserialize, BorshSerialize)]
struct BorshableTransactionMessageV1<'a> {
    pub block_hash: [u8; 32],
    pub near_receipt_id: [u8; 32],
    pub position: u16,
    pub succeeded: bool,
    pub signer: Cow<'a, AccountId>,
    pub caller: Cow<'a, AccountId>,
    pub attached_near: u128,
    pub transaction: BorshableTransactionKind<'a>,
}

#[derive(BorshDeserialize, BorshSerialize)]
struct BorshableTransactionMessageV2<'a> {
    pub block_hash: [u8; 32],
    pub near_receipt_id: [u8; 32],
    pub position: u16,
    pub succeeded: bool,
    pub signer: Cow<'a, AccountId>,
    pub caller: Cow<'a, AccountId>,
    pub attached_near: u128,
    pub transaction: BorshableTransactionKind<'a>,
    pub promise_data: Cow<'a, Vec<Option<Vec<u8>>>>,
}

impl<'a> From<&'a TransactionMessage> for BorshableTransactionMessage<'a> {
    fn from(t: &'a TransactionMessage) -> Self {
        Self::V2(BorshableTransactionMessageV2 {
            block_hash: t.block_hash.0,
            near_receipt_id: t.near_receipt_id.0,
            position: t.position,
            succeeded: t.succeeded,
            signer: Cow::Borrowed(&t.signer),
            caller: Cow::Borrowed(&t.caller),
            attached_near: t.attached_near,
            transaction: (&t.transaction).into(),
            promise_data: Cow::Borrowed(&t.promise_data),
        })
    }
}

impl<'a> TryFrom<BorshableTransactionMessage<'a>> for TransactionMessage {
    type Error = aurora_engine_transactions::Error;

    fn try_from(t: BorshableTransactionMessage<'a>) -> Result<Self, Self::Error> {
        match t {
            BorshableTransactionMessage::V1(t) => Ok(Self {
                block_hash: H256(t.block_hash),
                near_receipt_id: H256(t.near_receipt_id),
                position: t.position,
                succeeded: t.succeeded,
                signer: t.signer.into_owned(),
                caller: t.caller.into_owned(),
                attached_near: t.attached_near,
                transaction: t.transaction.try_into()?,
                promise_data: Vec::new(),
            }),
            BorshableTransactionMessage::V2(t) => Ok(Self {
                block_hash: H256(t.block_hash),
                near_receipt_id: H256(t.near_receipt_id),
                position: t.position,
                succeeded: t.succeeded,
                signer: t.signer.into_owned(),
                caller: t.caller.into_owned(),
                attached_near: t.attached_near,
                transaction: t.transaction.try_into()?,
                promise_data: t.promise_data.into_owned(),
            }),
        }
    }
}

/// Same as `TransactionKind`, but with `Submit` variant replaced with raw bytes
/// so that it can derive the Borsh traits. All non-copy elements are `Cow` also
/// so that this type can be cheaply created from a `TransactionKind` reference.
#[derive(BorshDeserialize, BorshSerialize, Clone)]
enum BorshableTransactionKind<'a> {
    Submit(Cow<'a, Vec<u8>>),
    Call(Cow<'a, parameters::CallArgs>),
    Deploy(Cow<'a, Vec<u8>>),
    DeployErc20(Cow<'a, parameters::DeployErc20TokenArgs>),
    FtOnTransfer(Cow<'a, parameters::NEP141FtOnTransferArgs>),
    Deposit(Cow<'a, Vec<u8>>),
    FtTransferCall(Cow<'a, parameters::TransferCallCallArgs>),
    FinishDeposit(Cow<'a, parameters::FinishDepositCallArgs>),
    ResolveTransfer(
        Cow<'a, parameters::ResolveTransferCallArgs>,
        Cow<'a, types::PromiseResult>,
    ),
    FtTransfer(Cow<'a, parameters::TransferCallArgs>),
    Withdraw(Cow<'a, aurora_engine_types::parameters::WithdrawCallArgs>),
    StorageDeposit(Cow<'a, parameters::StorageDepositCallArgs>),
    StorageUnregister(Option<bool>),
    StorageWithdraw(Cow<'a, parameters::StorageWithdrawCallArgs>),
    SetPausedFlags(Cow<'a, parameters::PauseEthConnectorCallArgs>),
    RegisterRelayer(Cow<'a, Address>),
    RefundOnError(Cow<'a, Option<aurora_engine_types::parameters::RefundCallArgs>>),
    SetConnectorData(Cow<'a, parameters::SetContractDataCallArgs>),
    NewConnector(Cow<'a, parameters::InitCallArgs>),
    NewEngine(Cow<'a, parameters::NewCallArgs>),
    FactoryUpdate(Cow<'a, Vec<u8>>),
    FactoryUpdateAddressVersion(Cow<'a, AddressVersionUpdateArgs>),
    FactorySetWNearAddress(Address),
    PausePrecompiles(Cow<'a, parameters::PausePrecompilesCallArgs>),
    ResumePrecompiles(Cow<'a, parameters::PausePrecompilesCallArgs>),
    Unknown,
    SetOwner(Cow<'a, parameters::SetOwnerArgs>),
    SubmitWithArgs(Cow<'a, parameters::SubmitArgs>),
    FundXccSubAccount(Cow<'a, FundXccArgs>),
    SetUpgradeDelayBlocks(Cow<'a, parameters::SetUpgradeDelayBlocksArgs>),
<<<<<<< HEAD
    SetFixedGasCost(Cow<'a, silo::FixedGasCostArgs>),
    SetSiloParams(Cow<'a, Option<silo::SiloParamsArgs>>),
    AddEntryToWhitelist(Cow<'a, silo::WhitelistArgs>),
    AddEntryToWhitelistBatch(Cow<'a, Vec<silo::WhitelistArgs>>),
    RemoveEntryFromWhitelist(Cow<'a, silo::WhitelistArgs>),
    SetWhitelistStatus(Cow<'a, silo::WhitelistStatusArgs>),
=======
    PauseContract,
    ResumeContract,
    SetKeyManager(Cow<'a, parameters::RelayerKeyManagerArgs>),
    AddRelayerKey(Cow<'a, parameters::RelayerKeyArgs>),
    RemoveRelayerKey(Cow<'a, parameters::RelayerKeyArgs>),
>>>>>>> 8202d6e5
}

impl<'a> From<&'a TransactionKind> for BorshableTransactionKind<'a> {
    fn from(t: &'a TransactionKind) -> Self {
        match t {
            TransactionKind::Submit(eth_tx) => {
                let tx_bytes = eth_tx.into();
                Self::Submit(Cow::Owned(tx_bytes))
            }
            TransactionKind::SubmitWithArgs(x) => Self::SubmitWithArgs(Cow::Borrowed(x)),
            TransactionKind::Call(x) => Self::Call(Cow::Borrowed(x)),
            TransactionKind::Deploy(x) => Self::Deploy(Cow::Borrowed(x)),
            TransactionKind::DeployErc20(x) => Self::DeployErc20(Cow::Borrowed(x)),
            TransactionKind::FtOnTransfer(x) => Self::FtOnTransfer(Cow::Borrowed(x)),
            TransactionKind::Deposit(x) => Self::Deposit(Cow::Borrowed(x)),
            TransactionKind::FtTransferCall(x) => Self::FtTransferCall(Cow::Borrowed(x)),
            TransactionKind::FinishDeposit(x) => Self::FinishDeposit(Cow::Borrowed(x)),
            TransactionKind::ResolveTransfer(x, y) => {
                Self::ResolveTransfer(Cow::Borrowed(x), Cow::Borrowed(y))
            }
            TransactionKind::FtTransfer(x) => Self::FtTransfer(Cow::Borrowed(x)),
            TransactionKind::Withdraw(x) => Self::Withdraw(Cow::Borrowed(x)),
            TransactionKind::StorageDeposit(x) => Self::StorageDeposit(Cow::Borrowed(x)),
            TransactionKind::StorageUnregister(x) => Self::StorageUnregister(*x),
            TransactionKind::StorageWithdraw(x) => Self::StorageWithdraw(Cow::Borrowed(x)),
            TransactionKind::SetPausedFlags(x) => Self::SetPausedFlags(Cow::Borrowed(x)),
            TransactionKind::RegisterRelayer(x) => Self::RegisterRelayer(Cow::Borrowed(x)),
            TransactionKind::RefundOnError(x) => Self::RefundOnError(Cow::Borrowed(x)),
            TransactionKind::SetConnectorData(x) => Self::SetConnectorData(Cow::Borrowed(x)),
            TransactionKind::NewConnector(x) => Self::NewConnector(Cow::Borrowed(x)),
            TransactionKind::NewEngine(x) => Self::NewEngine(Cow::Borrowed(x)),
            TransactionKind::FactoryUpdate(x) => Self::FactoryUpdate(Cow::Borrowed(x)),
            TransactionKind::FactoryUpdateAddressVersion(x) => {
                Self::FactoryUpdateAddressVersion(Cow::Borrowed(x))
            }
            TransactionKind::FactorySetWNearAddress(address) => {
                Self::FactorySetWNearAddress(*address)
            }
            TransactionKind::Unknown => Self::Unknown,
            TransactionKind::PausePrecompiles(x) => Self::PausePrecompiles(Cow::Borrowed(x)),
            TransactionKind::ResumePrecompiles(x) => Self::ResumePrecompiles(Cow::Borrowed(x)),
            TransactionKind::SetOwner(x) => Self::SetOwner(Cow::Borrowed(x)),
            TransactionKind::FundXccSubAccount(x) => Self::FundXccSubAccount(Cow::Borrowed(x)),
            TransactionKind::SetUpgradeDelayBlocks(x) => {
                Self::SetUpgradeDelayBlocks(Cow::Borrowed(x))
            }
<<<<<<< HEAD
            TransactionKind::SetFixedGasCost(x) => Self::SetFixedGasCost(Cow::Borrowed(x)),
            TransactionKind::SetSiloParams(x) => Self::SetSiloParams(Cow::Borrowed(x)),
            TransactionKind::AddEntryToWhitelist(x) => Self::AddEntryToWhitelist(Cow::Borrowed(x)),
            TransactionKind::AddEntryToWhitelistBatch(x) => {
                Self::AddEntryToWhitelistBatch(Cow::Borrowed(x))
            }
            TransactionKind::RemoveEntryFromWhitelist(x) => {
                Self::RemoveEntryFromWhitelist(Cow::Borrowed(x))
            }
            TransactionKind::SetWhitelistStatus(x) => Self::SetWhitelistStatus(Cow::Borrowed(x)),
=======
            TransactionKind::PauseContract => Self::PauseContract,
            TransactionKind::ResumeContract => Self::ResumeContract,
            TransactionKind::SetKeyManager(x) => Self::SetKeyManager(Cow::Borrowed(x)),
            TransactionKind::AddRelayerKey(x) => Self::AddRelayerKey(Cow::Borrowed(x)),
            TransactionKind::RemoveRelayerKey(x) => Self::RemoveRelayerKey(Cow::Borrowed(x)),
>>>>>>> 8202d6e5
        }
    }
}

impl<'a> TryFrom<BorshableTransactionKind<'a>> for TransactionKind {
    type Error = aurora_engine_transactions::Error;

    fn try_from(t: BorshableTransactionKind<'a>) -> Result<Self, Self::Error> {
        match t {
            BorshableTransactionKind::Submit(tx_bytes) => {
                // `BorshableTransactionKind` is an internal type, so we will
                // assume the conversion is infallible. If the conversion were to
                // fail then something has gone very wrong.
                let eth_tx = tx_bytes.as_slice().try_into()?;
                Ok(Self::Submit(eth_tx))
            }
            BorshableTransactionKind::SubmitWithArgs(x) => Ok(Self::SubmitWithArgs(x.into_owned())),
            BorshableTransactionKind::Call(x) => Ok(Self::Call(x.into_owned())),
            BorshableTransactionKind::Deploy(x) => Ok(Self::Deploy(x.into_owned())),
            BorshableTransactionKind::DeployErc20(x) => Ok(Self::DeployErc20(x.into_owned())),
            BorshableTransactionKind::FtOnTransfer(x) => Ok(Self::FtOnTransfer(x.into_owned())),
            BorshableTransactionKind::Deposit(x) => Ok(Self::Deposit(x.into_owned())),
            BorshableTransactionKind::FtTransferCall(x) => Ok(Self::FtTransferCall(x.into_owned())),
            BorshableTransactionKind::FinishDeposit(x) => Ok(Self::FinishDeposit(x.into_owned())),
            BorshableTransactionKind::ResolveTransfer(x, y) => {
                Ok(Self::ResolveTransfer(x.into_owned(), y.into_owned()))
            }
            BorshableTransactionKind::FtTransfer(x) => Ok(Self::FtTransfer(x.into_owned())),
            BorshableTransactionKind::Withdraw(x) => Ok(Self::Withdraw(x.into_owned())),
            BorshableTransactionKind::StorageDeposit(x) => Ok(Self::StorageDeposit(x.into_owned())),
            BorshableTransactionKind::StorageUnregister(x) => Ok(Self::StorageUnregister(x)),
            BorshableTransactionKind::StorageWithdraw(x) => {
                Ok(Self::StorageWithdraw(x.into_owned()))
            }
            BorshableTransactionKind::SetPausedFlags(x) => Ok(Self::SetPausedFlags(x.into_owned())),
            BorshableTransactionKind::RegisterRelayer(x) => {
                Ok(Self::RegisterRelayer(x.into_owned()))
            }
            BorshableTransactionKind::RefundOnError(x) => Ok(Self::RefundOnError(x.into_owned())),
            BorshableTransactionKind::SetConnectorData(x) => {
                Ok(Self::SetConnectorData(x.into_owned()))
            }
            BorshableTransactionKind::NewConnector(x) => Ok(Self::NewConnector(x.into_owned())),
            BorshableTransactionKind::NewEngine(x) => Ok(Self::NewEngine(x.into_owned())),
            BorshableTransactionKind::FactoryUpdate(x) => Ok(Self::FactoryUpdate(x.into_owned())),
            BorshableTransactionKind::FactoryUpdateAddressVersion(x) => {
                Ok(Self::FactoryUpdateAddressVersion(x.into_owned()))
            }
            BorshableTransactionKind::FactorySetWNearAddress(address) => {
                Ok(Self::FactorySetWNearAddress(address))
            }
            BorshableTransactionKind::Unknown => Ok(Self::Unknown),
            BorshableTransactionKind::PausePrecompiles(x) => {
                Ok(Self::PausePrecompiles(x.into_owned()))
            }
            BorshableTransactionKind::ResumePrecompiles(x) => {
                Ok(Self::ResumePrecompiles(x.into_owned()))
            }
            BorshableTransactionKind::SetOwner(x) => Ok(Self::SetOwner(x.into_owned())),
            BorshableTransactionKind::FundXccSubAccount(x) => {
                Ok(Self::FundXccSubAccount(x.into_owned()))
            }
            BorshableTransactionKind::SetUpgradeDelayBlocks(x) => {
                Ok(Self::SetUpgradeDelayBlocks(x.into_owned()))
            }
<<<<<<< HEAD
            BorshableTransactionKind::SetFixedGasCost(x) => {
                Ok(Self::SetFixedGasCost(x.into_owned()))
            }
            BorshableTransactionKind::SetSiloParams(x) => Ok(Self::SetSiloParams(x.into_owned())),
            BorshableTransactionKind::AddEntryToWhitelist(x) => {
                Ok(Self::AddEntryToWhitelist(x.into_owned()))
            }
            BorshableTransactionKind::AddEntryToWhitelistBatch(x) => {
                Ok(Self::AddEntryToWhitelistBatch(x.into_owned()))
            }
            BorshableTransactionKind::RemoveEntryFromWhitelist(x) => {
                Ok(Self::RemoveEntryFromWhitelist(x.into_owned()))
            }
            BorshableTransactionKind::SetWhitelistStatus(x) => {
                Ok(Self::SetWhitelistStatus(x.into_owned()))
=======
            BorshableTransactionKind::PauseContract => Ok(Self::PauseContract),
            BorshableTransactionKind::ResumeContract => Ok(Self::ResumeContract),
            BorshableTransactionKind::SetKeyManager(x) => Ok(Self::SetKeyManager(x.into_owned())),
            BorshableTransactionKind::AddRelayerKey(x) => Ok(Self::AddRelayerKey(x.into_owned())),
            BorshableTransactionKind::RemoveRelayerKey(x) => {
                Ok(Self::RemoveRelayerKey(x.into_owned()))
>>>>>>> 8202d6e5
            }
        }
    }
}<|MERGE_RESOLUTION|>--- conflicted
+++ resolved
@@ -131,16 +131,6 @@
     /// Update the version of a deployed xcc-router contract
     FactoryUpdateAddressVersion(AddressVersionUpdateArgs),
     FactorySetWNearAddress(Address),
-<<<<<<< HEAD
-    FundXccSubAccount(FundXccArgs),
-    /// Silo operations
-    SetFixedGasCost(silo::FixedGasCostArgs),
-    SetSiloParams(Option<silo::SiloParamsArgs>),
-    AddEntryToWhitelist(silo::WhitelistArgs),
-    AddEntryToWhitelistBatch(Vec<silo::WhitelistArgs>),
-    RemoveEntryFromWhitelist(silo::WhitelistArgs),
-    SetWhitelistStatus(silo::WhitelistStatusArgs),
-=======
     FundXccSubAccound(FundXccArgs),
     /// Pause the contract
     PauseContract,
@@ -152,7 +142,14 @@
     AddRelayerKey(parameters::RelayerKeyArgs),
     /// Remove the relayer public function call access key
     RemoveRelayerKey(parameters::RelayerKeyArgs),
->>>>>>> 8202d6e5
+    FundXccSubAccount(FundXccArgs),
+    /// Silo operations
+    SetFixedGasCost(silo::FixedGasCostArgs),
+    SetSiloParams(Option<silo::SiloParamsArgs>),
+    AddEntryToWhitelist(silo::WhitelistArgs),
+    AddEntryToWhitelistBatch(Vec<silo::WhitelistArgs>),
+    RemoveEntryFromWhitelist(silo::WhitelistArgs),
+    SetWhitelistStatus(silo::WhitelistStatusArgs),
     /// Sentinel kind for cases where a NEAR receipt caused a
     /// change in Aurora state, but we failed to parse the Action.
     Unknown,
@@ -375,7 +372,12 @@
             Self::ResumePrecompiles(_) => Self::no_evm_execution("resume_precompiles"),
             Self::SetOwner(_) => Self::no_evm_execution("set_owner"),
             Self::SetUpgradeDelayBlocks(_) => Self::no_evm_execution("set_upgrade_delay_blocks"),
-<<<<<<< HEAD
+            Self::FundXccSubAccound(_) => Self::no_evm_execution("fund_xcc_sub_account"),
+            Self::PauseContract => Self::no_evm_execution("pause_contract"),
+            Self::ResumeContract => Self::no_evm_execution("resume_contract"),
+            Self::SetKeyManager(_) => Self::no_evm_execution("set_key_manager"),
+            Self::AddRelayerKey(_) => Self::no_evm_execution("add_relayer_key"),
+            Self::RemoveRelayerKey(_) => Self::no_evm_execution("remove_relayer_key"),
             Self::FundXccSubAccount(_) => Self::no_evm_execution("fund_xcc_sub_account"),
             Self::SetFixedGasCost(_) => Self::no_evm_execution("set_fixed_gas_cost"),
             Self::SetSiloParams(_) => Self::no_evm_execution("set_silo_params"),
@@ -387,14 +389,6 @@
                 Self::no_evm_execution("remove_entry_from_whitelist")
             }
             Self::SetWhitelistStatus(_) => Self::no_evm_execution("set_whitelist_status"),
-=======
-            Self::FundXccSubAccound(_) => Self::no_evm_execution("fund_xcc_sub_account"),
-            Self::PauseContract => Self::no_evm_execution("pause_contract"),
-            Self::ResumeContract => Self::no_evm_execution("resume_contract"),
-            Self::SetKeyManager(_) => Self::no_evm_execution("set_key_manager"),
-            Self::AddRelayerKey(_) => Self::no_evm_execution("add_relayer_key"),
-            Self::RemoveRelayerKey(_) => Self::no_evm_execution("remove_relayer_key"),
->>>>>>> 8202d6e5
         }
     }
 
@@ -564,20 +558,17 @@
     SubmitWithArgs(Cow<'a, parameters::SubmitArgs>),
     FundXccSubAccount(Cow<'a, FundXccArgs>),
     SetUpgradeDelayBlocks(Cow<'a, parameters::SetUpgradeDelayBlocksArgs>),
-<<<<<<< HEAD
+    PauseContract,
+    ResumeContract,
+    SetKeyManager(Cow<'a, parameters::RelayerKeyManagerArgs>),
+    AddRelayerKey(Cow<'a, parameters::RelayerKeyArgs>),
+    RemoveRelayerKey(Cow<'a, parameters::RelayerKeyArgs>),
     SetFixedGasCost(Cow<'a, silo::FixedGasCostArgs>),
     SetSiloParams(Cow<'a, Option<silo::SiloParamsArgs>>),
     AddEntryToWhitelist(Cow<'a, silo::WhitelistArgs>),
     AddEntryToWhitelistBatch(Cow<'a, Vec<silo::WhitelistArgs>>),
     RemoveEntryFromWhitelist(Cow<'a, silo::WhitelistArgs>),
     SetWhitelistStatus(Cow<'a, silo::WhitelistStatusArgs>),
-=======
-    PauseContract,
-    ResumeContract,
-    SetKeyManager(Cow<'a, parameters::RelayerKeyManagerArgs>),
-    AddRelayerKey(Cow<'a, parameters::RelayerKeyArgs>),
-    RemoveRelayerKey(Cow<'a, parameters::RelayerKeyArgs>),
->>>>>>> 8202d6e5
 }
 
 impl<'a> From<&'a TransactionKind> for BorshableTransactionKind<'a> {
@@ -624,7 +615,11 @@
             TransactionKind::SetUpgradeDelayBlocks(x) => {
                 Self::SetUpgradeDelayBlocks(Cow::Borrowed(x))
             }
-<<<<<<< HEAD
+            TransactionKind::PauseContract => Self::PauseContract,
+            TransactionKind::ResumeContract => Self::ResumeContract,
+            TransactionKind::SetKeyManager(x) => Self::SetKeyManager(Cow::Borrowed(x)),
+            TransactionKind::AddRelayerKey(x) => Self::AddRelayerKey(Cow::Borrowed(x)),
+            TransactionKind::RemoveRelayerKey(x) => Self::RemoveRelayerKey(Cow::Borrowed(x)),
             TransactionKind::SetFixedGasCost(x) => Self::SetFixedGasCost(Cow::Borrowed(x)),
             TransactionKind::SetSiloParams(x) => Self::SetSiloParams(Cow::Borrowed(x)),
             TransactionKind::AddEntryToWhitelist(x) => Self::AddEntryToWhitelist(Cow::Borrowed(x)),
@@ -635,13 +630,6 @@
                 Self::RemoveEntryFromWhitelist(Cow::Borrowed(x))
             }
             TransactionKind::SetWhitelistStatus(x) => Self::SetWhitelistStatus(Cow::Borrowed(x)),
-=======
-            TransactionKind::PauseContract => Self::PauseContract,
-            TransactionKind::ResumeContract => Self::ResumeContract,
-            TransactionKind::SetKeyManager(x) => Self::SetKeyManager(Cow::Borrowed(x)),
-            TransactionKind::AddRelayerKey(x) => Self::AddRelayerKey(Cow::Borrowed(x)),
-            TransactionKind::RemoveRelayerKey(x) => Self::RemoveRelayerKey(Cow::Borrowed(x)),
->>>>>>> 8202d6e5
         }
     }
 }
@@ -707,30 +695,28 @@
             BorshableTransactionKind::SetUpgradeDelayBlocks(x) => {
                 Ok(Self::SetUpgradeDelayBlocks(x.into_owned()))
             }
-<<<<<<< HEAD
-            BorshableTransactionKind::SetFixedGasCost(x) => {
-                Ok(Self::SetFixedGasCost(x.into_owned()))
-            }
-            BorshableTransactionKind::SetSiloParams(x) => Ok(Self::SetSiloParams(x.into_owned())),
-            BorshableTransactionKind::AddEntryToWhitelist(x) => {
-                Ok(Self::AddEntryToWhitelist(x.into_owned()))
-            }
-            BorshableTransactionKind::AddEntryToWhitelistBatch(x) => {
-                Ok(Self::AddEntryToWhitelistBatch(x.into_owned()))
-            }
-            BorshableTransactionKind::RemoveEntryFromWhitelist(x) => {
-                Ok(Self::RemoveEntryFromWhitelist(x.into_owned()))
-            }
-            BorshableTransactionKind::SetWhitelistStatus(x) => {
-                Ok(Self::SetWhitelistStatus(x.into_owned()))
-=======
             BorshableTransactionKind::PauseContract => Ok(Self::PauseContract),
             BorshableTransactionKind::ResumeContract => Ok(Self::ResumeContract),
             BorshableTransactionKind::SetKeyManager(x) => Ok(Self::SetKeyManager(x.into_owned())),
             BorshableTransactionKind::AddRelayerKey(x) => Ok(Self::AddRelayerKey(x.into_owned())),
             BorshableTransactionKind::RemoveRelayerKey(x) => {
                 Ok(Self::RemoveRelayerKey(x.into_owned()))
->>>>>>> 8202d6e5
+            }
+            BorshableTransactionKind::SetFixedGasCost(x) => {
+                Ok(Self::SetFixedGasCost(x.into_owned()))
+            }
+            BorshableTransactionKind::SetSiloParams(x) => Ok(Self::SetSiloParams(x.into_owned())),
+            BorshableTransactionKind::AddEntryToWhitelist(x) => {
+                Ok(Self::AddEntryToWhitelist(x.into_owned()))
+            }
+            BorshableTransactionKind::AddEntryToWhitelistBatch(x) => {
+                Ok(Self::AddEntryToWhitelistBatch(x.into_owned()))
+            }
+            BorshableTransactionKind::RemoveEntryFromWhitelist(x) => {
+                Ok(Self::RemoveEntryFromWhitelist(x.into_owned()))
+            }
+            BorshableTransactionKind::SetWhitelistStatus(x) => {
+                Ok(Self::SetWhitelistStatus(x.into_owned()))
             }
         }
     }
