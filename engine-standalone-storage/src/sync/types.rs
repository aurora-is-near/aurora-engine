--- conflicted
+++ resolved
@@ -1,11 +1,6 @@
 use crate::Storage;
 use aurora_engine::parameters;
 use aurora_engine::xcc::AddressVersionUpdateArgs;
-<<<<<<< HEAD
-use aurora_engine_transactions::EthTransactionKind;
-use aurora_engine_types::account_id::AccountId;
-use aurora_engine_types::{types, H256};
-=======
 use aurora_engine_transactions::{EthTransactionKind, NormalizedEthTransaction};
 use aurora_engine_types::account_id::AccountId;
 use aurora_engine_types::types::Address;
@@ -13,7 +8,6 @@
     types::{self, Wei},
     H256, U256,
 };
->>>>>>> c37b4f22
 use borsh::{BorshDeserialize, BorshSerialize};
 use std::borrow::Cow;
 
@@ -130,8 +124,6 @@
     Unknown,
 }
 
-<<<<<<< HEAD
-=======
 impl TransactionKind {
     pub fn eth_repr(
         self,
@@ -378,7 +370,6 @@
     }
 }
 
->>>>>>> c37b4f22
 /// This data type represents `TransactionMessage` above in the way consistent with how it is
 /// stored on disk (in the DB). This type implements borsh (de)serialization. The purpose of
 /// having a private struct for borsh, which is separate from the main `TransactionMessage`
