--- conflicted
+++ resolved
@@ -1,13 +1,6 @@
-<<<<<<< HEAD
 use aurora_engine::pausables::PausedPrecompilesManager;
 use aurora_engine::pausables::PrecompileFlags;
 use aurora_engine::{engine, parameters::SubmitResult, pausables::EnginePrecompilesPauser, xcc};
-=======
-use aurora_engine::pausables::{
-    EnginePrecompilesPauser, PausedPrecompilesManager, PrecompileFlags,
-};
-use aurora_engine::{connector, engine, parameters::SubmitResult, state, xcc};
->>>>>>> ab133936
 use aurora_engine_sdk::env::{self, Env, DEFAULT_PREPAID_GAS};
 use aurora_engine_standalone_nep141_legacy::legacy_connector;
 use aurora_engine_types::{
@@ -473,12 +466,8 @@
 }
 
 pub mod error {
-<<<<<<< HEAD
-    use aurora_engine::engine;
+    use aurora_engine::{engine, state};
     use aurora_engine_standalone_nep141_legacy::{fungible_token, legacy_connector};
-=======
-    use aurora_engine::{connector, engine, fungible_token, state};
->>>>>>> ab133936
 
     #[derive(Debug)]
     pub enum Error {
