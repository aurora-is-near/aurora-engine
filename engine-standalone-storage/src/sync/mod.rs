--- conflicted
+++ resolved
@@ -489,7 +489,24 @@
 
             None
         }
-<<<<<<< HEAD
+        TransactionKind::SetKeyManager(args) => {
+            let mut prev = state::get_state(&io)?;
+
+            prev.key_manager = args.key_manager.clone();
+            state::set_state(&mut io, &prev)?;
+
+            None
+        }
+        TransactionKind::AddRelayerKey(args) => {
+            engine::add_function_call_key(&mut io, &args.public_key);
+
+            None
+        }
+        TransactionKind::RemoveRelayerKey(args) => {
+            engine::remove_function_call_key(&mut io, &args.public_key)?;
+
+            None
+        }
         TransactionKind::StartHashchain(args) => {
             let mut prev = state::get_state(&io)?;
             let block_height = env.block_height;
@@ -509,23 +526,6 @@
             hashchain::storage::set_state(&mut io, &blockchain_hashchain)?;
             prev.is_paused = false;
             state::set_state(&mut io, &prev)?;
-=======
-        TransactionKind::SetKeyManager(args) => {
-            let mut prev = state::get_state(&io)?;
-
-            prev.key_manager = args.key_manager.clone();
-            state::set_state(&mut io, &prev)?;
-
-            None
-        }
-        TransactionKind::AddRelayerKey(args) => {
-            engine::add_function_call_key(&mut io, &args.public_key);
-
-            None
-        }
-        TransactionKind::RemoveRelayerKey(args) => {
-            engine::remove_function_call_key(&mut io, &args.public_key)?;
->>>>>>> 0ffcf0d0
 
             None
         }
