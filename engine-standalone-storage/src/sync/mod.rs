use aurora_engine::pausables::{
    EnginePrecompilesPauser, PausedPrecompilesManager, PrecompileFlags,
};
<<<<<<< HEAD
use aurora_engine::{engine, parameters::SubmitResult, silo, state, xcc};
use aurora_engine_modexp::ModExpAlgorithm;
use aurora_engine_sdk::env::{self, Env, DEFAULT_PREPAID_GAS};
use aurora_engine_standalone_nep141_legacy::legacy_connector;
=======
use aurora_engine::{
    connector, engine,
    parameters::{self, SubmitResult},
    silo, state, xcc,
};
use aurora_engine_modexp::ModExpAlgorithm;
use aurora_engine_sdk::env::{self, Env, DEFAULT_PREPAID_GAS};
use aurora_engine_transactions::EthTransactionKind;
>>>>>>> b5ae3286
use aurora_engine_types::{
    account_id::AccountId,
    borsh::BorshDeserialize,
    parameters::{silo as silo_params, PromiseWithCallbackArgs},
    types::{Address, Yocto},
    H256,
};
use std::{io, str::FromStr};

pub mod types;

use crate::engine_state::EngineStateAccess;
use crate::{error::ParseTransactionKindError, BlockMetadata, Diff, Storage};
use types::{Message, TransactionKind, TransactionKindTag, TransactionMessage};

/// Try to parse an Aurora transaction from raw information available in a Near action
/// (method name, input bytes, data returned from promises).
#[allow(clippy::too_many_lines)]
pub fn parse_transaction_kind(
    method_name: &str,
    bytes: Vec<u8>,
    promise_data: &[Option<Vec<u8>>],
) -> Result<TransactionKind, ParseTransactionKindError> {
    let tx_kind_tag = TransactionKindTag::from_str(method_name).map_err(|_| {
        ParseTransactionKindError::UnknownMethodName {
            name: method_name.into(),
        }
    })?;
    let f = |e: io::Error| ParseTransactionKindError::failed_deserialization(tx_kind_tag, Some(e));

    let tx_kind = match tx_kind_tag {
        TransactionKindTag::Submit => {
            let eth_tx = EthTransactionKind::try_from(bytes.as_slice()).map_err(|e| {
                ParseTransactionKindError::failed_deserialization(tx_kind_tag, Some(e))
            })?;
            TransactionKind::Submit(eth_tx)
        }
        TransactionKindTag::SubmitWithArgs => {
            let args = parameters::SubmitArgs::try_from_slice(&bytes).map_err(f)?;
            TransactionKind::SubmitWithArgs(args)
        }
        TransactionKindTag::Call => {
            let call_args = parameters::CallArgs::deserialize(&bytes).ok_or_else(|| {
                ParseTransactionKindError::failed_deserialization::<io::Error>(tx_kind_tag, None)
            })?;
            TransactionKind::Call(call_args)
        }
        TransactionKindTag::PausePrecompiles => {
            let args = parameters::PausePrecompilesCallArgs::try_from_slice(&bytes).map_err(f)?;
            TransactionKind::PausePrecompiles(args)
        }
        TransactionKindTag::ResumePrecompiles => {
            let args = parameters::PausePrecompilesCallArgs::try_from_slice(&bytes).map_err(f)?;
            TransactionKind::ResumePrecompiles(args)
        }
        TransactionKindTag::SetOwner => {
            let args = parameters::SetOwnerArgs::try_from_slice(&bytes).map_err(f)?;
            TransactionKind::SetOwner(args)
        }
        TransactionKindTag::Deploy => TransactionKind::Deploy(bytes),
        TransactionKindTag::DeployErc20 => {
            let deploy_args =
                parameters::DeployErc20TokenArgs::try_from_slice(&bytes).map_err(f)?;
            TransactionKind::DeployErc20(deploy_args)
        }
        TransactionKindTag::FtOnTransfer => {
            let transfer_args: parameters::NEP141FtOnTransferArgs =
                serde_json::from_slice(bytes.as_slice()).map_err(|e| {
                    ParseTransactionKindError::failed_deserialization(tx_kind_tag, Some(e))
                })?;

            TransactionKind::FtOnTransfer(transfer_args)
        }
        TransactionKindTag::Deposit => TransactionKind::Deposit(bytes),
        TransactionKindTag::FtTransferCall => {
            let transfer_args: parameters::TransferCallCallArgs =
                serde_json::from_slice(bytes.as_slice()).map_err(|e| {
                    ParseTransactionKindError::failed_deserialization(tx_kind_tag, Some(e))
                })?;

            TransactionKind::FtTransferCall(transfer_args)
        }
        TransactionKindTag::FinishDeposit => {
            let args = parameters::FinishDepositCallArgs::try_from_slice(&bytes).map_err(f)?;
            TransactionKind::FinishDeposit(args)
        }
        TransactionKindTag::ResolveTransfer => {
            let args = parameters::ResolveTransferCallArgs::try_from_slice(&bytes).map_err(f)?;
            let promise_result = promise_data
                .first()
                .and_then(Option::as_ref)
                .map_or(aurora_engine_types::types::PromiseResult::Failed, |bytes| {
                    aurora_engine_types::types::PromiseResult::Successful(bytes.clone())
                });
            TransactionKind::ResolveTransfer(args, promise_result)
        }
        TransactionKindTag::FtTransfer => {
            let args: parameters::TransferCallArgs = serde_json::from_slice(bytes.as_slice())
                .map_err(|e| {
                    ParseTransactionKindError::failed_deserialization(tx_kind_tag, Some(e))
                })?;

            TransactionKind::FtTransfer(args)
        }
        TransactionKindTag::Withdraw => {
            let args = aurora_engine_types::parameters::WithdrawCallArgs::try_from_slice(&bytes)
                .map_err(f)?;
            TransactionKind::Withdraw(args)
        }
        TransactionKindTag::StorageDeposit => {
            let args: parameters::StorageDepositCallArgs = serde_json::from_slice(bytes.as_slice())
                .map_err(|e| {
                    ParseTransactionKindError::failed_deserialization(tx_kind_tag, Some(e))
                })?;

            TransactionKind::StorageDeposit(args)
        }
        TransactionKindTag::StorageUnregister => {
            let json_args: serde_json::Value =
                serde_json::from_slice(bytes.as_slice()).map_err(|e| {
                    ParseTransactionKindError::failed_deserialization(tx_kind_tag, Some(e))
                })?;
            let force = json_args
                .as_object()
                .and_then(|x| x.get("force"))
                .and_then(serde_json::Value::as_bool);

            TransactionKind::StorageUnregister(force)
        }
        TransactionKindTag::StorageWithdraw => {
            let args: parameters::StorageWithdrawCallArgs =
                serde_json::from_slice(bytes.as_slice()).map_err(|e| {
                    ParseTransactionKindError::failed_deserialization(tx_kind_tag, Some(e))
                })?;

            TransactionKind::StorageWithdraw(args)
        }
        TransactionKindTag::SetPausedFlags => {
            let args = parameters::PauseEthConnectorCallArgs::try_from_slice(&bytes).map_err(f)?;
            TransactionKind::SetPausedFlags(args)
        }
        TransactionKindTag::RegisterRelayer => {
            let address = Address::try_from_slice(&bytes).map_err(|e| {
                ParseTransactionKindError::failed_deserialization(tx_kind_tag, Some(e))
            })?;
            TransactionKind::RegisterRelayer(address)
        }
        TransactionKindTag::RefundOnError => match promise_data.first().and_then(Option::as_ref) {
            None => TransactionKind::RefundOnError(None),
            Some(_) => {
                let args = aurora_engine_types::parameters::RefundCallArgs::try_from_slice(&bytes)
                    .map_err(f)?;
                TransactionKind::RefundOnError(Some(args))
            }
        },
        TransactionKindTag::SetConnectorData => {
            let args = parameters::SetContractDataCallArgs::try_from_slice(&bytes).map_err(f)?;
            TransactionKind::SetConnectorData(args)
        }
        TransactionKindTag::NewConnector => {
            let args = parameters::InitCallArgs::try_from_slice(&bytes).map_err(f)?;
            TransactionKind::NewConnector(args)
        }
        TransactionKindTag::NewEngine => {
            let args = parameters::NewCallArgs::deserialize(&bytes).map_err(|e| {
                ParseTransactionKindError::failed_deserialization(tx_kind_tag, Some(e))
            })?;
            TransactionKind::NewEngine(args)
        }
        TransactionKindTag::FactoryUpdate => TransactionKind::FactoryUpdate(bytes),
        TransactionKindTag::FactoryUpdateAddressVersion => {
            let args = xcc::AddressVersionUpdateArgs::try_from_slice(&bytes).map_err(f)?;
            TransactionKind::FactoryUpdateAddressVersion(args)
        }
        TransactionKindTag::FactorySetWNearAddress => {
            let address = Address::try_from_slice(&bytes).map_err(|e| {
                ParseTransactionKindError::failed_deserialization(tx_kind_tag, Some(e))
            })?;
            TransactionKind::FactorySetWNearAddress(address)
        }
        TransactionKindTag::SetUpgradeDelayBlocks => {
            let args = parameters::SetUpgradeDelayBlocksArgs::try_from_slice(&bytes).map_err(f)?;
            TransactionKind::SetUpgradeDelayBlocks(args)
        }
        TransactionKindTag::FundXccSubAccount => {
            let args = xcc::FundXccArgs::try_from_slice(&bytes).map_err(f)?;
            TransactionKind::FundXccSubAccount(args)
        }
        TransactionKindTag::PauseContract => TransactionKind::PauseContract,
        TransactionKindTag::ResumeContract => TransactionKind::ResumeContract,
        TransactionKindTag::SetKeyManager => {
            let args = parameters::RelayerKeyManagerArgs::try_from_slice(&bytes).map_err(f)?;
            TransactionKind::SetKeyManager(args)
        }
        TransactionKindTag::AddRelayerKey => {
            let args = parameters::RelayerKeyArgs::try_from_slice(&bytes).map_err(f)?;
            TransactionKind::AddRelayerKey(args)
        }
        TransactionKindTag::RemoveRelayerKey => {
            let args = parameters::RelayerKeyArgs::try_from_slice(&bytes).map_err(f)?;
            TransactionKind::RemoveRelayerKey(args)
        }
        TransactionKindTag::SetFixedGasCost => {
            let args = silo_params::FixedGasCostArgs::try_from_slice(&bytes).map_err(f)?;
            TransactionKind::SetFixedGasCost(args)
        }
        TransactionKindTag::SetSiloParams => {
            let args: Option<silo_params::SiloParamsArgs> =
                BorshDeserialize::try_from_slice(&bytes).map_err(f)?;
            TransactionKind::SetSiloParams(args)
        }
        TransactionKindTag::SetWhitelistStatus => {
            let args = silo_params::WhitelistStatusArgs::try_from_slice(&bytes).map_err(f)?;
            TransactionKind::SetWhitelistStatus(args)
        }
        TransactionKindTag::AddEntryToWhitelist => {
            let args = silo_params::WhitelistArgs::try_from_slice(&bytes).map_err(f)?;
            TransactionKind::AddEntryToWhitelist(args)
        }
        TransactionKindTag::AddEntryToWhitelistBatch => {
            let args: Vec<silo_params::WhitelistArgs> =
                BorshDeserialize::try_from_slice(&bytes).map_err(f)?;
            TransactionKind::AddEntryToWhitelistBatch(args)
        }
        TransactionKindTag::RemoveEntryFromWhitelist => {
            let args = silo_params::WhitelistArgs::try_from_slice(&bytes).map_err(f)?;
            TransactionKind::RemoveEntryFromWhitelist(args)
        }
        TransactionKindTag::Unknown => {
            return Err(ParseTransactionKindError::UnknownMethodName {
                name: method_name.into(),
            });
        }
    };
    Ok(tx_kind)
}

pub fn consume_message<M: ModExpAlgorithm + 'static>(
    storage: &mut Storage,
    message: Message,
) -> Result<ConsumeMessageOutcome, crate::Error> {
    match message {
        Message::Block(block_message) => {
            let block_hash = block_message.hash;
            let block_height = block_message.height;
            let block_metadata = block_message.metadata;
            storage
                .set_block_data(block_hash, block_height, &block_metadata)
                .map_err(crate::Error::Rocksdb)?;
            Ok(ConsumeMessageOutcome::BlockAdded)
        }

        Message::Transaction(transaction_message) => {
            // Failed transactions have no impact on the state of our database.
            if !transaction_message.succeeded {
                return Ok(ConsumeMessageOutcome::FailedTransactionIgnored);
            }

            let transaction_position = transaction_message.position;
            let block_hash = transaction_message.block_hash;
            let block_height = storage.get_block_height_by_hash(block_hash)?;
            let block_metadata = storage.get_block_metadata(block_hash)?;
            let engine_account_id = storage.get_engine_account_id()?;

            let (tx_hash, diff, result) = storage
                .with_engine_access(block_height, transaction_position, &[], |io| {
                    execute_transaction::<M>(
                        transaction_message.as_ref(),
                        block_height,
                        &block_metadata,
                        engine_account_id,
                        io,
                    )
                })
                .result;
            match result.as_ref() {
                Err(_) | Ok(Some(TransactionExecutionResult::Submit(Err(_)))) => (), // do not persist if Engine encounters an error
                _ => storage.set_transaction_included(tx_hash, &transaction_message, &diff)?,
            }
            let outcome = TransactionIncludedOutcome {
                hash: tx_hash,
                info: *transaction_message,
                diff,
                maybe_result: result,
            };
            Ok(ConsumeMessageOutcome::TransactionIncluded(Box::new(
                outcome,
            )))
        }
    }
}

pub fn execute_transaction_message<M: ModExpAlgorithm + 'static>(
    storage: &Storage,
    transaction_message: TransactionMessage,
) -> Result<TransactionIncludedOutcome, crate::Error> {
    let transaction_position = transaction_message.position;
    let block_hash = transaction_message.block_hash;
    let block_height = storage.get_block_height_by_hash(block_hash)?;
    let block_metadata = storage.get_block_metadata(block_hash)?;
    let engine_account_id = storage.get_engine_account_id()?;
    let result = storage.with_engine_access(block_height, transaction_position, &[], |io| {
        execute_transaction::<M>(
            &transaction_message,
            block_height,
            &block_metadata,
            engine_account_id,
            io,
        )
    });
    let (tx_hash, diff, maybe_result) = result.result;
    let outcome = TransactionIncludedOutcome {
        hash: tx_hash,
        info: transaction_message,
        diff,
        maybe_result,
    };
    Ok(outcome)
}

fn execute_transaction<'db, M: ModExpAlgorithm + 'static>(
    transaction_message: &TransactionMessage,
    block_height: u64,
    block_metadata: &BlockMetadata,
    engine_account_id: AccountId,
    io: EngineStateAccess<'db, 'db, 'db>,
) -> (
    H256,
    Diff,
    Result<Option<TransactionExecutionResult>, error::Error>,
) {
    let signer_account_id = transaction_message.signer.clone();
    let predecessor_account_id = transaction_message.caller.clone();
    let relayer_address =
        aurora_engine_sdk::types::near_account_to_evm_address(predecessor_account_id.as_bytes());
    let near_receipt_id = transaction_message.near_receipt_id;
    let current_account_id = engine_account_id;
    let env = env::Fixed {
        signer_account_id,
        current_account_id,
        predecessor_account_id,
        block_height,
        block_timestamp: block_metadata.timestamp,
        attached_deposit: transaction_message.attached_near,
        random_seed: block_metadata.random_seed,
        prepaid_gas: DEFAULT_PREPAID_GAS,
    };

    let (tx_hash, result) = match &transaction_message.transaction {
        TransactionKind::Submit(tx) => {
            // We can ignore promises in the standalone engine because it processes each receipt separately
            // and it is fed a stream of receipts (it does not schedule them)
            let mut handler = crate::promise::NoScheduler {
                promise_data: &transaction_message.promise_data,
            };
            let tx_data: Vec<u8> = tx.into();
            let tx_hash = aurora_engine_sdk::keccak(&tx_data);
            let args = parameters::SubmitArgs {
                tx_data,
                ..Default::default()
            };
            let result = state::get_state(&io)
                .map(|engine_state| {
                    let submit_result = engine::submit_with_alt_modexp::<_, _, _, M>(
                        io,
                        &env,
                        &args,
                        engine_state,
                        env.current_account_id(),
                        relayer_address,
                        &mut handler,
                    );
                    Some(TransactionExecutionResult::Submit(submit_result))
                })
                .map_err(Into::into);

            (tx_hash, result)
        }
        TransactionKind::SubmitWithArgs(args) => {
            let mut handler = crate::promise::NoScheduler {
                promise_data: &transaction_message.promise_data,
            };
            let tx_hash = aurora_engine_sdk::keccak(&args.tx_data);
            let result = state::get_state(&io)
                .map(|engine_state| {
                    let submit_result = engine::submit_with_alt_modexp::<_, _, _, M>(
                        io,
                        &env,
                        args,
                        engine_state,
                        env.current_account_id(),
                        relayer_address,
                        &mut handler,
                    );
                    Some(TransactionExecutionResult::Submit(submit_result))
                })
                .map_err(Into::into);

            (tx_hash, result)
        }
        other => {
            let result = non_submit_execute::<M>(
                other,
                io,
                env,
                relayer_address,
                &transaction_message.promise_data,
            );
            (near_receipt_id, result)
        }
    };

    let diff = io.get_transaction_diff();

    (tx_hash, diff, result)
}

/// Handles all transaction kinds other than `submit`.
/// The `submit` transaction kind is special because it is the only one where the transaction hash
/// differs from the NEAR receipt hash.
#[allow(clippy::too_many_lines)]
fn non_submit_execute<'db, M: ModExpAlgorithm + 'static>(
    transaction: &TransactionKind,
    mut io: EngineStateAccess<'db, 'db, 'db>,
    env: env::Fixed,
    relayer_address: Address,
    promise_data: &[Option<Vec<u8>>],
) -> Result<Option<TransactionExecutionResult>, error::Error> {
    let is_disabled_legacy_nep141 =
        aurora_engine::connector::EthConnectorContract::init_instance(io)?
            .is_disabled_legacy_nep141();
    let result = match transaction {
        TransactionKind::Call(args) => {
            // We can ignore promises in the standalone engine (see above)
            let mut handler = crate::promise::NoScheduler { promise_data };
            let mut engine: engine::Engine<_, _, M> =
                engine::Engine::new(relayer_address, env.current_account_id(), io, &env)?;

            let result = engine.call_with_args(args.clone(), &mut handler);

            Some(TransactionExecutionResult::Submit(result))
        }

        TransactionKind::Deploy(input) => {
            // We can ignore promises in the standalone engine (see above)
            let mut handler = crate::promise::NoScheduler { promise_data };
            let mut engine: engine::Engine<_, _, M> =
                engine::Engine::new(relayer_address, env.current_account_id(), io, &env)?;

            let result = engine.deploy_code_with_input(input.clone(), &mut handler);

            Some(TransactionExecutionResult::Submit(result))
        }

        TransactionKind::DeployErc20(args) => {
            // No promises can be created by `deploy_erc20_token`
            let mut handler = crate::promise::NoScheduler { promise_data };
            let result = engine::deploy_erc20_token(args.clone(), io, &env, &mut handler)?;

            Some(TransactionExecutionResult::DeployErc20(result))
        }

        TransactionKind::FtOnTransfer(args) => {
            // No promises can be created by `ft_on_transfer`
            let mut handler = crate::promise::NoScheduler { promise_data };
            let mut engine: engine::Engine<_, _, M> =
                engine::Engine::new(relayer_address, env.current_account_id(), io, &env)?;

            if env.predecessor_account_id == env.current_account_id {
                legacy_connector::EthConnectorContract::init_instance(io)?
                    .ft_on_transfer(&engine, args)?;
            } else {
                engine.receive_erc20_tokens(
                    &env.predecessor_account_id,
                    args,
                    &env.current_account_id,
                    &mut handler,
                );
            }

            None
        }

        TransactionKind::FtTransferCall(_) if is_disabled_legacy_nep141 => None,
        TransactionKind::FtTransferCall(args) => {
            let mut connector = legacy_connector::EthConnectorContract::init_instance(io)?;
            let promise_args = connector.ft_transfer_call(
                env.predecessor_account_id.clone(),
                env.current_account_id.clone(),
                args.clone(),
                env.prepaid_gas,
            )?;

            Some(TransactionExecutionResult::Promise(promise_args))
        }

        TransactionKind::ResolveTransfer(_, _) if is_disabled_legacy_nep141 => None,
        TransactionKind::ResolveTransfer(args, promise_result) => {
            let mut connector = legacy_connector::EthConnectorContract::init_instance(io)?;
            connector.ft_resolve_transfer(args, promise_result.clone());

            None
        }

        TransactionKind::FtTransfer(_) if is_disabled_legacy_nep141 => None,
        TransactionKind::FtTransfer(args) => {
            let mut connector = legacy_connector::EthConnectorContract::init_instance(io)?;
            connector.ft_transfer(&env.predecessor_account_id, args)?;

            None
        }

        TransactionKind::Withdraw(_) if is_disabled_legacy_nep141 => None,
        TransactionKind::Withdraw(args) => {
            let mut connector = legacy_connector::EthConnectorContract::init_instance(io)?;
            connector.withdraw_eth_from_near(
                &env.current_account_id,
                &env.predecessor_account_id,
                args,
            )?;

            None
        }

        TransactionKind::Deposit(_) if is_disabled_legacy_nep141 => None,
        TransactionKind::Deposit(raw_proof) => {
            let connector_contract = legacy_connector::EthConnectorContract::init_instance(io)?;
            let promise_args = connector_contract.deposit(
                raw_proof.clone(),
                env.current_account_id(),
                env.predecessor_account_id(),
            )?;

            Some(TransactionExecutionResult::Promise(promise_args))
        }

        TransactionKind::FinishDeposit(_) if is_disabled_legacy_nep141 => None,
        TransactionKind::FinishDeposit(finish_args) => {
            let mut connector = legacy_connector::EthConnectorContract::init_instance(io)?;
            let maybe_promise_args = connector.finish_deposit(
                env.predecessor_account_id(),
                env.current_account_id(),
                finish_args.clone(),
                env.prepaid_gas,
            )?;

            maybe_promise_args.map(TransactionExecutionResult::Promise)
        }

        TransactionKind::StorageDeposit(_) if is_disabled_legacy_nep141 => None,
        TransactionKind::StorageDeposit(args) => {
            let mut connector = legacy_connector::EthConnectorContract::init_instance(io)?;
            let _promise = connector.storage_deposit(
                env.predecessor_account_id,
                Yocto::new(env.attached_deposit),
                args.clone(),
            )?;

            None
        }

        TransactionKind::StorageUnregister(_) if is_disabled_legacy_nep141 => None,
        TransactionKind::StorageUnregister(force) => {
            let mut connector = legacy_connector::EthConnectorContract::init_instance(io)?;
            let _promise = connector.storage_unregister(env.predecessor_account_id, *force)?;

            None
        }

        TransactionKind::StorageWithdraw(_) if is_disabled_legacy_nep141 => None,
        TransactionKind::StorageWithdraw(args) => {
            let mut connector = legacy_connector::EthConnectorContract::init_instance(io)?;
            connector.storage_withdraw(&env.predecessor_account_id, args)?;

            None
        }

        TransactionKind::SetPausedFlags(_) if is_disabled_legacy_nep141 => None,
        TransactionKind::SetPausedFlags(args) => {
            let mut connector = legacy_connector::EthConnectorContract::init_instance(io)?;
            connector.set_paused_flags(args);

            None
        }

        TransactionKind::RegisterRelayer(evm_address) => {
            let mut engine: engine::Engine<_, _, M> =
                engine::Engine::new(relayer_address, env.current_account_id(), io, &env)?;
            engine.register_relayer(env.predecessor_account_id.as_bytes(), *evm_address);

            None
        }

        TransactionKind::RefundOnError(maybe_args) => {
            let result: Result<Option<TransactionExecutionResult>, state::EngineStateError> =
                maybe_args
                    .clone()
                    .map(|args| {
                        let mut handler = crate::promise::NoScheduler { promise_data };
                        let engine_state = state::get_state(&io)?;
                        let result =
                            engine::refund_on_error(io, &env, engine_state, &args, &mut handler);
                        Ok(TransactionExecutionResult::Submit(result))
                    })
                    .transpose();

            result?
        }

        TransactionKind::SetConnectorData(_) if is_disabled_legacy_nep141 => None,
        TransactionKind::SetConnectorData(args) => {
            let mut connector_io = io;
            legacy_connector::set_contract_data(&mut connector_io, args.clone())?;

            None
        }

        TransactionKind::NewConnector(_) if is_disabled_legacy_nep141 => None,
        TransactionKind::NewConnector(args) => {
            legacy_connector::EthConnectorContract::create_contract(
                io,
                env.current_account_id,
                args.clone(),
            )?;

            None
        }

        TransactionKind::SetEthConnectorContractAccount(args) => {
            use aurora_engine::admin_controlled::AdminControlled;

            let mut connector = aurora_engine::connector::EthConnectorContract::init_instance(io)?;
            connector.set_eth_connector_contract_account(&args.account);

            None
        }

        TransactionKind::DisableLegacyNEP141 => {
            let mut connector = aurora_engine::connector::EthConnectorContract::init_instance(io)?;
            connector.disable_legacy_nep141();

            None
        }

        TransactionKind::NewEngine(args) => {
            state::set_state(&mut io, &args.clone().into())?;

            None
        }
        TransactionKind::FactoryUpdate(bytecode) => {
            let router_bytecode = xcc::RouterCode::borrowed(bytecode);
            xcc::update_router_code(&mut io, &router_bytecode);

            None
        }
        TransactionKind::FactoryUpdateAddressVersion(args) => {
            xcc::set_code_version_of_address(&mut io, &args.address, args.version);

            None
        }
        TransactionKind::FactorySetWNearAddress(address) => {
            xcc::set_wnear_address(&mut io, address);

            None
        }
        TransactionKind::FundXccSubAccount(args) => {
            let mut handler = crate::promise::NoScheduler { promise_data };
            xcc::fund_xcc_sub_account(&io, &mut handler, &env, args.clone())?;

            None
        }
        TransactionKind::Unknown => None,
        // Not handled in this function; is handled by the general `execute_transaction` function
        TransactionKind::Submit(_) | TransactionKind::SubmitWithArgs(_) => unreachable!(),
        TransactionKind::PausePrecompiles(args) => {
            let precompiles_to_pause = PrecompileFlags::from_bits_truncate(args.paused_mask);

            let mut pauser = EnginePrecompilesPauser::from_io(io);
            pauser.pause_precompiles(precompiles_to_pause);

            None
        }
        TransactionKind::ResumePrecompiles(args) => {
            let precompiles_to_resume = PrecompileFlags::from_bits_truncate(args.paused_mask);

            let mut pauser = EnginePrecompilesPauser::from_io(io);
            pauser.resume_precompiles(precompiles_to_resume);

            None
        }
        TransactionKind::SetOwner(args) => {
            let mut prev = state::get_state(&io)?;

            prev.owner_id = args.clone().new_owner;
            state::set_state(&mut io, &prev)?;

            None
        }
        TransactionKind::SetUpgradeDelayBlocks(args) => {
            let mut prev = state::get_state(&io)?;

            prev.upgrade_delay_blocks = args.upgrade_delay_blocks;
            state::set_state(&mut io, &prev)?;

            None
        }
        TransactionKind::PauseContract => {
            let mut prev = state::get_state(&io)?;

            prev.is_paused = true;
            state::set_state(&mut io, &prev)?;

            None
        }
        TransactionKind::ResumeContract => {
            let mut prev = state::get_state(&io)?;

            prev.is_paused = false;
            state::set_state(&mut io, &prev)?;

            None
        }
        TransactionKind::SetKeyManager(args) => {
            let mut prev = state::get_state(&io)?;

            prev.key_manager = args.key_manager.clone();
            state::set_state(&mut io, &prev)?;

            None
        }
        TransactionKind::AddRelayerKey(args) => {
            engine::add_function_call_key(&mut io, &args.public_key);

            None
        }
        TransactionKind::RemoveRelayerKey(args) => {
            engine::remove_function_call_key(&mut io, &args.public_key)?;

            None
        }
        TransactionKind::SetFixedGasCost(args) => {
            silo::set_fixed_gas_cost(&mut io, args.cost);
            None
        }
        TransactionKind::SetSiloParams(args) => {
            silo::set_silo_params(&mut io, args.clone());
            None
        }
        TransactionKind::AddEntryToWhitelist(args) => {
            silo::add_entry_to_whitelist(&io, args);
            None
        }
        TransactionKind::AddEntryToWhitelistBatch(args) => {
            silo::add_entry_to_whitelist_batch(&io, args.clone());
            None
        }
        TransactionKind::RemoveEntryFromWhitelist(args) => {
            silo::remove_entry_from_whitelist(&io, args);
            None
        }
        TransactionKind::SetWhitelistStatus(args) => {
            silo::set_whitelist_status(&io, args);
            None
        }
    };

    Ok(result)
}

#[derive(Debug)]
pub enum ConsumeMessageOutcome {
    BlockAdded,
    FailedTransactionIgnored,
    TransactionIncluded(Box<TransactionIncludedOutcome>),
}

#[derive(Debug)]
pub struct TransactionIncludedOutcome {
    pub hash: aurora_engine_types::H256,
    pub info: TransactionMessage,
    pub diff: crate::Diff,
    pub maybe_result: Result<Option<TransactionExecutionResult>, error::Error>,
}

#[derive(Debug, Clone, PartialEq, Eq)]
pub enum TransactionExecutionResult {
    Submit(engine::EngineResult<SubmitResult>),
    DeployErc20(Address),
    Promise(PromiseWithCallbackArgs),
}

pub mod error {
    use aurora_engine::{engine, state, xcc};
    use aurora_engine_standalone_nep141_legacy::{fungible_token, legacy_connector};

    #[derive(Debug)]
    pub enum Error {
        EngineState(state::EngineStateError),
        Engine(engine::EngineError),
        DeployErc20(engine::DeployErc20Error),
        FtOnTransfer(legacy_connector::error::FtTransferCallError),
        Deposit(legacy_connector::error::DepositError),
        FinishDeposit(legacy_connector::error::FinishDepositError),
        FtTransfer(fungible_token::error::TransferError),
        FtWithdraw(legacy_connector::error::WithdrawError),
        FtStorageFunding(fungible_token::error::StorageFundingError),
        InvalidAddress(aurora_engine_types::types::address::error::AddressError),
        ConnectorInit(legacy_connector::error::InitContractError),
        LegacyConnectorStorage(legacy_connector::error::StorageReadError),
        ConnectorStorage(aurora_engine::connector::error::StorageReadError),
        FundXccError(xcc::FundXccError),
    }

    impl From<state::EngineStateError> for Error {
        fn from(e: state::EngineStateError) -> Self {
            Self::EngineState(e)
        }
    }

    impl From<engine::EngineError> for Error {
        fn from(e: engine::EngineError) -> Self {
            Self::Engine(e)
        }
    }

    impl From<engine::DeployErc20Error> for Error {
        fn from(e: engine::DeployErc20Error) -> Self {
            Self::DeployErc20(e)
        }
    }

    impl From<legacy_connector::error::FtTransferCallError> for Error {
        fn from(e: legacy_connector::error::FtTransferCallError) -> Self {
            Self::FtOnTransfer(e)
        }
    }

    impl From<legacy_connector::error::DepositError> for Error {
        fn from(e: legacy_connector::error::DepositError) -> Self {
            Self::Deposit(e)
        }
    }

    impl From<legacy_connector::error::FinishDepositError> for Error {
        fn from(e: legacy_connector::error::FinishDepositError) -> Self {
            Self::FinishDeposit(e)
        }
    }

    impl From<fungible_token::error::TransferError> for Error {
        fn from(e: fungible_token::error::TransferError) -> Self {
            Self::FtTransfer(e)
        }
    }

    impl From<legacy_connector::error::WithdrawError> for Error {
        fn from(e: legacy_connector::error::WithdrawError) -> Self {
            Self::FtWithdraw(e)
        }
    }

    impl From<fungible_token::error::StorageFundingError> for Error {
        fn from(e: fungible_token::error::StorageFundingError) -> Self {
            Self::FtStorageFunding(e)
        }
    }

    impl From<aurora_engine_types::types::address::error::AddressError> for Error {
        fn from(e: aurora_engine_types::types::address::error::AddressError) -> Self {
            Self::InvalidAddress(e)
        }
    }

    impl From<legacy_connector::error::InitContractError> for Error {
        fn from(e: legacy_connector::error::InitContractError) -> Self {
            Self::ConnectorInit(e)
        }
    }

    impl From<legacy_connector::error::StorageReadError> for Error {
        fn from(e: legacy_connector::error::StorageReadError) -> Self {
            Self::LegacyConnectorStorage(e)
        }
    }

    impl From<aurora_engine::connector::error::StorageReadError> for Error {
        fn from(e: aurora_engine::connector::error::StorageReadError) -> Self {
            Self::ConnectorStorage(e)
        }
    }

    impl From<xcc::FundXccError> for Error {
        fn from(e: xcc::FundXccError) -> Self {
            Self::FundXccError(e)
        }
    }
}<|MERGE_RESOLUTION|>--- conflicted
+++ resolved
@@ -1,21 +1,15 @@
 use aurora_engine::pausables::{
     EnginePrecompilesPauser, PausedPrecompilesManager, PrecompileFlags,
 };
-<<<<<<< HEAD
-use aurora_engine::{engine, parameters::SubmitResult, silo, state, xcc};
-use aurora_engine_modexp::ModExpAlgorithm;
-use aurora_engine_sdk::env::{self, Env, DEFAULT_PREPAID_GAS};
-use aurora_engine_standalone_nep141_legacy::legacy_connector;
-=======
 use aurora_engine::{
-    connector, engine,
+    engine,
     parameters::{self, SubmitResult},
     silo, state, xcc,
 };
 use aurora_engine_modexp::ModExpAlgorithm;
 use aurora_engine_sdk::env::{self, Env, DEFAULT_PREPAID_GAS};
+use aurora_engine_standalone_nep141_legacy::legacy_connector;
 use aurora_engine_transactions::EthTransactionKind;
->>>>>>> b5ae3286
 use aurora_engine_types::{
     account_id::AccountId,
     borsh::BorshDeserialize,
@@ -244,6 +238,12 @@
             let args = silo_params::WhitelistArgs::try_from_slice(&bytes).map_err(f)?;
             TransactionKind::RemoveEntryFromWhitelist(args)
         }
+        TransactionKindTag::SetEthConnectorContractAccount => {
+            let args = parameters::SetEthConnectorContractAccountArgs::try_from_slice(&bytes)
+                .map_err(f)?;
+            TransactionKind::SetEthConnectorContractAccount(args)
+        }
+        TransactionKindTag::DisableLegacyNEP141 => TransactionKind::DisableLegacyNEP141,
         TransactionKindTag::Unknown => {
             return Err(ParseTransactionKindError::UnknownMethodName {
                 name: method_name.into(),
