use aurora_engine::bloom::{self, Bloom};
use aurora_engine::hashchain;
use aurora_engine::parameters::SubmitArgs;
use aurora_engine::pausables::{
    EnginePrecompilesPauser, PausedPrecompilesManager, PrecompileFlags,
};
use aurora_engine::{connector, engine, parameters::SubmitResult, state, xcc};
use aurora_engine_modexp::ModExpAlgorithm;
use aurora_engine_sdk::env::{self, Env, DEFAULT_PREPAID_GAS};
use aurora_engine_types::{
    account_id::AccountId,
    parameters::PromiseWithCallbackArgs,
    types::{Address, Yocto},
    H256,
};

pub mod types;

use crate::engine_state::EngineStateAccess;
use crate::{BlockMetadata, Diff, Storage};
use borsh::BorshSerialize;
use types::{Message, TransactionKind, TransactionMessage};

<<<<<<< HEAD
use self::types::InnerTransactionKind;

pub fn consume_message(
=======
pub fn consume_message<M: ModExpAlgorithm + 'static>(
>>>>>>> e786d3ee
    storage: &mut Storage,
    message: Message,
) -> Result<ConsumeMessageOutcome, crate::Error> {
    match message {
        Message::Block(block_message) => {
            let block_hash = block_message.hash;
            let block_height = block_message.height;
            let block_metadata = block_message.metadata;
            storage
                .set_block_data(block_hash, block_height, &block_metadata)
                .map_err(crate::Error::Rocksdb)?;
            Ok(ConsumeMessageOutcome::BlockAdded)
        }

        Message::Transaction(transaction_message) => {
            // Failed transactions have no impact on the state of our database.
            if !transaction_message.succeeded {
                return Ok(ConsumeMessageOutcome::FailedTransactionIgnored);
            }

            let transaction_position = transaction_message.position;
            let block_hash = transaction_message.block_hash;
            let block_height = storage.get_block_height_by_hash(block_hash)?;
            let block_metadata = storage.get_block_metadata(block_hash)?;
            let engine_account_id = storage.get_engine_account_id()?;

            let (tx_hash, diff, result) = storage
                .with_engine_access(block_height, transaction_position, &[], |io| {
                    execute_transaction::<M>(
                        transaction_message.as_ref(),
                        block_height,
                        &block_metadata,
                        engine_account_id,
                        io,
                    )
                })
                .result;
            match result.as_ref() {
                Err(_) | Ok(Some(TransactionExecutionResult::Submit(Err(_)))) => (), // do not persist if Engine encounters an error
                _ => storage.set_transaction_included(tx_hash, &transaction_message, &diff)?,
            }
            let outcome = TransactionIncludedOutcome {
                hash: tx_hash,
                info: *transaction_message,
                diff,
                maybe_result: result,
            };
            Ok(ConsumeMessageOutcome::TransactionIncluded(Box::new(
                outcome,
            )))
        }
    }
}

pub fn execute_transaction_message<M: ModExpAlgorithm + 'static>(
    storage: &Storage,
    transaction_message: TransactionMessage,
) -> Result<TransactionIncludedOutcome, crate::Error> {
    let transaction_position = transaction_message.position;
    let block_hash = transaction_message.block_hash;
    let block_height = storage.get_block_height_by_hash(block_hash)?;
    let block_metadata = storage.get_block_metadata(block_hash)?;
    let engine_account_id = storage.get_engine_account_id()?;
    let result = storage.with_engine_access(block_height, transaction_position, &[], |io| {
        execute_transaction::<M>(
            &transaction_message,
            block_height,
            &block_metadata,
            engine_account_id,
            io,
        )
    });
    let (tx_hash, diff, maybe_result) = result.result;
    let outcome = TransactionIncludedOutcome {
        hash: tx_hash,
        info: transaction_message,
        diff,
        maybe_result,
    };
    Ok(outcome)
}

fn execute_transaction<'db, M: ModExpAlgorithm + 'static>(
    transaction_message: &TransactionMessage,
    block_height: u64,
    block_metadata: &BlockMetadata,
    engine_account_id: AccountId,
    mut io: EngineStateAccess<'db, 'db, 'db>,
) -> (
    H256,
    Diff,
    Result<Option<TransactionExecutionResult>, error::Error>,
) {
    let signer_account_id = transaction_message.signer.clone();
    let predecessor_account_id = transaction_message.caller.clone();
    let relayer_address =
        aurora_engine_sdk::types::near_account_to_evm_address(predecessor_account_id.as_bytes());
    let near_receipt_id = transaction_message.near_receipt_id;
    let current_account_id = engine_account_id.clone();
    let env = env::Fixed {
        signer_account_id,
        current_account_id,
        predecessor_account_id,
        block_height,
        block_timestamp: block_metadata.timestamp,
        attached_deposit: transaction_message.attached_near,
        random_seed: block_metadata.random_seed,
        prepaid_gas: DEFAULT_PREPAID_GAS,
    };

    let (tx_hash, mut result) = match &transaction_message.transaction {
        TransactionKind::Submit(tx) => {
            // We can ignore promises in the standalone engine because it processes each receipt separately
            // and it is fed a stream of receipts (it does not schedule them)
            let mut handler = crate::promise::NoScheduler {
                promise_data: &transaction_message.promise_data,
            };
            let tx_data: Vec<u8> = tx.into();
            let tx_hash = aurora_engine_sdk::keccak(&tx_data);
            let args = SubmitArgs {
                tx_data,
                ..Default::default()
            };
            let result = state::get_state(&io)
                .map(|engine_state| {
                    let submit_result = engine::submit_with_alt_modexp::<_, _, _, M>(
                        io,
                        &env,
                        &args,
                        engine_state,
                        env.current_account_id(),
                        relayer_address,
                        &mut handler,
                    );
                    Some(TransactionExecutionResult::Submit(submit_result))
                })
                .map_err(Into::into);

            (tx_hash, result)
        }
        TransactionKind::SubmitWithArgs(args) => {
            let mut handler = crate::promise::NoScheduler {
                promise_data: &transaction_message.promise_data,
            };
            let tx_hash = aurora_engine_sdk::keccak(&args.tx_data);
            let result = state::get_state(&io)
                .map(|engine_state| {
                    let submit_result = engine::submit_with_alt_modexp::<_, _, _, M>(
                        io,
                        &env,
                        args,
                        engine_state,
                        env.current_account_id(),
                        relayer_address,
                        &mut handler,
                    );
                    Some(TransactionExecutionResult::Submit(submit_result))
                })
                .map_err(Into::into);

            (tx_hash, result)
        }
        other => {
            let result = non_submit_execute::<M>(
                other,
                io,
                env,
                relayer_address,
                &transaction_message.promise_data,
            );
            (near_receipt_id, result)
        }
    };

    if let Ok(option_result) = &result {
        if let Err(e) = update_hashchain(
            &mut io,
            block_height,
            &engine_account_id,
            &transaction_message.transaction,
            option_result,
        ) {
            result = Err(e);
        }
    }

    let diff = io.get_transaction_diff();

    (tx_hash, diff, result)
}

/// Handles all transaction kinds other than `submit`.
/// The `submit` transaction kind is special because it is the only one where the transaction hash
/// differs from the NEAR receipt hash.
#[allow(clippy::too_many_lines)]
fn non_submit_execute<'db, M: ModExpAlgorithm + 'static>(
    transaction: &TransactionKind,
    mut io: EngineStateAccess<'db, 'db, 'db>,
    env: env::Fixed,
    relayer_address: Address,
    promise_data: &[Option<Vec<u8>>],
) -> Result<Option<TransactionExecutionResult>, error::Error> {
    let result = match transaction {
        TransactionKind::Call(args) => {
            // We can ignore promises in the standalone engine (see above)
            let mut handler = crate::promise::NoScheduler { promise_data };
            let mut engine: engine::Engine<_, _, M> =
                engine::Engine::new(relayer_address, env.current_account_id(), io, &env)?;

            let result = engine.call_with_args(args.clone(), &mut handler);

            Some(TransactionExecutionResult::Submit(result))
        }

        TransactionKind::Deploy(input) => {
            // We can ignore promises in the standalone engine (see above)
            let mut handler = crate::promise::NoScheduler { promise_data };
            let mut engine: engine::Engine<_, _, M> =
                engine::Engine::new(relayer_address, env.current_account_id(), io, &env)?;

            let result = engine.deploy_code_with_input(input.clone(), &mut handler);

            Some(TransactionExecutionResult::Submit(result))
        }

        TransactionKind::DeployErc20(args) => {
            // No promises can be created by `deploy_erc20_token`
            let mut handler = crate::promise::NoScheduler { promise_data };
            let result = engine::deploy_erc20_token(args.clone(), io, &env, &mut handler)?;

            Some(TransactionExecutionResult::DeployErc20(result))
        }

        TransactionKind::FtOnTransfer(args) => {
            // No promises can be created by `ft_on_transfer`
            let mut handler = crate::promise::NoScheduler { promise_data };
            let mut engine: engine::Engine<_, _, M> =
                engine::Engine::new(relayer_address, env.current_account_id(), io, &env)?;

            if env.predecessor_account_id == env.current_account_id {
                connector::EthConnectorContract::init_instance(io)?
                    .ft_on_transfer(&engine, args)?;
            } else {
                engine.receive_erc20_tokens(
                    &env.predecessor_account_id,
                    args,
                    &env.current_account_id,
                    &mut handler,
                );
            }

            None
        }

        TransactionKind::FtTransferCall(args) => {
            let mut connector = connector::EthConnectorContract::init_instance(io)?;
            let promise_args = connector.ft_transfer_call(
                env.predecessor_account_id.clone(),
                env.current_account_id.clone(),
                args.clone(),
                env.prepaid_gas,
            )?;

            Some(TransactionExecutionResult::Promise(promise_args))
        }

        TransactionKind::ResolveTransfer(args, promise_result) => {
            let mut connector = connector::EthConnectorContract::init_instance(io)?;
            connector.ft_resolve_transfer(args, promise_result.clone());

            None
        }

        TransactionKind::FtTransfer(args) => {
            let mut connector = connector::EthConnectorContract::init_instance(io)?;
            connector.ft_transfer(&env.predecessor_account_id, args)?;

            None
        }

        TransactionKind::Withdraw(args) => {
            let mut connector = connector::EthConnectorContract::init_instance(io)?;
            connector.withdraw_eth_from_near(
                &env.current_account_id,
                &env.predecessor_account_id,
                args,
            )?;

            None
        }

        TransactionKind::Deposit(raw_proof) => {
            let connector_contract = connector::EthConnectorContract::init_instance(io)?;
            let promise_args = connector_contract.deposit(
                raw_proof.clone(),
                env.current_account_id(),
                env.predecessor_account_id(),
            )?;

            Some(TransactionExecutionResult::Promise(promise_args))
        }

        TransactionKind::FinishDeposit(finish_args) => {
            let mut connector = connector::EthConnectorContract::init_instance(io)?;
            let maybe_promise_args = connector.finish_deposit(
                env.predecessor_account_id(),
                env.current_account_id(),
                finish_args.clone(),
                env.prepaid_gas,
            )?;

            maybe_promise_args.map(TransactionExecutionResult::Promise)
        }

        TransactionKind::StorageDeposit(args) => {
            let mut connector = connector::EthConnectorContract::init_instance(io)?;
            let _promise = connector.storage_deposit(
                env.predecessor_account_id,
                Yocto::new(env.attached_deposit),
                args.clone(),
            )?;

            None
        }

        TransactionKind::StorageUnregister(force) => {
            let mut connector = connector::EthConnectorContract::init_instance(io)?;
            let _promise = connector.storage_unregister(env.predecessor_account_id, *force)?;

            None
        }

        TransactionKind::StorageWithdraw(args) => {
            let mut connector = connector::EthConnectorContract::init_instance(io)?;
            connector.storage_withdraw(&env.predecessor_account_id, args)?;

            None
        }

        TransactionKind::SetPausedFlags(args) => {
            let mut connector = connector::EthConnectorContract::init_instance(io)?;
            connector.set_paused_flags(args);

            None
        }

        TransactionKind::RegisterRelayer(evm_address) => {
            let mut engine: engine::Engine<_, _, M> =
                engine::Engine::new(relayer_address, env.current_account_id(), io, &env)?;
            engine.register_relayer(env.predecessor_account_id.as_bytes(), *evm_address);

            None
        }

        TransactionKind::RefundOnError(maybe_args) => {
            let result: Result<Option<TransactionExecutionResult>, state::EngineStateError> =
                maybe_args
                    .clone()
                    .map(|args| {
                        let mut handler = crate::promise::NoScheduler { promise_data };
                        let engine_state = state::get_state(&io)?;
                        let result =
                            engine::refund_on_error(io, &env, engine_state, &args, &mut handler);
                        Ok(TransactionExecutionResult::Submit(result))
                    })
                    .transpose();

            result?
        }

        TransactionKind::SetConnectorData(args) => {
            let mut connector_io = io;
            connector::set_contract_data(&mut connector_io, args.clone())?;

            None
        }

        TransactionKind::NewConnector(args) => {
            connector::EthConnectorContract::create_contract(
                io,
                &env.current_account_id,
                args.clone(),
            )?;

            None
        }
        TransactionKind::NewEngine(args) => {
            state::set_state(&mut io, &args.clone().into())?;

            None
        }
        TransactionKind::FactoryUpdate(bytecode) => {
            let router_bytecode = xcc::RouterCode::borrowed(bytecode);
            xcc::update_router_code(&mut io, &router_bytecode);

            None
        }
        TransactionKind::FactoryUpdateAddressVersion(args) => {
            xcc::set_code_version_of_address(&mut io, &args.address, args.version);

            None
        }
        TransactionKind::FactorySetWNearAddress(address) => {
            xcc::set_wnear_address(&mut io, address);

            None
        }
        TransactionKind::FundXccSubAccound(args) => {
            let mut handler = crate::promise::NoScheduler { promise_data };
            xcc::fund_xcc_sub_account(&io, &mut handler, &env, args.clone())?;

            None
        }
        TransactionKind::Unknown => None,
        // Not handled in this function; is handled by the general `execute_transaction` function
        TransactionKind::Submit(_) | TransactionKind::SubmitWithArgs(_) => unreachable!(),
        TransactionKind::PausePrecompiles(args) => {
            let precompiles_to_pause = PrecompileFlags::from_bits_truncate(args.paused_mask);

            let mut pauser = EnginePrecompilesPauser::from_io(io);
            pauser.pause_precompiles(precompiles_to_pause);

            None
        }
        TransactionKind::ResumePrecompiles(args) => {
            let precompiles_to_resume = PrecompileFlags::from_bits_truncate(args.paused_mask);

            let mut pauser = EnginePrecompilesPauser::from_io(io);
            pauser.resume_precompiles(precompiles_to_resume);

            None
        }
        TransactionKind::SetOwner(args) => {
            let mut prev = state::get_state(&io)?;

            prev.owner_id = args.clone().new_owner;
            state::set_state(&mut io, &prev)?;

            None
        }
        TransactionKind::SetUpgradeDelayBlocks(args) => {
            let mut prev = state::get_state(&io)?;

            prev.upgrade_delay_blocks = args.upgrade_delay_blocks;
            state::set_state(&mut io, &prev)?;

            None
        }
    };

    Ok(result)
}

fn update_hashchain<'db>(
    io: &mut EngineStateAccess<'db, 'db, 'db>,
    block_height: u64,
    engine_account_id: &AccountId,
    transaction: &TransactionKind,
    result: &Option<TransactionExecutionResult>,
) -> Result<(), error::Error> {
    if !hashchain::storage::get_activation(io)? {
        return Ok(());
    }

    let method_name = InnerTransactionKind::from(transaction).to_string();
    let input = get_input(transaction)?;
    let (output, log_bloom) = get_output_and_log_bloom(result)?;

    let mut blockchain_hashchain = hashchain::storage::get_state(io).unwrap_or_else(|_| {
        hashchain::BlockchainHashchain::new(
            state::get_state(io).unwrap().chain_id,
            engine_account_id.as_bytes().to_vec(),
            block_height,
            [0; 32],
            [0; 32],
        )
    });

    if block_height > blockchain_hashchain.get_current_block_height() {
        blockchain_hashchain.move_to_block(block_height)?;
    }

    blockchain_hashchain.add_block_tx(block_height, &method_name, &input, &output, &log_bloom)?;

    Ok(hashchain::storage::set_state(io, &blockchain_hashchain)?)
}

fn get_input(transaction: &TransactionKind) -> Result<Vec<u8>, error::Error> {
    match transaction {
        TransactionKind::Submit(tx) => Ok(tx.into()),
        TransactionKind::SubmitWithArgs(args) => args.try_to_vec().map_err(|e| e.into()),
        TransactionKind::Call(args) => args.try_to_vec().map_err(|e| e.into()),
        TransactionKind::PausePrecompiles(args) => args.try_to_vec().map_err(|e| e.into()),
        TransactionKind::ResumePrecompiles(args) => args.try_to_vec().map_err(|e| e.into()),
        TransactionKind::Deploy(input) => Ok(input.to_vec()),
        TransactionKind::DeployErc20(args) => args.try_to_vec().map_err(|e| e.into()),
        TransactionKind::FtOnTransfer(args) => args.try_to_vec().map_err(|e| e.into()),
        TransactionKind::Deposit(raw_proof) => Ok(raw_proof.to_vec()),
        TransactionKind::FtTransferCall(args) => args.try_to_vec().map_err(|e| e.into()),
        TransactionKind::FinishDeposit(args) => args.try_to_vec().map_err(|e| e.into()),
        TransactionKind::ResolveTransfer(args, _) => args.try_to_vec().map_err(|e| e.into()),
        TransactionKind::FtTransfer(args) => args.try_to_vec().map_err(|e| e.into()),
        TransactionKind::Withdraw(args) => args.try_to_vec().map_err(|e| e.into()),
        TransactionKind::StorageDeposit(args) => args.try_to_vec().map_err(|e| e.into()),
        TransactionKind::StorageUnregister(args) => args.try_to_vec().map_err(|e| e.into()),
        TransactionKind::StorageWithdraw(args) => args.try_to_vec().map_err(|e| e.into()),
        TransactionKind::SetOwner(args) => args.try_to_vec().map_err(|e| e.into()),
        TransactionKind::SetPausedFlags(args) => args.try_to_vec().map_err(|e| e.into()),
        TransactionKind::RegisterRelayer(evm_address) => Ok(evm_address.as_bytes().to_vec()),
        TransactionKind::RefundOnError(args) => args.try_to_vec().map_err(|e| e.into()),
        TransactionKind::SetConnectorData(args) => args.try_to_vec().map_err(|e| e.into()),
        TransactionKind::NewConnector(args) => args.try_to_vec().map_err(|e| e.into()),
        TransactionKind::NewEngine(args) => args.try_to_vec().map_err(|e| e.into()),
        TransactionKind::FactoryUpdate(bytecode) => Ok(bytecode.to_vec()),
        TransactionKind::FactoryUpdateAddressVersion(args) => {
            args.try_to_vec().map_err(|e| e.into())
        }
        TransactionKind::FactorySetWNearAddress(address) => Ok(address.as_bytes().to_vec()),
        TransactionKind::FundXccSubAccound(args) => args.try_to_vec().map_err(|e| e.into()),
        TransactionKind::Unknown => Ok(vec![]),
        TransactionKind::SetUpgradeDelayBlocks(args) => args.try_to_vec().map_err(|e| e.into()),
    }
}

fn get_output_and_log_bloom(
    result: &Option<TransactionExecutionResult>,
) -> Result<(Vec<u8>, Bloom), error::Error> {
    match result {
        None => Ok((vec![], Bloom::default())),
        Some(execution_result) => match execution_result {
            TransactionExecutionResult::Promise(_) => Ok((vec![], Bloom::default())),
            TransactionExecutionResult::DeployErc20(address) => {
                Ok((address.as_bytes().try_to_vec().unwrap(), Bloom::default()))
            }
            TransactionExecutionResult::Submit(submit) => match submit {
                Err(e) => Err(e.clone().into()),
                Ok(submit_result) => {
                    let result_output = submit_result.try_to_vec();
                    match result_output {
                        Err(e) => Err(e.into()),
                        Ok(output) => Ok((output, bloom::get_logs_bloom(&submit_result.logs))),
                    }
                }
            },
        },
    }
}

#[derive(Debug)]
pub enum ConsumeMessageOutcome {
    BlockAdded,
    FailedTransactionIgnored,
    TransactionIncluded(Box<TransactionIncludedOutcome>),
}

#[derive(Debug)]
pub struct TransactionIncludedOutcome {
    pub hash: aurora_engine_types::H256,
    pub info: TransactionMessage,
    pub diff: crate::Diff,
    pub maybe_result: Result<Option<TransactionExecutionResult>, error::Error>,
}

#[derive(Debug, Clone, PartialEq, Eq)]
pub enum TransactionExecutionResult {
    Submit(engine::EngineResult<SubmitResult>),
    DeployErc20(Address),
    Promise(PromiseWithCallbackArgs),
}

pub mod error {
    use aurora_engine::{connector, engine, fungible_token, hashchain, state, xcc};
    use std::io;

    #[derive(Debug)]
    pub enum Error {
        EngineState(state::EngineStateError),
        Engine(engine::EngineError),
        DeployErc20(engine::DeployErc20Error),
        FtOnTransfer(connector::error::FtTransferCallError),
        Deposit(connector::error::DepositError),
        FinishDeposit(connector::error::FinishDepositError),
        FtTransfer(fungible_token::error::TransferError),
        FtWithdraw(connector::error::WithdrawError),
        FtStorageFunding(fungible_token::error::StorageFundingError),
        InvalidAddress(aurora_engine_types::types::address::error::AddressError),
        ConnectorInit(connector::error::InitContractError),
        ConnectorStorage(connector::error::StorageReadError),
        FundXccError(xcc::FundXccError),
        BlockchainHashchain(hashchain::blockchain_hashchain_error::BlockchainHashchainError),
        IO(io::Error),
    }

    impl From<state::EngineStateError> for Error {
        fn from(e: state::EngineStateError) -> Self {
            Self::EngineState(e)
        }
    }

    impl From<engine::EngineError> for Error {
        fn from(e: engine::EngineError) -> Self {
            Self::Engine(e)
        }
    }

    impl From<engine::DeployErc20Error> for Error {
        fn from(e: engine::DeployErc20Error) -> Self {
            Self::DeployErc20(e)
        }
    }

    impl From<connector::error::FtTransferCallError> for Error {
        fn from(e: connector::error::FtTransferCallError) -> Self {
            Self::FtOnTransfer(e)
        }
    }

    impl From<connector::error::DepositError> for Error {
        fn from(e: connector::error::DepositError) -> Self {
            Self::Deposit(e)
        }
    }

    impl From<connector::error::FinishDepositError> for Error {
        fn from(e: connector::error::FinishDepositError) -> Self {
            Self::FinishDeposit(e)
        }
    }

    impl From<fungible_token::error::TransferError> for Error {
        fn from(e: fungible_token::error::TransferError) -> Self {
            Self::FtTransfer(e)
        }
    }

    impl From<connector::error::WithdrawError> for Error {
        fn from(e: connector::error::WithdrawError) -> Self {
            Self::FtWithdraw(e)
        }
    }

    impl From<fungible_token::error::StorageFundingError> for Error {
        fn from(e: fungible_token::error::StorageFundingError) -> Self {
            Self::FtStorageFunding(e)
        }
    }

    impl From<aurora_engine_types::types::address::error::AddressError> for Error {
        fn from(e: aurora_engine_types::types::address::error::AddressError) -> Self {
            Self::InvalidAddress(e)
        }
    }

    impl From<connector::error::InitContractError> for Error {
        fn from(e: connector::error::InitContractError) -> Self {
            Self::ConnectorInit(e)
        }
    }

    impl From<connector::error::StorageReadError> for Error {
        fn from(e: connector::error::StorageReadError) -> Self {
            Self::ConnectorStorage(e)
        }
    }

    impl From<xcc::FundXccError> for Error {
        fn from(e: xcc::FundXccError) -> Self {
            Self::FundXccError(e)
        }
    }

    impl From<hashchain::blockchain_hashchain_error::BlockchainHashchainError> for Error {
        fn from(e: hashchain::blockchain_hashchain_error::BlockchainHashchainError) -> Self {
            Self::BlockchainHashchain(e)
        }
    }

    impl From<io::Error> for Error {
        fn from(e: io::Error) -> Self {
            Self::IO(e)
        }
    }
}<|MERGE_RESOLUTION|>--- conflicted
+++ resolved
@@ -21,13 +21,9 @@
 use borsh::BorshSerialize;
 use types::{Message, TransactionKind, TransactionMessage};
 
-<<<<<<< HEAD
 use self::types::InnerTransactionKind;
 
-pub fn consume_message(
-=======
 pub fn consume_message<M: ModExpAlgorithm + 'static>(
->>>>>>> e786d3ee
     storage: &mut Storage,
     message: Message,
 ) -> Result<ConsumeMessageOutcome, crate::Error> {
