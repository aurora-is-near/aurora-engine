--- conflicted
+++ resolved
@@ -255,26 +255,16 @@
 
         TransactionKind::ResolveTransfer(_, _) if is_disabled_legacy_nep141 => None,
         TransactionKind::ResolveTransfer(args, promise_result) => {
-<<<<<<< HEAD
-            let mut connector = legacy_connector::EthConnectorContract::init_instance(io)?;
-            connector.ft_resolve_transfer(args.clone(), promise_result.clone());
-=======
-            let mut connector = connector::EthConnectorContract::init_instance(io)?;
+            let mut connector = legacy_connector::EthConnectorContract::init_instance(io)?;
             connector.ft_resolve_transfer(args, promise_result.clone());
->>>>>>> 0fd5bb20
 
             None
         }
 
         TransactionKind::FtTransfer(_) if is_disabled_legacy_nep141 => None,
         TransactionKind::FtTransfer(args) => {
-<<<<<<< HEAD
-            let mut connector = legacy_connector::EthConnectorContract::init_instance(io)?;
-            connector.ft_transfer(&env.predecessor_account_id, args.clone())?;
-=======
-            let mut connector = connector::EthConnectorContract::init_instance(io)?;
+            let mut connector = legacy_connector::EthConnectorContract::init_instance(io)?;
             connector.ft_transfer(&env.predecessor_account_id, args)?;
->>>>>>> 0fd5bb20
 
             None
         }
@@ -318,13 +308,8 @@
 
         TransactionKind::StorageDeposit(_) if is_disabled_legacy_nep141 => None,
         TransactionKind::StorageDeposit(args) => {
-<<<<<<< HEAD
-            let mut connector = legacy_connector::EthConnectorContract::init_instance(io)?;
-            let _ = connector.storage_deposit(
-=======
-            let mut connector = connector::EthConnectorContract::init_instance(io)?;
+            let mut connector = legacy_connector::EthConnectorContract::init_instance(io)?;
             let _promise = connector.storage_deposit(
->>>>>>> 0fd5bb20
                 env.predecessor_account_id,
                 Yocto::new(env.attached_deposit),
                 args.clone(),
@@ -335,39 +320,24 @@
 
         TransactionKind::StorageUnregister(_) if is_disabled_legacy_nep141 => None,
         TransactionKind::StorageUnregister(force) => {
-<<<<<<< HEAD
-            let mut connector = legacy_connector::EthConnectorContract::init_instance(io)?;
-            let _ = connector.storage_unregister(env.predecessor_account_id, *force)?;
-=======
-            let mut connector = connector::EthConnectorContract::init_instance(io)?;
+            let mut connector = legacy_connector::EthConnectorContract::init_instance(io)?;
             let _promise = connector.storage_unregister(env.predecessor_account_id, *force)?;
->>>>>>> 0fd5bb20
 
             None
         }
 
         TransactionKind::StorageWithdraw(_) if is_disabled_legacy_nep141 => None,
         TransactionKind::StorageWithdraw(args) => {
-<<<<<<< HEAD
-            let mut connector = legacy_connector::EthConnectorContract::init_instance(io)?;
-            connector.storage_withdraw(&env.predecessor_account_id, args.clone())?;
-=======
-            let mut connector = connector::EthConnectorContract::init_instance(io)?;
+            let mut connector = legacy_connector::EthConnectorContract::init_instance(io)?;
             connector.storage_withdraw(&env.predecessor_account_id, args)?;
->>>>>>> 0fd5bb20
 
             None
         }
 
         TransactionKind::SetPausedFlags(_) if is_disabled_legacy_nep141 => None,
         TransactionKind::SetPausedFlags(args) => {
-<<<<<<< HEAD
-            let mut connector = legacy_connector::EthConnectorContract::init_instance(io)?;
-            connector.set_paused_flags(args.clone());
-=======
-            let mut connector = connector::EthConnectorContract::init_instance(io)?;
+            let mut connector = legacy_connector::EthConnectorContract::init_instance(io)?;
             connector.set_paused_flags(args);
->>>>>>> 0fd5bb20
 
             None
         }
@@ -408,7 +378,7 @@
         TransactionKind::NewConnector(args) => {
             legacy_connector::EthConnectorContract::create_contract(
                 io,
-                &env.current_account_id,
+                env.current_account_id,
                 args.clone(),
             )?;
 
