--- conflicted
+++ resolved
@@ -1,23 +1,18 @@
-use aurora_engine::parameters::SubmitArgs;
 use aurora_engine::pausables::{
     EnginePrecompilesPauser, PausedPrecompilesManager, PrecompileFlags,
 };
-<<<<<<< HEAD
-use aurora_engine::{connector, engine, parameters::SubmitResult, silo, state, xcc};
-=======
 use aurora_engine::{
     connector, engine,
     parameters::{self, SubmitResult},
-    state, xcc,
+    silo, state, xcc,
 };
->>>>>>> 2e1f1a08
 use aurora_engine_modexp::ModExpAlgorithm;
 use aurora_engine_sdk::env::{self, Env, DEFAULT_PREPAID_GAS};
 use aurora_engine_transactions::EthTransactionKind;
 use aurora_engine_types::{
     account_id::AccountId,
     borsh::BorshDeserialize,
-    parameters::PromiseWithCallbackArgs,
+    parameters::{silo as silo_params, PromiseWithCallbackArgs},
     types::{Address, Yocto},
     H256,
 };
@@ -185,8 +180,7 @@
         }
         TransactionKindTag::FactoryUpdate => TransactionKind::FactoryUpdate(bytes),
         TransactionKindTag::FactoryUpdateAddressVersion => {
-            let args =
-                aurora_engine::xcc::AddressVersionUpdateArgs::try_from_slice(&bytes).map_err(f)?;
+            let args = xcc::AddressVersionUpdateArgs::try_from_slice(&bytes).map_err(f)?;
             TransactionKind::FactoryUpdateAddressVersion(args)
         }
         TransactionKindTag::FactorySetWNearAddress => {
@@ -196,30 +190,53 @@
             TransactionKind::FactorySetWNearAddress(address)
         }
         TransactionKindTag::SetUpgradeDelayBlocks => {
-            let args = aurora_engine::parameters::SetUpgradeDelayBlocksArgs::try_from_slice(&bytes)
-                .map_err(f)?;
+            let args = parameters::SetUpgradeDelayBlocksArgs::try_from_slice(&bytes).map_err(f)?;
             TransactionKind::SetUpgradeDelayBlocks(args)
         }
-        TransactionKindTag::FundXccSubAccound => {
-            let args = aurora_engine::xcc::FundXccArgs::try_from_slice(&bytes).map_err(f)?;
-            TransactionKind::FundXccSubAccound(args)
+        TransactionKindTag::FundXccSubAccount => {
+            let args = xcc::FundXccArgs::try_from_slice(&bytes).map_err(f)?;
+            TransactionKind::FundXccSubAccount(args)
         }
         TransactionKindTag::PauseContract => TransactionKind::PauseContract,
         TransactionKindTag::ResumeContract => TransactionKind::ResumeContract,
         TransactionKindTag::SetKeyManager => {
-            let args = aurora_engine::parameters::RelayerKeyManagerArgs::try_from_slice(&bytes)
+            let args = parameters::RelayerKeyManagerArgs::try_from_slice(&bytes).map_err(f)?;
+            TransactionKind::SetKeyManager(args)
+        }
+        TransactionKindTag::AddRelayerKey => {
+            let args = parameters::RelayerKeyArgs::try_from_slice(&bytes).map_err(f)?;
+            TransactionKind::AddRelayerKey(args)
+        }
+        TransactionKindTag::RemoveRelayerKey => {
+            let args = parameters::RelayerKeyArgs::try_from_slice(&bytes).map_err(f)?;
+            TransactionKind::RemoveRelayerKey(args)
+        }
+        TransactionKindTag::SetFixedGasCost => {
+            let args = silo_params::FixedGasCostArgs::try_from_slice(&bytes).map_err(f)?;
+            TransactionKind::SetFixedGasCost(args)
+        }
+        TransactionKindTag::SetSiloParams => {
+            let args = silo_params::SiloParamsArgs::try_from_slice(&bytes)
+                .map(Some)
                 .map_err(f)?;
-            TransactionKind::SetKeyManager(args)
-        }
-        TransactionKindTag::AddRelayerKey => {
-            let args =
-                aurora_engine::parameters::RelayerKeyArgs::try_from_slice(&bytes).map_err(f)?;
-            TransactionKind::AddRelayerKey(args)
-        }
-        TransactionKindTag::RemoveRelayerKey => {
-            let args =
-                aurora_engine::parameters::RelayerKeyArgs::try_from_slice(&bytes).map_err(f)?;
-            TransactionKind::RemoveRelayerKey(args)
+            TransactionKind::SetSiloParams(args)
+        }
+        TransactionKindTag::SetWhitelistStatus => {
+            let args = silo_params::WhitelistStatusArgs::try_from_slice(&bytes).map_err(f)?;
+            TransactionKind::SetWhitelistStatus(args)
+        }
+        TransactionKindTag::AddEntryToWhitelist => {
+            let args = silo_params::WhitelistArgs::try_from_slice(&bytes).map_err(f)?;
+            TransactionKind::AddEntryToWhitelist(args)
+        }
+        TransactionKindTag::AddEntryToWhitelistBatch => {
+            let args: Vec<silo_params::WhitelistArgs> =
+                BorshDeserialize::try_from_slice(&bytes).map_err(f)?;
+            TransactionKind::AddEntryToWhitelistBatch(args)
+        }
+        TransactionKindTag::RemoveEntryFromWhitelist => {
+            let args = silo_params::WhitelistArgs::try_from_slice(&bytes).map_err(f)?;
+            TransactionKind::RemoveEntryFromWhitelist(args)
         }
         TransactionKindTag::Unknown => {
             return Err(ParseTransactionKindError::UnknownMethodName {
@@ -350,7 +367,7 @@
             };
             let tx_data: Vec<u8> = tx.into();
             let tx_hash = aurora_engine_sdk::keccak(&tx_data);
-            let args = SubmitArgs {
+            let args = parameters::SubmitArgs {
                 tx_data,
                 ..Default::default()
             };
