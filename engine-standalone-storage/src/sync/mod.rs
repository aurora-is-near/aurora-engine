--- conflicted
+++ resolved
@@ -1,27 +1,4 @@
 use crate::engine_state::EngineStateAccess;
-<<<<<<< HEAD
-use aurora_engine::pausables::{
-    EnginePrecompilesPauser, PausedPrecompilesManager, PrecompileFlags,
-};
-use aurora_engine::{
-    engine,
-    parameters::{self, SubmitResult},
-    silo, state, xcc,
-};
-use aurora_engine_modexp::ModExpAlgorithm;
-use aurora_engine_sdk::{
-    env::{self, Env, DEFAULT_PREPAID_GAS},
-    io::IO,
-};
-use aurora_engine_standalone_nep141_legacy::legacy_connector;
-use aurora_engine_transactions::EthTransactionKind;
-use aurora_engine_types::{
-    account_id::AccountId,
-    borsh::BorshDeserialize,
-    parameters::{silo as silo_params, PromiseWithCallbackArgs},
-    types::{Address, Yocto},
-    H256,
-=======
 use aurora_engine::{
     contract_methods, engine,
     parameters::{self, SubmitResult},
@@ -33,9 +10,8 @@
 };
 use aurora_engine_transactions::EthTransactionKind;
 use aurora_engine_types::{
-    account_id::AccountId, borsh::BorshDeserialize, parameters::PromiseWithCallbackArgs,
+    account_id::AccountId, borsh::BorshDeserialize, parameters::{silo as silo_params, PromiseWithCallbackArgs},
     types::Address, H256,
->>>>>>> 0731841c
 };
 use std::{io, str::FromStr};
 
@@ -220,14 +196,10 @@
         TransactionKindTag::PauseContract => TransactionKind::PauseContract,
         TransactionKindTag::ResumeContract => TransactionKind::ResumeContract,
         TransactionKindTag::SetKeyManager => {
-<<<<<<< HEAD
-            let args = parameters::RelayerKeyManagerArgs::try_from_slice(&bytes).map_err(f)?;
-=======
             let args: parameters::RelayerKeyManagerArgs = serde_json::from_slice(bytes.as_slice())
                 .map_err(|e| {
                     ParseTransactionKindError::failed_deserialization(tx_kind_tag, Some(e))
                 })?;
->>>>>>> 0731841c
             TransactionKind::SetKeyManager(args)
         }
         TransactionKindTag::AddRelayerKey => {
@@ -238,40 +210,6 @@
             let args = parameters::RelayerKeyArgs::try_from_slice(&bytes).map_err(f)?;
             TransactionKind::RemoveRelayerKey(args)
         }
-<<<<<<< HEAD
-        TransactionKindTag::SetFixedGasCost => {
-            let args = silo_params::FixedGasCostArgs::try_from_slice(&bytes).map_err(f)?;
-            TransactionKind::SetFixedGasCost(args)
-        }
-        TransactionKindTag::SetSiloParams => {
-            let args: Option<silo_params::SiloParamsArgs> =
-                BorshDeserialize::try_from_slice(&bytes).map_err(f)?;
-            TransactionKind::SetSiloParams(args)
-        }
-        TransactionKindTag::SetWhitelistStatus => {
-            let args = silo_params::WhitelistStatusArgs::try_from_slice(&bytes).map_err(f)?;
-            TransactionKind::SetWhitelistStatus(args)
-        }
-        TransactionKindTag::AddEntryToWhitelist => {
-            let args = silo_params::WhitelistArgs::try_from_slice(&bytes).map_err(f)?;
-            TransactionKind::AddEntryToWhitelist(args)
-        }
-        TransactionKindTag::AddEntryToWhitelistBatch => {
-            let args: Vec<silo_params::WhitelistArgs> =
-                BorshDeserialize::try_from_slice(&bytes).map_err(f)?;
-            TransactionKind::AddEntryToWhitelistBatch(args)
-        }
-        TransactionKindTag::RemoveEntryFromWhitelist => {
-            let args = silo_params::WhitelistArgs::try_from_slice(&bytes).map_err(f)?;
-            TransactionKind::RemoveEntryFromWhitelist(args)
-        }
-        TransactionKindTag::SetEthConnectorContractAccount => {
-            let args = parameters::SetEthConnectorContractAccountArgs::try_from_slice(&bytes)
-                .map_err(f)?;
-            TransactionKind::SetEthConnectorContractAccount(args)
-        }
-        TransactionKindTag::DisableLegacyNEP141 => TransactionKind::DisableLegacyNEP141,
-=======
         TransactionKindTag::StartHashchain => {
             let args = parameters::StartHashchainArgs::try_from_slice(&bytes).map_err(f)?;
             TransactionKind::StartHashchain(args)
@@ -283,7 +221,38 @@
                 })?;
             TransactionKind::SetErc20Metadata(args)
         }
->>>>>>> 0731841c
+        TransactionKindTag::SetFixedGasCost => {
+            let args = silo_params::FixedGasCostArgs::try_from_slice(&bytes).map_err(f)?;
+            TransactionKind::SetFixedGasCost(args)
+        }
+        TransactionKindTag::SetSiloParams => {
+            let args: Option<silo_params::SiloParamsArgs> =
+                BorshDeserialize::try_from_slice(&bytes).map_err(f)?;
+            TransactionKind::SetSiloParams(args)
+        }
+        TransactionKindTag::SetWhitelistStatus => {
+            let args = silo_params::WhitelistStatusArgs::try_from_slice(&bytes).map_err(f)?;
+            TransactionKind::SetWhitelistStatus(args)
+        }
+        TransactionKindTag::AddEntryToWhitelist => {
+            let args = silo_params::WhitelistArgs::try_from_slice(&bytes).map_err(f)?;
+            TransactionKind::AddEntryToWhitelist(args)
+        }
+        TransactionKindTag::AddEntryToWhitelistBatch => {
+            let args: Vec<silo_params::WhitelistArgs> =
+                BorshDeserialize::try_from_slice(&bytes).map_err(f)?;
+            TransactionKind::AddEntryToWhitelistBatch(args)
+        }
+        TransactionKindTag::RemoveEntryFromWhitelist => {
+            let args = silo_params::WhitelistArgs::try_from_slice(&bytes).map_err(f)?;
+            TransactionKind::RemoveEntryFromWhitelist(args)
+        }
+        TransactionKindTag::SetEthConnectorContractAccount => {
+            let args = parameters::SetEthConnectorContractAccountArgs::try_from_slice(&bytes)
+                .map_err(f)?;
+            TransactionKind::SetEthConnectorContractAccount(args)
+        }
+        TransactionKindTag::DisableLegacyNEP141 => TransactionKind::DisableLegacyNEP141,
         TransactionKindTag::Unknown => {
             return Err(ParseTransactionKindError::UnknownMethodName {
                 name: method_name.into(),
@@ -324,18 +293,6 @@
             let engine_account_id = storage.get_engine_account_id()?;
 
             let (tx_hash, diff, result) = storage
-<<<<<<< HEAD
-                .with_engine_access(block_height, transaction_position, &[], |io| {
-                    execute_transaction::<_, M, _>(
-                        transaction_message.as_ref(),
-                        block_height,
-                        &block_metadata,
-                        engine_account_id,
-                        io,
-                        EngineStateAccess::get_transaction_diff,
-                    )
-                })
-=======
                 .with_engine_access(
                     block_height,
                     transaction_position,
@@ -351,7 +308,6 @@
                         )
                     },
                 )
->>>>>>> 0731841c
                 .result;
             let outcome = TransactionIncludedOutcome {
                 hash: tx_hash,
@@ -375,18 +331,6 @@
     let block_height = storage.get_block_height_by_hash(block_hash)?;
     let block_metadata = storage.get_block_metadata(block_hash)?;
     let engine_account_id = storage.get_engine_account_id()?;
-<<<<<<< HEAD
-    let result = storage.with_engine_access(block_height, transaction_position, &[], |io| {
-        execute_transaction::<_, M, _>(
-            &transaction_message,
-            block_height,
-            &block_metadata,
-            engine_account_id,
-            io,
-            EngineStateAccess::get_transaction_diff,
-        )
-    });
-=======
     let result = storage.with_engine_access(
         block_height,
         transaction_position,
@@ -402,7 +346,6 @@
             )
         },
     );
->>>>>>> 0731841c
     let (tx_hash, diff, maybe_result) = result.result;
     let outcome = TransactionIncludedOutcome {
         hash: tx_hash,
@@ -454,28 +397,8 @@
             };
             let tx_data: Vec<u8> = tx.into();
             let tx_hash = aurora_engine_sdk::keccak(&tx_data);
-<<<<<<< HEAD
-            let args = parameters::SubmitArgs {
-                tx_data,
-                ..Default::default()
-            };
-            let result = state::get_state(&io)
-                .map(|engine_state| {
-                    let submit_result = engine::submit_with_alt_modexp::<_, _, _, M>(
-                        io,
-                        &env,
-                        &args,
-                        engine_state,
-                        env.current_account_id(),
-                        relayer_address,
-                        &mut handler,
-                    );
-                    Some(TransactionExecutionResult::Submit(submit_result))
-                })
-=======
             let result = contract_methods::evm_transactions::submit(io, &env, &mut handler)
                 .map(|submit_result| Some(TransactionExecutionResult::Submit(Ok(submit_result))))
->>>>>>> 0731841c
                 .map_err(Into::into);
 
             (tx_hash, result)
@@ -495,17 +418,7 @@
             (tx_hash, result)
         }
         other => {
-<<<<<<< HEAD
-            let result = non_submit_execute::<I, M>(
-                other,
-                io,
-                env,
-                relayer_address,
-                &transaction_message.promise_data,
-            );
-=======
             let result = non_submit_execute(other, io, &env, &transaction_message.promise_data);
->>>>>>> 0731841c
             (near_receipt_id, result)
         }
     };
@@ -519,18 +432,10 @@
 /// The `submit` transaction kind is special because it is the only one where the transaction hash
 /// differs from the NEAR receipt hash.
 #[allow(clippy::too_many_lines)]
-<<<<<<< HEAD
-fn non_submit_execute<I: IO + Copy, M: ModExpAlgorithm + 'static>(
-    transaction: &TransactionKind,
-    mut io: I,
-    env: env::Fixed,
-    relayer_address: Address,
-=======
 fn non_submit_execute<I: IO + Copy>(
     transaction: &TransactionKind,
     io: I,
     env: &env::Fixed,
->>>>>>> 0731841c
     promise_data: &[Option<Vec<u8>>],
 ) -> Result<Option<TransactionExecutionResult>, error::Error> {
     let is_disabled_legacy_nep141 =
@@ -564,184 +469,75 @@
         TransactionKind::FtOnTransfer(_) => {
             // No promises can be created by `ft_on_transfer`
             let mut handler = crate::promise::NoScheduler { promise_data };
-<<<<<<< HEAD
-            let mut engine: engine::Engine<_, _, M> =
-                engine::Engine::new(relayer_address, env.current_account_id(), io, &env)?;
-
-            if env.predecessor_account_id == env.current_account_id {
-                legacy_connector::EthConnectorContract::init_instance(io)?
-                    .ft_on_transfer(&engine, args)?;
-            } else {
-                engine.receive_erc20_tokens(
-                    &env.predecessor_account_id,
-                    args,
-                    &env.current_account_id,
-                    &mut handler,
-                );
-            }
-=======
             contract_methods::connector::ft_on_transfer(io, env, &mut handler)?;
->>>>>>> 0731841c
-
-            None
-        }
-
-<<<<<<< HEAD
-        TransactionKind::FtTransferCall(_) if is_disabled_legacy_nep141 => None,
-        TransactionKind::FtTransferCall(args) => {
-            let mut connector = legacy_connector::EthConnectorContract::init_instance(io)?;
-            let promise_args = connector.ft_transfer_call(
-                env.predecessor_account_id.clone(),
-                env.current_account_id.clone(),
-                args.clone(),
-                env.prepaid_gas,
-            )?;
-=======
+
+            None
+        }
+
         TransactionKind::FtTransferCall(_) => {
             let mut handler = crate::promise::NoScheduler { promise_data };
             let promise_args =
                 contract_methods::connector::ft_transfer_call(io, env, &mut handler)?;
->>>>>>> 0731841c
 
             Some(TransactionExecutionResult::Promise(promise_args))
         }
 
-<<<<<<< HEAD
-        TransactionKind::ResolveTransfer(_, _) if is_disabled_legacy_nep141 => None,
-        TransactionKind::ResolveTransfer(args, promise_result) => {
-            let mut connector = legacy_connector::EthConnectorContract::init_instance(io)?;
-            connector.ft_resolve_transfer(args, promise_result.clone());
-=======
         TransactionKind::ResolveTransfer(_, _) => {
             let handler = crate::promise::NoScheduler { promise_data };
             contract_methods::connector::ft_resolve_transfer(io, env, &handler)?;
->>>>>>> 0731841c
-
-            None
-        }
-
-<<<<<<< HEAD
-        TransactionKind::FtTransfer(_) if is_disabled_legacy_nep141 => None,
-        TransactionKind::FtTransfer(args) => {
-            let mut connector = legacy_connector::EthConnectorContract::init_instance(io)?;
-            connector.ft_transfer(&env.predecessor_account_id, args)?;
-=======
+
+            None
+        }
+
         TransactionKind::FtTransfer(_) => {
             contract_methods::connector::ft_transfer(io, env)?;
->>>>>>> 0731841c
-
-            None
-        }
-
-<<<<<<< HEAD
-        TransactionKind::Withdraw(_) if is_disabled_legacy_nep141 => None,
-        TransactionKind::Withdraw(args) => {
-            let mut connector = legacy_connector::EthConnectorContract::init_instance(io)?;
-            connector.withdraw_eth_from_near(
-                &env.current_account_id,
-                &env.predecessor_account_id,
-                args,
-            )?;
-=======
+
+            None
+        }
+
         TransactionKind::Withdraw(_) => {
             contract_methods::connector::withdraw(io, env)?;
->>>>>>> 0731841c
-
-            None
-        }
-
-<<<<<<< HEAD
-        TransactionKind::Deposit(_) if is_disabled_legacy_nep141 => None,
-        TransactionKind::Deposit(raw_proof) => {
-            let connector_contract = legacy_connector::EthConnectorContract::init_instance(io)?;
-            let promise_args = connector_contract.deposit(
-                raw_proof.clone(),
-                env.current_account_id(),
-                env.predecessor_account_id(),
-            )?;
-=======
+
+            None
+        }
+
         TransactionKind::Deposit(_) => {
             let mut handler = crate::promise::NoScheduler { promise_data };
             let promise_args = contract_methods::connector::deposit(io, env, &mut handler)?;
->>>>>>> 0731841c
 
             Some(TransactionExecutionResult::Promise(promise_args))
         }
 
-<<<<<<< HEAD
-        TransactionKind::FinishDeposit(_) if is_disabled_legacy_nep141 => None,
-        TransactionKind::FinishDeposit(finish_args) => {
-            let mut connector = legacy_connector::EthConnectorContract::init_instance(io)?;
-            let maybe_promise_args = connector.finish_deposit(
-                env.predecessor_account_id(),
-                env.current_account_id(),
-                finish_args.clone(),
-                env.prepaid_gas,
-            )?;
-=======
         TransactionKind::FinishDeposit(_) => {
             let mut handler = crate::promise::NoScheduler { promise_data };
             let maybe_promise_args =
                 contract_methods::connector::finish_deposit(io, env, &mut handler)?;
->>>>>>> 0731841c
 
             maybe_promise_args.map(TransactionExecutionResult::Promise)
         }
 
-<<<<<<< HEAD
-        TransactionKind::StorageDeposit(_) if is_disabled_legacy_nep141 => None,
-        TransactionKind::StorageDeposit(args) => {
-            let mut connector = legacy_connector::EthConnectorContract::init_instance(io)?;
-            let _promise = connector.storage_deposit(
-                env.predecessor_account_id,
-                Yocto::new(env.attached_deposit),
-                args.clone(),
-            )?;
-=======
         TransactionKind::StorageDeposit(_) => {
             let mut handler = crate::promise::NoScheduler { promise_data };
             contract_methods::connector::storage_deposit(io, env, &mut handler)?;
->>>>>>> 0731841c
-
-            None
-        }
-
-<<<<<<< HEAD
-        TransactionKind::StorageUnregister(_) if is_disabled_legacy_nep141 => None,
-        TransactionKind::StorageUnregister(force) => {
-            let mut connector = legacy_connector::EthConnectorContract::init_instance(io)?;
-            let _promise = connector.storage_unregister(env.predecessor_account_id, *force)?;
-=======
+
+            None
+        }
+
         TransactionKind::StorageUnregister(_) => {
             let mut handler = crate::promise::NoScheduler { promise_data };
             contract_methods::connector::storage_unregister(io, env, &mut handler)?;
->>>>>>> 0731841c
-
-            None
-        }
-
-<<<<<<< HEAD
-        TransactionKind::StorageWithdraw(_) if is_disabled_legacy_nep141 => None,
-        TransactionKind::StorageWithdraw(args) => {
-            let mut connector = legacy_connector::EthConnectorContract::init_instance(io)?;
-            connector.storage_withdraw(&env.predecessor_account_id, args)?;
-=======
+
+            None
+        }
+
         TransactionKind::StorageWithdraw(_) => {
             contract_methods::connector::storage_withdraw(io, env)?;
->>>>>>> 0731841c
-
-            None
-        }
-
-<<<<<<< HEAD
-        TransactionKind::SetPausedFlags(_) if is_disabled_legacy_nep141 => None,
-        TransactionKind::SetPausedFlags(args) => {
-            let mut connector = legacy_connector::EthConnectorContract::init_instance(io)?;
-            connector.set_paused_flags(args);
-=======
+
+            None
+        }
+
         TransactionKind::SetPausedFlags(_) => {
             contract_methods::connector::set_paused_flags(io, env)?;
->>>>>>> 0731841c
 
             None
         }
@@ -759,30 +555,19 @@
             maybe_result.map(|submit_result| TransactionExecutionResult::Submit(Ok(submit_result)))
         }
 
-<<<<<<< HEAD
-        TransactionKind::SetConnectorData(_) if is_disabled_legacy_nep141 => None,
-        TransactionKind::SetConnectorData(args) => {
-            let mut connector_io = io;
-            legacy_connector::set_contract_data(&mut connector_io, args.clone())?;
-=======
         TransactionKind::SetConnectorData(_) => {
             contract_methods::connector::set_eth_connector_contract_data(io, env)?;
->>>>>>> 0731841c
-
-            None
-        }
-
-<<<<<<< HEAD
-        TransactionKind::NewConnector(_) if is_disabled_legacy_nep141 => None,
-        TransactionKind::NewConnector(args) => {
-            legacy_connector::EthConnectorContract::create_contract(
-                io,
-                env.current_account_id,
-                args.clone(),
-            )?;
-
-            None
-        }
+
+            None
+        }
+
+        TransactionKind::NewConnector(_) => {
+            contract_methods::connector::new_eth_connector(io, env)?;
+
+            None
+        }
+        TransactionKind::NewEngine(_) => {
+            contract_methods::admin::new(io, env)?;
 
         TransactionKind::SetEthConnectorContractAccount(args) => {
             use aurora_engine::admin_controlled::AdminControlled;
@@ -803,15 +588,6 @@
 
         TransactionKind::NewEngine(args) => {
             state::set_state(&mut io, &args.clone().into())?;
-=======
-        TransactionKind::NewConnector(_) => {
-            contract_methods::connector::new_eth_connector(io, env)?;
-
-            None
-        }
-        TransactionKind::NewEngine(_) => {
-            contract_methods::admin::new(io, env)?;
->>>>>>> 0731841c
 
             None
         }
@@ -831,11 +607,7 @@
 
             None
         }
-<<<<<<< HEAD
-        TransactionKind::FundXccSubAccount(args) => {
-=======
-        TransactionKind::FundXccSubAccound(_) => {
->>>>>>> 0731841c
+        TransactionKind::FundXccSubAccount(_) => {
             let mut handler = crate::promise::NoScheduler { promise_data };
             contract_methods::xcc::fund_xcc_sub_account(io, env, &mut handler)?;
 
@@ -973,12 +745,8 @@
 }
 
 pub mod error {
-<<<<<<< HEAD
-    use aurora_engine::{engine, state, xcc};
+    use aurora_engine::{engine, state, xcc, connector, contract_methods};
     use aurora_engine_standalone_nep141_legacy::{fungible_token, legacy_connector};
-=======
-    use aurora_engine::{connector, contract_methods, engine, fungible_token, state, xcc};
->>>>>>> 0731841c
 
     #[derive(Debug)]
     pub enum Error {
@@ -994,7 +762,7 @@
         InvalidAddress(aurora_engine_types::types::address::error::AddressError),
         ConnectorInit(legacy_connector::error::InitContractError),
         LegacyConnectorStorage(legacy_connector::error::StorageReadError),
-        ConnectorStorage(aurora_engine::connector::error::StorageReadError),
+        ConnectorStorage(connector::error::StorageReadError),
         FundXccError(xcc::FundXccError),
         ContractError(contract_methods::ContractError),
     }
