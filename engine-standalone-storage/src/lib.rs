use aurora_engine_sdk::env::Timestamp;
use aurora_engine_types::{account_id::AccountId, H256};
use rocksdb::DB;
use std::cell::{Cell, RefCell};
use std::collections::HashMap;
use std::path::Path;
use sync::types::TransactionMessage;

const VERSION: u8 = 0;

pub mod diff;
pub mod engine_state;
pub mod error;
pub mod json_snapshot;
pub mod promise;
pub mod relayer_db;
/// Functions for receiving new blocks and transactions to keep the storage up to date.
pub mod sync;

pub use diff::{Diff, DiffValue};
pub use error::Error;

/// Length (in bytes) of the suffix appended to Engine keys which specify the
/// block height and transaction position. 64 bits for the block height,
/// 16 bits for the transaction position.
const ENGINE_KEY_SUFFIX_LEN: usize = (64 / 8) + (16 / 8);

#[repr(u8)]
pub enum StoragePrefix {
    BlockHash = 0x00,
    BlockHeight = 0x01,
    TransactionData = 0x02,
    TransactionHash = 0x03,
    Diff = 0x04,
    Engine = 0x05,
    BlockMetadata = 0x06,
    EngineAccountId = 0x07,
}

impl From<StoragePrefix> for u8 {
<<<<<<< HEAD
    fn from(prefix: StoragePrefix) -> Self {
        match prefix {
=======
    fn from(value: StoragePrefix) -> Self {
        match value {
>>>>>>> ab133936
            StoragePrefix::BlockHash => 0x00,
            StoragePrefix::BlockHeight => 0x01,
            StoragePrefix::TransactionData => 0x02,
            StoragePrefix::TransactionHash => 0x03,
            StoragePrefix::Diff => 0x04,
            StoragePrefix::Engine => 0x05,
            StoragePrefix::BlockMetadata => 0x06,
            StoragePrefix::EngineAccountId => 0x07,
        }
    }
}

const ACCOUNT_ID_KEY: &[u8] = b"engine_account_id";

pub struct Storage {
    db: DB,
}

impl Storage {
    pub fn open<P: AsRef<Path>>(path: P) -> Result<Self, rocksdb::Error> {
        let db = DB::open_default(path)?;
        Ok(Self { db })
    }

    pub fn set_engine_account_id(&mut self, id: &AccountId) -> Result<(), rocksdb::Error> {
        let key = construct_storage_key(StoragePrefix::EngineAccountId, ACCOUNT_ID_KEY);
        self.db.put(key, id.as_bytes())
    }

    pub fn get_engine_account_id(&self) -> Result<AccountId, error::Error> {
        let key = construct_storage_key(StoragePrefix::EngineAccountId, ACCOUNT_ID_KEY);
        let slice = self
            .db
            .get_pinned(key)?
            .ok_or(Error::EngineAccountIdNotSet)?;
        let account_id =
            AccountId::try_from(slice.as_ref()).map_err(|_| Error::EngineAccountIdCorrupted)?;
        Ok(account_id)
    }

    pub fn get_latest_block(&self) -> Result<(H256, u64), error::Error> {
        self.block_read(rocksdb::IteratorMode::End)
    }

    pub fn get_earliest_block(&self) -> Result<(H256, u64), error::Error> {
        self.block_read(rocksdb::IteratorMode::Start)
    }

    fn block_read(&self, mode: rocksdb::IteratorMode) -> Result<(H256, u64), error::Error> {
        let upper_bound = construct_storage_key(StoragePrefix::BlockHash, &u64::MAX.to_be_bytes());
        let lower_bound = construct_storage_key(StoragePrefix::BlockHash, &[]);
        let prefix_len = lower_bound.len();
        let mut opt = rocksdb::ReadOptions::default();
        opt.set_iterate_upper_bound(upper_bound);
        opt.set_iterate_lower_bound(lower_bound);

        let mut iter = self.db.iterator_opt(mode, opt);
        let (key, value) = iter.next().ok_or(error::Error::NoBlockAtHeight(0))??;
        let block_height = {
            let mut buf = [0u8; 8];
            buf.copy_from_slice(&key[prefix_len..]);
            u64::from_be_bytes(buf)
        };
        let block_hash = H256::from_slice(&value);
        Ok((block_hash, block_height))
    }

    pub fn get_block_hash_by_height(&self, block_height: u64) -> Result<H256, error::Error> {
        let storage_key =
            construct_storage_key(StoragePrefix::BlockHash, &block_height.to_be_bytes());
        self.db
            .get_pinned(storage_key)?
            .map(|slice| H256::from_slice(slice.as_ref()))
            .ok_or(error::Error::NoBlockAtHeight(block_height))
    }

    pub fn get_block_height_by_hash(&self, block_hash: H256) -> Result<u64, error::Error> {
        let storage_key = construct_storage_key(StoragePrefix::BlockHeight, block_hash.as_ref());
        self.db
            .get_pinned(storage_key)?
            .map(|slice| {
                let mut buf = [0u8; 8];
                buf.copy_from_slice(slice.as_ref());
                u64::from_be_bytes(buf)
            })
            .ok_or(error::Error::BlockNotFound(block_hash))
    }

    pub fn get_block_metadata(&self, block_hash: H256) -> Result<BlockMetadata, error::Error> {
        let storage_key = construct_storage_key(StoragePrefix::BlockMetadata, block_hash.as_ref());
        self.db
            .get_pinned(storage_key)?
            .map(|slice| {
                let mut buf = [0u8; 40];
                buf.copy_from_slice(slice.as_ref());
                BlockMetadata::from_bytes(buf)
            })
            .ok_or(error::Error::BlockNotFound(block_hash))
    }

    pub fn set_block_data(
        &mut self,
        block_hash: H256,
        block_height: u64,
        block_metadata: BlockMetadata,
    ) -> Result<(), rocksdb::Error> {
        let block_height_bytes = block_height.to_be_bytes();

        let mut batch = rocksdb::WriteBatch::default();

        let storage_key = construct_storage_key(StoragePrefix::BlockHash, &block_height_bytes);
        batch.put(storage_key, block_hash);

        let storage_key = construct_storage_key(StoragePrefix::BlockHeight, block_hash.as_ref());
        batch.put(storage_key, block_height_bytes);

        let storage_key = construct_storage_key(StoragePrefix::BlockMetadata, block_hash.as_ref());
        batch.put(storage_key, block_metadata.to_bytes());

        self.db.write(batch)
    }

    pub fn get_transaction_data(
        &self,
        tx_hash: H256,
    ) -> Result<sync::types::TransactionMessage, error::Error> {
        let storage_key = construct_storage_key(StoragePrefix::TransactionData, tx_hash.as_ref());
        let bytes = self
            .db
            .get_pinned(storage_key)?
            .ok_or(error::Error::TransactionHashNotFound(tx_hash))?;
        let message = TransactionMessage::try_from_slice(bytes.as_ref())?;
        Ok(message)
    }

    pub fn get_transaction_by_position(
        &self,
        tx_included: TransactionIncluded,
    ) -> Result<H256, error::Error> {
        let storage_key =
            construct_storage_key(StoragePrefix::TransactionHash, &tx_included.to_bytes());
        self.db
            .get_pinned(storage_key)?
            .map(|slice| H256::from_slice(slice.as_ref()))
            .ok_or(error::Error::TransactionNotFound(tx_included))
    }

    pub fn get_transaction_diff(
        &self,
        tx_included: TransactionIncluded,
    ) -> Result<Diff, error::Error> {
        let storage_key = construct_storage_key(StoragePrefix::Diff, &tx_included.to_bytes());
        self.db
            .get_pinned(storage_key)?
            .map(|slice| Diff::try_from_bytes(slice.as_ref()).unwrap())
            .ok_or(error::Error::TransactionNotFound(tx_included))
    }

    pub fn set_transaction_included(
        &mut self,
        tx_hash: H256,
        tx_included: &TransactionMessage,
        diff: &Diff,
    ) -> Result<(), error::Error> {
        let batch = rocksdb::WriteBatch::default();
        self.process_transaction(tx_hash, tx_included, diff, batch, |batch, key, value| {
            batch.put(key, value)
        })
    }

    pub fn revert_transaction_included(
        &mut self,
        tx_hash: H256,
        tx_included: &TransactionMessage,
        diff: &Diff,
    ) -> Result<(), error::Error> {
        let batch = rocksdb::WriteBatch::default();
        self.process_transaction(tx_hash, tx_included, diff, batch, |batch, key, _value| {
            batch.delete(key)
        })
    }

    fn process_transaction<F: Fn(&mut rocksdb::WriteBatch, &[u8], &[u8])>(
        &mut self,
        tx_hash: H256,
        tx_msg: &TransactionMessage,
        diff: &Diff,
        mut batch: rocksdb::WriteBatch,
        action: F,
    ) -> Result<(), error::Error> {
        let tx_included = TransactionIncluded {
            block_hash: tx_msg.block_hash,
            position: tx_msg.position,
        };
        let tx_included_bytes = tx_included.to_bytes();
        let block_height = self.get_block_height_by_hash(tx_included.block_hash)?;

        let storage_key = construct_storage_key(StoragePrefix::TransactionHash, &tx_included_bytes);
        action(&mut batch, &storage_key, tx_hash.as_ref());

        let storage_key = construct_storage_key(StoragePrefix::TransactionData, tx_hash.as_ref());
        let msg_bytes = tx_msg.to_bytes();
        action(&mut batch, &storage_key, &msg_bytes);

        let storage_key = construct_storage_key(StoragePrefix::Diff, &tx_included_bytes);
        let diff_bytes = diff.try_to_bytes().unwrap();
        action(&mut batch, &storage_key, &diff_bytes);

        for (key, value) in diff.iter() {
            let storage_key = construct_engine_key(key, block_height, tx_included.position);
            let value_bytes = value.try_to_bytes().unwrap();
            action(&mut batch, &storage_key, &value_bytes);
        }

        self.db.write(batch).map_err(Into::into)
    }

    /// Returns a list of transactions that modified the key, and the values _after_ each transaction.
    pub fn track_engine_key(
        &self,
        engine_key: &[u8],
    ) -> Result<Vec<(u64, H256, DiffValue)>, error::Error> {
        let db_key_prefix = construct_storage_key(StoragePrefix::Engine, engine_key);
        let n = db_key_prefix.len();
        let iter = self.db.prefix_iterator(&db_key_prefix);
        let mut result = Vec::with_capacity(100);
        for maybe_elem in iter {
            let (k, v) = maybe_elem?;
            if k.len() < n || k[0..n] != db_key_prefix {
                break;
            }
            let value = DiffValue::try_from_bytes(v.as_ref()).unwrap();
            let block_height = {
                let mut buf = [0u8; 8];
                buf.copy_from_slice(&k[n..(n + 8)]);
                u64::from_be_bytes(buf)
            };
            let transaction_position = {
                let mut buf = [0u8; 2];
                buf.copy_from_slice(&k[(n + 8)..(n + 10)]);
                u16::from_be_bytes(buf)
            };
            let block_hash = self
                .get_block_hash_by_height(block_height)
                .unwrap_or_default();
            let tx_included = TransactionIncluded {
                block_hash,
                position: transaction_position,
            };
            let tx_hash = self
                .get_transaction_by_position(tx_included)
                .unwrap_or_default();
            result.push((block_height, tx_hash, value))
        }
        Ok(result)
    }

    /// Construct a snapshot of the Engine post-state at the given block height.
    /// I.e. get the state of the Engine after all transactions in that block have been applied.
    pub fn get_snapshot(
        &self,
        block_height: u64,
    ) -> Result<HashMap<Vec<u8>, Vec<u8>>, rocksdb::Error> {
        let engine_prefix = construct_storage_key(StoragePrefix::Engine, &[]);
        let engine_prefix_len = engine_prefix.len();
        let mut iter: rocksdb::DBRawIterator = self.db.prefix_iterator(&engine_prefix).into();
        let mut result = HashMap::new();

        while iter.valid() {
            // unwrap is safe because the iterator is valid
            let db_key = iter.key().unwrap().to_vec();
            if db_key[0..engine_prefix_len] != engine_prefix {
                break;
            }
            // raw engine key skips the 2-byte prefix and the block+position suffix
            let engine_key = &db_key[engine_prefix_len..(db_key.len() - ENGINE_KEY_SUFFIX_LEN)];
            let key_block_height = {
                let n = engine_prefix_len + engine_key.len();
                let mut buf = [0u8; 8];
                buf.copy_from_slice(&db_key[n..(n + 8)]);
                u64::from_be_bytes(buf)
            };
            // If the key was created after the block height we want then we can skip it
            if key_block_height <= block_height {
                // the key we want is the last key for this block, or the key immediately before it
                let desired_db_key = construct_engine_key(engine_key, block_height, u16::MAX);
                iter.seek_for_prev(&desired_db_key);

                let value = if iter.valid() {
                    let bytes = iter.value().unwrap();
                    DiffValue::try_from_bytes(bytes).unwrap_or_else(|e| {
                        panic!(
                            "Could not deserialize key={} value={} error={:?}",
                            aurora_engine_sdk::base64::encode(&db_key),
                            aurora_engine_sdk::base64::encode(bytes),
                            e,
                        )
                    })
                } else {
                    break;
                };
                // only put it values that are still present (i.e. ignore deleted keys)
                if let Some(bytes) = value.take_value() {
                    result.insert(engine_key.to_vec(), bytes);
                }
            }

            // move to the next key by skipping all other DB keys corresponding to the same engine key
            while iter.valid()
                && iter
                    .key()
                    .map(|db_key| {
                        db_key[0..engine_prefix_len] == engine_prefix
                            && &db_key[engine_prefix_len..(db_key.len() - ENGINE_KEY_SUFFIX_LEN)]
                                == engine_key
                    })
                    .unwrap_or(false)
            {
                iter.next();
            }
        }

        iter.status()?;

        Ok(result)
    }

    /// Same as `access_engine_storage_at_position`, but does not modify `self`, hence the immutable
    /// borrow instead of the mutable one. The use case for this function is to execute a transaction
    /// with the engine, but not to make any immediate changes to storage; only return the diff and outcome.
    /// Note the closure is allowed to mutate the `EngineStateAccess` object, but this does not impact the `Storage`
    /// because all changes are held in the diff in memory.
    pub fn with_engine_access<'db, 'input, R, F>(
        &'db self,
        block_height: u64,
        transaction_position: u16,
        input: &'input [u8],
        f: F,
    ) -> EngineAccessResult<R>
    where
        F: for<'output> FnOnce(engine_state::EngineStateAccess<'db, 'input, 'output>) -> R,
    {
        let diff = RefCell::new(Diff::default());
        let engine_output = Cell::new(Vec::new());

        let engine_state = engine_state::EngineStateAccess::new(
            input,
            block_height,
            transaction_position,
            &diff,
            &engine_output,
            &self.db,
        );

        let result = f(engine_state);
        let diff = engine_state.get_transaction_diff();
        let engine_output = engine_output.into_inner();

        EngineAccessResult {
            result,
            engine_output,
            diff,
        }
    }
}

#[derive(Debug, Clone, Eq, PartialEq)]
pub struct EngineAccessResult<R> {
    pub result: R,
    pub engine_output: Vec<u8>,
    pub diff: Diff,
}

#[derive(Debug, Copy, Clone, Eq, PartialEq)]
pub struct TransactionIncluded {
    pub block_hash: H256,
    pub position: u16,
}

impl TransactionIncluded {
    pub fn to_bytes(self) -> [u8; 34] {
        let mut bytes = [0u8; 34];

        bytes[0..32].copy_from_slice(self.block_hash.as_ref());
        bytes[32..34].copy_from_slice(&self.position.to_be_bytes());

        bytes
    }

    pub fn from_bytes(bytes: [u8; 34]) -> Self {
        let block_hash = H256::from_slice(&bytes[0..32]);
        let mut position = [0u8; 2];
        position.copy_from_slice(&bytes[32..34]);

        Self {
            block_hash,
            position: u16::from_be_bytes(position),
        }
    }
}

#[derive(Debug, Clone, PartialEq, Eq)]
pub struct BlockMetadata {
    pub timestamp: Timestamp,
    /// Each NEAR block has a 32-byte entropy source generated by a VRF. We need this data
    /// to execute the Aurora randomness precompile correctly because it uses this NEAR
    /// entropy source.
    pub random_seed: H256,
}

impl BlockMetadata {
    pub fn to_bytes(&self) -> [u8; 40] {
        let mut buf = [0u8; 40];
        buf[0..8].copy_from_slice(&self.timestamp.nanos().to_be_bytes());
        buf[8..40].copy_from_slice(self.random_seed.as_ref());
        buf
    }

    pub fn from_bytes(bytes: [u8; 40]) -> Self {
        let nanos = {
            let mut buf = [0u8; 8];
            buf.copy_from_slice(&bytes[0..8]);
            u64::from_be_bytes(buf)
        };
        let random_seed = {
            let mut buf = [0u8; 32];
            buf.copy_from_slice(&bytes[8..40]);
            H256(buf)
        };

        Self {
            timestamp: Timestamp::new(nanos),
            random_seed,
        }
    }
}

fn construct_storage_key(prefix: StoragePrefix, key: &[u8]) -> Vec<u8> {
    [&[VERSION], &[u8::from(prefix)], key].concat()
}

fn construct_engine_key(key: &[u8], block_height: u64, transaction_position: u16) -> Vec<u8> {
    construct_storage_key(
        StoragePrefix::Engine,
        [
            key,
            &block_height.to_be_bytes(),
            &transaction_position.to_be_bytes(),
        ]
        .concat()
        .as_slice(),
    )
}<|MERGE_RESOLUTION|>--- conflicted
+++ resolved
@@ -38,13 +38,8 @@
 }
 
 impl From<StoragePrefix> for u8 {
-<<<<<<< HEAD
-    fn from(prefix: StoragePrefix) -> Self {
-        match prefix {
-=======
     fn from(value: StoragePrefix) -> Self {
         match value {
->>>>>>> ab133936
             StoragePrefix::BlockHash => 0x00,
             StoragePrefix::BlockHeight => 0x01,
             StoragePrefix::TransactionData => 0x02,
