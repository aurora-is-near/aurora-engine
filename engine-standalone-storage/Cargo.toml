[package]
name = "engine-standalone-storage"
version = "0.1.0"
authors.workspace = true
edition.workspace = true
description = "Aurora engine standalone storage library. Provides the storage backend used by the standalone engine."
homepage.workspace = true
repository.workspace = true
license.workspace = true
publish.workspace = true
autobenches = false

[lib]
crate-type = ["lib"]

[dependencies]
<<<<<<< HEAD
aurora-engine = { path = "../engine", default-features = false, features = ["std"] }
aurora-engine-types = { path = "../engine-types", default-features = false, features = ["std"] }
aurora-engine-modexp = { path = "../engine-modexp", default-features = false, features = ["std"] }
aurora-engine-sdk = { path = "../engine-sdk", default-features = false, features = ["std"] }
aurora-engine-transactions = { path = "../engine-transactions", default-features = false, features = ["std"] }
aurora-engine-precompiles = { path = "../engine-precompiles", default-features = false, features = ["std"] }
borsh = { version = "0.10", default-features = false }
evm-core = { git = "https://github.com/aurora-is-near/sputnikvm.git", tag = "v0.38.0-aurora", default-features = false }
hex = "0.4.3"
rocksdb = { version = "0.19.0", default-features = false }
postgres = "0.19.2"
serde = "1.0.130"
serde_json = "1.0.72"
strum = { version = "0.24.1", features = [ "derive" ] }
=======
aurora-engine = { workspace = true, features = ["std"] }
aurora-engine-types = { workspace = true, features = ["std"] }
aurora-engine-modexp = { workspace = true, features = ["std"] }
aurora-engine-precompiles = { workspace = true, features = ["std"] }
aurora-engine-sdk = { workspace = true, features = ["std"] }
aurora-engine-transactions = { workspace = true, features = ["std"] }
evm-core.workspace = true
hex = { workspace = true, features = ["std"] }
rocksdb.workspace = true
postgres.workspace = true
serde = { workspace = true, features = ["std"] }
serde_json = { workspace = true, features = ["std"] }
>>>>>>> 0a871259

[features]
default = ["snappy", "lz4", "zstd", "zlib"]
borsh-compat = ["aurora-engine-types/borsh-compat", "aurora-engine-sdk/borsh-compat", "aurora-engine-precompiles/borsh-compat", "aurora-engine/borsh-compat"]
mainnet = []
testnet = []
snappy = ["rocksdb/snappy"]
lz4 = ["rocksdb/lz4"]
zstd = ["rocksdb/zstd"]
zlib = ["rocksdb/zlib"]
bzip2 = ["rocksdb/bzip2"]<|MERGE_RESOLUTION|>--- conflicted
+++ resolved
@@ -14,35 +14,20 @@
 crate-type = ["lib"]
 
 [dependencies]
-<<<<<<< HEAD
-aurora-engine = { path = "../engine", default-features = false, features = ["std"] }
-aurora-engine-types = { path = "../engine-types", default-features = false, features = ["std"] }
-aurora-engine-modexp = { path = "../engine-modexp", default-features = false, features = ["std"] }
-aurora-engine-sdk = { path = "../engine-sdk", default-features = false, features = ["std"] }
-aurora-engine-transactions = { path = "../engine-transactions", default-features = false, features = ["std"] }
-aurora-engine-precompiles = { path = "../engine-precompiles", default-features = false, features = ["std"] }
-borsh = { version = "0.10", default-features = false }
-evm-core = { git = "https://github.com/aurora-is-near/sputnikvm.git", tag = "v0.38.0-aurora", default-features = false }
-hex = "0.4.3"
-rocksdb = { version = "0.19.0", default-features = false }
-postgres = "0.19.2"
-serde = "1.0.130"
-serde_json = "1.0.72"
-strum = { version = "0.24.1", features = [ "derive" ] }
-=======
 aurora-engine = { workspace = true, features = ["std"] }
 aurora-engine-types = { workspace = true, features = ["std"] }
 aurora-engine-modexp = { workspace = true, features = ["std"] }
 aurora-engine-precompiles = { workspace = true, features = ["std"] }
 aurora-engine-sdk = { workspace = true, features = ["std"] }
 aurora-engine-transactions = { workspace = true, features = ["std"] }
+borsh.workspace = true
 evm-core.workspace = true
 hex = { workspace = true, features = ["std"] }
 rocksdb.workspace = true
 postgres.workspace = true
 serde = { workspace = true, features = ["std"] }
 serde_json = { workspace = true, features = ["std"] }
->>>>>>> 0a871259
+strum.workspace = true
 
 [features]
 default = ["snappy", "lz4", "zstd", "zlib"]
