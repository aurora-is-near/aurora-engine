--- conflicted
+++ resolved
@@ -100,13 +100,8 @@
 
     // more than 3.5 million Ethereum gas used
     assert!(result.gas_used > 3_500_000);
-<<<<<<< HEAD
-    // less than 10 NEAR Tgas used
-    assert_gas_bound(profile.all_gas(), 8);
-=======
-    // less than 9 NEAR Tgas used
-    assert_gas_bound(profile.all_gas(), 9);
->>>>>>> 0731841c
+    // less than 7 NEAR Tgas used
+    assert_gas_bound(profile.all_gas(), 7);
     // at least 45% of which is from wasm execution
     let wasm_fraction = 100 * profile.wasm_gas() / profile.all_gas();
     assert!(
