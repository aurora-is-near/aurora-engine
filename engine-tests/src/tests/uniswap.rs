--- conflicted
+++ resolved
@@ -29,7 +29,7 @@
     let mut context = UniswapTestContext::new("uniswap");
 
     // evm_gas = 970k
-    // near total gas = 108 Tgas
+    // near total gas = 117 Tgas
 
     let tokens = context.create_tokens(10, MINT_AMOUNT.into());
     for (token_a, token_b) in tokens.iter().zip(tokens.iter().skip(1)) {
@@ -39,14 +39,7 @@
 
     let (_amount_out, _evm_gas, profile) = context.exact_input(&tokens, INPUT_AMOUNT.into());
 
-<<<<<<< HEAD
     assert_eq!(117, profile.all_gas() / 1_000_000_000_000);
-=======
-    #[cfg(not(feature = "ext-connector"))]
-    assert_eq!(108, profile.all_gas() / 1_000_000_000_000);
-    #[cfg(feature = "ext-connector")]
-    assert_eq!(107, profile.all_gas() / 1_000_000_000_000);
->>>>>>> 14d47123
 }
 
 #[test]
