--- conflicted
+++ resolved
@@ -29,7 +29,7 @@
     let mut context = UniswapTestContext::new("uniswap");
 
     // evm_gas = 970k
-    // near total gas = 108 Tgas
+    // near total gas = 103 Tgas
 
     let tokens = context.create_tokens(10, MINT_AMOUNT.into());
     for (token_a, token_b) in tokens.iter().zip(tokens.iter().skip(1)) {
@@ -39,11 +39,7 @@
 
     let (_amount_out, _evm_gas, profile) = context.exact_input(&tokens, INPUT_AMOUNT.into());
 
-<<<<<<< HEAD
-    assert_eq!(105, profile.all_gas() / 1_000_000_000_000);
-=======
-    assert_eq!(108, profile.all_gas() / 1_000_000_000_000);
->>>>>>> 2aed9252
+    assert_eq!(103, profile.all_gas() / 1_000_000_000_000);
 }
 
 #[test]
