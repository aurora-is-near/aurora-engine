use crate::prelude::{Address, Balance, Wei, WeiU256, U256};
use crate::test_utils::{self, create_eth_transaction, AuroraRunner, ORIGIN};
use aurora_engine::parameters::{CallArgs, FunctionCallArgsV2, SubmitResult};
use aurora_engine::proof::Proof;
use aurora_engine_transactions::legacy::LegacyEthSignedTransaction;
use borsh::{BorshDeserialize, BorshSerialize};
use ethabi::Token;
use libsecp256k1::SecretKey;
use near_vm_logic::VMOutcome;
use near_vm_runner::VMError;
use serde_json::json;
use sha3::Digest;

const INITIAL_BALANCE: Wei = Wei::new_u64(1000);
const INITIAL_NONCE: u64 = 0;

pub struct CallResult {
    outcome: Option<VMOutcome>,
    error: Option<VMError>,
}

impl CallResult {
    fn check_ok(&self) {
        assert!(self.error.is_none());
    }

    fn value(&self) -> Vec<u8> {
        self.outcome
            .as_ref()
            .unwrap()
            .return_data
            .clone()
            .as_value()
            .unwrap()
    }

    fn submit_result(&self) -> SubmitResult {
        SubmitResult::try_from_slice(self.value().as_slice()).unwrap()
    }
}

fn keccak256(input: &[u8]) -> Vec<u8> {
    sha3::Keccak256::digest(input).to_vec()
}

fn get_selector(str_selector: &str) -> Vec<u8> {
    keccak256(str_selector.as_bytes())[..4].to_vec()
}

fn build_input(str_selector: &str, inputs: &[Token]) -> Vec<u8> {
    let sel = get_selector(str_selector);
    let inputs = ethabi::encode(inputs);
    [sel.as_slice(), inputs.as_slice()].concat().to_vec()
}

fn create_ethereum_address() -> Address {
    let mut rng = rand::thread_rng();
    let source_account = SecretKey::random(&mut rng);
    test_utils::address_from_secret_key(&source_account)
}

pub struct EthereumAddress {
    pub secret_key: SecretKey,
    pub address: Address,
}

impl AuroraRunner {
    pub fn new() -> Self {
        test_utils::deploy_evm()
    }

    pub fn make_call(
        &mut self,
        method_name: &str,
        caller_account_id: &str,
        input: Vec<u8>,
    ) -> CallResult {
        let (outcome, error) = self.call(method_name, caller_account_id, input);
        CallResult { outcome, error }
    }

    pub fn make_call_with_signer(
        &mut self,
        method_name: &str,
        caller_account_id: &str,
        signer_account_id: &str,
        input: Vec<u8>,
    ) -> CallResult {
        let (outcome, error) =
            self.call_with_signer(method_name, caller_account_id, signer_account_id, input);
        CallResult { outcome, error }
    }

    pub fn evm_call(&mut self, contract: Address, input: Vec<u8>, origin: &str) -> CallResult {
        self.make_call(
            "call",
            origin,
            CallArgs::V2(FunctionCallArgsV2 {
                contract,
                value: WeiU256::default(),
                input,
            })
            .try_to_vec()
            .unwrap(),
        )
    }

    pub fn evm_submit(&mut self, input: LegacyEthSignedTransaction, origin: &str) -> CallResult {
        self.make_call("submit", origin, rlp::encode(&input).to_vec())
    }

    pub fn deploy_erc20_token(&mut self, nep141: &str) -> Address {
        let result = self.make_call("deploy_erc20_token", ORIGIN, nep141.try_to_vec().unwrap());

        result.check_ok();

        let raw_address: [u8; 20] = Vec::<u8>::try_from_slice(result.value().as_slice())
            .unwrap()
            .try_into()
            .unwrap();
        Address::try_from_slice(&raw_address).unwrap()
    }

    pub fn create_account(&mut self) -> EthereumAddress {
        let mut rng = rand::thread_rng();
        let source_account = SecretKey::random(&mut rng);
        let source_address = test_utils::address_from_secret_key(&source_account);
        self.create_address(source_address, INITIAL_BALANCE, INITIAL_NONCE.into());
        EthereumAddress {
            secret_key: source_account,
            address: source_address,
        }
    }

    pub fn balance_of(&mut self, token: Address, target: Address, origin: &str) -> U256 {
        let input = build_input("balanceOf(address)", &[Token::Address(target.raw())]);
        let result = self.evm_call(token, input, origin);
        result.check_ok();
        let output = test_utils::unwrap_success(result.submit_result());
        U256::from_big_endian(output.as_slice())
    }

    pub fn mint(
        &mut self,
        token: Address,
        target: Address,
        amount: u64,
        origin: &str,
    ) -> CallResult {
        let input = build_input(
            "mint(address,uint256)",
            &[
                Token::Address(target.raw()),
                Token::Uint(U256::from(amount)),
            ],
        );
        let result = self.evm_call(token, input, origin);
        result.check_ok();
        result
    }

    #[allow(dead_code)]
    pub fn admin(&mut self, token: Address, origin: &str) -> CallResult {
        let input = build_input("admin()", &[]);
        let result = self.evm_call(token, input, origin);
        result.check_ok();
        result
    }

    pub fn transfer_erc20(
        &mut self,
        token: Address,
        sender: SecretKey,
        receiver: Address,
        amount: u64,
        origin: &str,
    ) -> CallResult {
        // transfer(address recipient, uint256 amount)
        let input = build_input(
            "transfer(address,uint256)",
            &[
                Token::Address(receiver.raw()),
                Token::Uint(U256::from(amount)),
            ],
        );

        let input = create_eth_transaction(Some(token), Wei::zero(), input, None, &sender);

        let result = self.evm_submit(input, origin); // create_eth_transaction()
        result.check_ok();
        result
    }

    pub fn ft_on_transfer(
        &mut self,
        nep141: &str,
        sender_id: &str,
        relayer_id: &str,
        amount: Balance,
        msg: String,
    ) -> String {
        let res = self.make_call_with_signer(
            "ft_on_transfer",
            nep141,
            relayer_id,
            json!({
                "sender_id": sender_id,
                "amount": amount.to_string(),
                "msg": msg
            })
            .to_string()
            .into_bytes(),
        );
        res.check_ok();
        String::from_utf8(res.value()).unwrap()
    }

    pub fn register_relayer(
        &mut self,
        relayer_account_id: &str,
        relayer_address: Address,
    ) -> CallResult {
        self.make_call(
            "register_relayer",
            relayer_account_id,
            relayer_address.try_to_vec().unwrap(),
        )
    }
}

#[test]
fn test_deploy_erc20_token() {
    let mut runner = AuroraRunner::new();
    runner.deploy_erc20_token("tt.testnet");
}

#[test]
fn test_mint() {
    let mut runner = AuroraRunner::new();
    let token = runner.deploy_erc20_token("tt.testnet");
    let address = runner.create_account().address;
    let balance = runner.balance_of(token, address, ORIGIN);
    assert_eq!(balance, U256::from(0));
    let amount = 10;
    let _result = runner.mint(token, address, amount, ORIGIN);
    let balance = runner.balance_of(token, address, ORIGIN);
    assert_eq!(balance, U256::from(amount));
}

#[test]
fn test_mint_not_admin() {
    let mut runner = AuroraRunner::new();
    let token = runner.deploy_erc20_token("tt.testnet");
    let address = runner.create_account().address;
    let balance = runner.balance_of(token, address, ORIGIN);
    assert_eq!(balance, U256::from(0));
    let amount = 10;
    runner.mint(token, address, amount, "not_admin");
    let balance = runner.balance_of(token, address, ORIGIN);
    assert_eq!(balance, U256::from(0));
}

#[test]
fn test_ft_on_transfer() {
    let mut runner = AuroraRunner::new();
    // Standalone runner presently does not support ft_on_transfer
    runner.standalone_runner = None;
    let nep141 = "tt.testnet";
    let alice = "alice";
    let token = runner.deploy_erc20_token(nep141);
    let amount = Balance::new(10);
    let recipient = runner.create_account().address;

    let balance = runner.balance_of(token, recipient, ORIGIN);
    assert_eq!(balance, U256::from(0));

    let res = runner.ft_on_transfer(nep141, alice, alice, amount, recipient.encode());
    // Transaction should succeed so return amount is 0
    assert_eq!(res, "\"0\"");

    let balance = runner.balance_of(token, recipient, ORIGIN);
    assert_eq!(balance, U256::from(amount.as_u128()));
}

#[test]
fn test_ft_on_transfer_fail() {
    let mut runner = AuroraRunner::new();
    let nep141 = "tt.testnet";
    let alice = "alice";
    let amount = Balance::new(10);

    let recipient = runner.create_account().address;

    let res = runner.ft_on_transfer(nep141, alice, alice, amount, recipient.encode());

    // Transaction should fail so it must return everything
    assert_eq!(res, format!("\"{}\"", amount));
}

#[ignore]
#[test]
fn test_relayer_charge_fee() {
    let mut runner = AuroraRunner::new();
    // Standalone runner presently does not support ft_on_transfer
    runner.standalone_runner = None;
    let amount = Balance::new(10);
    let fee = 51;
    let nep141 = "tt.testnet";
    let alice = "alice";
    let token = runner.deploy_erc20_token(nep141);
    let recipient = runner.create_account().address;

    let recipient_balance = runner.get_balance(recipient);
    assert_eq!(recipient_balance, INITIAL_BALANCE);

    let relayer = create_ethereum_address();
    runner.register_relayer(alice, relayer);
    let relayer_balance = runner.get_balance(relayer);
    assert_eq!(relayer_balance, Wei::zero());

    let balance = runner.balance_of(token, recipient, ORIGIN);
    assert_eq!(balance, U256::from(0));

    let fee_encoded = &mut [0; 32];
    U256::from(fee).to_big_endian(fee_encoded);

    runner.ft_on_transfer(
        nep141,
        alice,
        alice,
        amount,
        recipient.encode() + &hex::encode(fee_encoded),
    );

    let recipient_balance_end = runner.get_balance(recipient);
    assert_eq!(
        recipient_balance_end,
        Wei::new_u64(INITIAL_BALANCE.raw().as_u64() - fee)
    );
    let relayer_balance = runner.get_balance(relayer);
    assert_eq!(relayer_balance, Wei::new_u64(fee));

    let balance = runner.balance_of(token, recipient, ORIGIN);
    assert_eq!(balance, U256::from(amount.as_u128()));
}

#[test]
fn test_transfer_erc20_token() {
    let mut runner = AuroraRunner::new();
    let token = runner.deploy_erc20_token("tt.testnet");
    let peer0 = runner.create_account();
    let peer1 = runner.create_account();

    let to_mint = 51;
    let to_transfer = 43;

    assert_eq!(
        runner.balance_of(token, peer0.address, ORIGIN),
        U256::zero()
    );
    assert_eq!(
        runner.balance_of(token, peer1.address, ORIGIN),
        U256::zero()
    );

    runner.mint(token, peer0.address, to_mint, ORIGIN);

    assert_eq!(
        runner.balance_of(token, peer0.address, ORIGIN),
        U256::from(to_mint)
    );

    runner.transfer_erc20(token, peer0.secret_key, peer1.address, to_transfer, ORIGIN);
    assert_eq!(
        runner.balance_of(token, peer0.address, ORIGIN),
        U256::from(to_mint - to_transfer)
    );

    assert_eq!(
        runner.balance_of(token, peer1.address, ORIGIN),
        U256::from(to_transfer)
    );
}

// Simulation tests for exit to NEAR precompile.
// Note: `AuroraRunner` is not suitable for these tests because
// it does not execute promises; but `near-sdk-sim` does.
pub mod sim_tests {
    use crate::prelude::{Wei, WeiU256, U256};
    use crate::test_utils;
    use crate::test_utils::erc20::{ERC20Constructor, ERC20};
    use crate::test_utils::exit_precompile::TesterConstructor;

    use crate::tests::state_migration::{deploy_evm, AuroraAccount};
    use aurora_engine::metadata::FungibleTokenMetadata;
    use aurora_engine::parameters::{
        CallArgs, DeployErc20TokenArgs, FunctionCallArgsV2, SetEthConnectorContractAccountArgs,
        SubmitResult,
    };
    use aurora_engine::proof::Proof;
    use aurora_engine_types::account_id::AccountId;
    use aurora_engine_types::types::Address;
    use borsh::{BorshDeserialize, BorshSerialize};
    use near_sdk_sim::UserAccount;
    use serde_json::json;

    const FT_PATH: &str = "src/tests/res/fungible_token.wasm";
    const FT_TOTAL_SUPPLY: u128 = 1_000_000;
    const FT_TRANSFER_AMOUNT: u128 = 300_000;
    const FT_EXIT_AMOUNT: u128 = 100_000;
    const FT_ACCOUNT: &str = "test_token.root";
    const INITIAL_ETH_BALANCE: u64 = 777_777_777;
    const ETH_EXIT_AMOUNT: u64 = 111_111_111;
    const AURORA_ETH_CONNECTOR: &str = "aurora_eth_connector.root";

    #[test]
    fn test_ghsa_5c82_x4m4_hcj6_exploit() {
        let TestExitToNearEthContext {
            mut signer,
            signer_address,
            chain_id,
            tester_address: _,
            aurora,
        } = test_exit_to_near_eth_common();

        let constructor = test_utils::solidity::ContractConstructor::force_compile(
            "src/tests/res",
            "target/solidity_build",
            "exploit.sol",
            "Exploit",
        );
        let nonce = signer.use_nonce().into();
        let deploy_tx = constructor.deploy_without_constructor(nonce);
        let signed_tx = test_utils::sign_transaction(deploy_tx, Some(chain_id), &signer.secret_key);
        let deploy_result = aurora.call("submit", &rlp::encode(&signed_tx));
        let contract_address = match &deploy_result.status() {
            near_sdk_sim::transaction::ExecutionStatus::SuccessValue(bytes) => {
                let submit_result = SubmitResult::try_from_slice(bytes).unwrap();
                Address::try_from_slice(test_utils::unwrap_success_slice(&submit_result)).unwrap()
            }
            _ => panic!("Unknown result: {:?}", deploy_result),
        };
        let contract = constructor.deployed_at(contract_address);

        let nonce = signer.use_nonce().into();
        let hacker_account = "hacker.near";
        let hacker_account_bytes = hacker_account.as_bytes().to_vec();
        let mut exploit_tx = contract.call_method_with_args(
            "exploit",
            &[ethabi::Token::Bytes(hacker_account_bytes)],
            nonce,
        );
        exploit_tx.value = Wei::new_u64(ETH_EXIT_AMOUNT);
        let signed_tx =
            test_utils::sign_transaction(exploit_tx, Some(chain_id), &signer.secret_key);
        aurora
            .call("submit", &rlp::encode(&signed_tx))
            .assert_success();

        // check balances -- Hacker does not steal any funds!
        assert_eq!(
            nep_141_balance_of(
                aurora.contract.account_id.as_str(),
                &aurora.contract,
                &aurora,
            ),
            u128::from(INITIAL_ETH_BALANCE)
        );
        assert_eq!(
            nep_141_balance_of(hacker_account, &aurora.contract, &aurora),
            0
        );
        assert_eq!(
            eth_balance_of(signer_address, &aurora),
            Wei::new_u64(INITIAL_ETH_BALANCE)
        );
    }

    #[test]
    fn test_exit_to_near() {
        // Deploy Aurora; deploy NEP-141; bridge NEP-141 to ERC-20 on Aurora
        let TestExitToNearContext {
            ft_owner,
            ft_owner_address,
            nep_141,
            erc20,
            aurora,
        } = test_exit_to_near_common();

        // Call exit function on ERC-20; observe ERC-20 burned + NEP-141 transferred
        exit_to_near(
            &ft_owner,
            ft_owner.account_id.as_str(),
            FT_EXIT_AMOUNT,
            &erc20,
            &aurora,
        );

        assert_eq!(
            nep_141_balance_of(ft_owner.account_id.as_str(), &nep_141, &aurora),
            FT_TOTAL_SUPPLY - FT_TRANSFER_AMOUNT + FT_EXIT_AMOUNT
        );
        assert_eq!(
            nep_141_balance_of(aurora.contract.account_id.as_str(), &nep_141, &aurora),
            FT_TRANSFER_AMOUNT - FT_EXIT_AMOUNT
        );
        assert_eq!(
            erc20_balance(&erc20, ft_owner_address, &aurora),
            (FT_TRANSFER_AMOUNT - FT_EXIT_AMOUNT).into()
        );
    }

    #[test]
    fn test_exit_to_near_refund() {
        // Deploy Aurora; deploy NEP-141; bridge NEP-141 to ERC-20 on Aurora
        let TestExitToNearContext {
            ft_owner,
            ft_owner_address,
            nep_141,
            erc20,
            aurora,
        } = test_exit_to_near_common();

        // Call exit on ERC-20; ft_transfer promise fails; expect refund on Aurora;
        exit_to_near(
            &ft_owner,
            // The ft_transfer will fail because this account is not registered with the NEP-141
            "unregistered.near",
            FT_EXIT_AMOUNT,
            &erc20,
            &aurora,
        );

        assert_eq!(
            nep_141_balance_of(ft_owner.account_id.as_str(), &nep_141, &aurora),
            FT_TOTAL_SUPPLY - FT_TRANSFER_AMOUNT
        );
        assert_eq!(
            nep_141_balance_of(aurora.contract.account_id.as_str(), &nep_141, &aurora),
            FT_TRANSFER_AMOUNT
        );
        #[cfg(feature = "error_refund")]
        assert_eq!(
            erc20_balance(&erc20, ft_owner_address, &aurora),
            FT_TRANSFER_AMOUNT.into()
        );
        // If the refund feature is not enabled then there is no refund in the EVM
        #[cfg(not(feature = "error_refund"))]
        assert_eq!(
            erc20_balance(&erc20, ft_owner_address, &aurora),
            (FT_TRANSFER_AMOUNT - FT_EXIT_AMOUNT).into()
        );
    }

    #[test]
    fn test_exit_to_near_eth() {
        // Same test as above, but exit ETH instead of a bridged NEP-141

        let TestExitToNearEthContext {
            signer,
            signer_address,
            chain_id,
            tester_address,
            aurora,
        } = test_exit_to_near_eth_common();
        let exit_account_id = "any.near";

        // call exit to near
        let input = super::build_input(
            "withdrawEthToNear(bytes)",
            &[ethabi::Token::Bytes(exit_account_id.as_bytes().to_vec())],
        );
        let exit_amount = ETH_EXIT_AMOUNT;
        let tx = test_utils::create_eth_transaction(
            Some(tester_address),
            Wei::new_u64(exit_amount),
            input,
            Some(chain_id),
            &signer.secret_key,
        );
        aurora.call("submit", &rlp::encode(&tx)).assert_success();

        // check balances
        assert_eq!(
            nep_141_balance_of(
                aurora.contract.account_id.as_str(),
                &aurora.contract,
                &aurora,
            ),
<<<<<<< HEAD
            (INITIAL_ETH_BALANCE - exit_amount) as u128
=======
            u128::from(INITIAL_ETH_BALANCE - ETH_EXIT_AMOUNT)
>>>>>>> ab133936
        );

        assert_eq!(
<<<<<<< HEAD
            nep_141_balance_of(exit_account_id.as_str(), &aurora.contract, &aurora),
            exit_amount as u128
=======
            nep_141_balance_of(exit_account_id, &aurora.contract, &aurora),
            u128::from(ETH_EXIT_AMOUNT)
>>>>>>> ab133936
        );

        assert_eq!(
            eth_balance_of(signer_address, &aurora),
            Wei::new_u64(INITIAL_ETH_BALANCE - ETH_EXIT_AMOUNT)
        );
    }

    #[test]
    fn test_exit_to_near_eth_refund() {
        // Test the case where the ft_transfer promise from the exit call fails;
        // ensure ETH is refunded.

        let TestExitToNearEthContext {
            signer,
            signer_address,
            chain_id,
            tester_address,
            aurora,
        } = test_exit_to_near_eth_common();
        let exit_account_id = "any.near".to_owned();

        // Make the ft_transfer call fail by draining the Aurora account
        let transfer_args = json!({
            "receiver_id": "tmp.near",
            "amount": format!("{:?}", INITIAL_ETH_BALANCE),
            "memo": "null",
        });
        aurora
            .contract
            .call(
                aurora.contract.account_id(),
                "ft_transfer",
                transfer_args.to_string().as_bytes(),
                near_sdk_sim::DEFAULT_GAS,
                1,
            )
            .assert_success();

        // call exit to near
        let input = super::build_input(
            "withdrawEthToNear(bytes)",
            &[ethabi::Token::Bytes(exit_account_id.as_bytes().to_vec())],
        );
        let tx = test_utils::create_eth_transaction(
            Some(tester_address),
            Wei::new_u64(ETH_EXIT_AMOUNT),
            input,
            Some(chain_id),
            &signer.secret_key,
        );
        aurora.call("submit", &rlp::encode(&tx)).assert_success();

        // check balances
        assert_eq!(
            nep_141_balance_of(exit_account_id.as_str(), &aurora.contract, &aurora),
            0
        );

        #[cfg(feature = "error_refund")]
        assert_eq!(eth_balance_of(signer_address, &aurora), Wei::new_u64(100));
        // If the refund feature is not enabled then there is no refund in the EVM
        #[cfg(not(feature = "error_refund"))]
        assert_eq!(
            eth_balance_of(signer_address, &aurora),
            Wei::new_u64(INITIAL_ETH_BALANCE - ETH_EXIT_AMOUNT)
        );
    }

    fn test_exit_to_near_eth_common() -> TestExitToNearEthContext {
        let aurora = deploy_evm();
        let chain_id = test_utils::AuroraRunner::default().chain_id;
        let signer = test_utils::Signer::random();
        let signer_address = test_utils::address_from_secret_key(&signer.secret_key);
        aurora
            .call(
                "mint_account",
                &(signer_address, signer.nonce, INITIAL_ETH_BALANCE)
                    .try_to_vec()
                    .unwrap(),
            )
            .assert_success();
        let _nep141_contract = deploy_aurora_eth_connector(&aurora);

        assert_eq!(
<<<<<<< HEAD
=======
            nep_141_balance_of(
                aurora.contract.account_id.as_str(),
                &aurora.contract,
                &aurora,
            ),
            u128::from(INITIAL_ETH_BALANCE)
        );
        assert_eq!(
>>>>>>> ab133936
            eth_balance_of(signer_address, &aurora),
            Wei::new_u64(INITIAL_ETH_BALANCE)
        );

        // deploy contract with simple exit to near method
        let constructor = TesterConstructor::load();
        let deploy_data = constructor.deploy(0, Address::zero()).data;
        let submit_result: SubmitResult = aurora.call("deploy_code", &deploy_data).unwrap_borsh();
        let tester_address =
            Address::try_from_slice(&test_utils::unwrap_success(submit_result)).unwrap();

        TestExitToNearEthContext {
            signer,
            signer_address,
            chain_id,
            tester_address,
            aurora,
        }
    }

    fn test_exit_to_near_common() -> TestExitToNearContext {
        // 1. deploy Aurora
        let aurora = deploy_evm();

        // 2. Create account
        let ft_owner = aurora.user.create_user(
            "ft_owner.root".parse().unwrap(),
            near_sdk_sim::STORAGE_AMOUNT,
        );
        let ft_owner_address =
            aurora_engine_sdk::types::near_account_to_evm_address(ft_owner.account_id.as_bytes());
        aurora
            .call(
                "mint_account",
                &(ft_owner_address, 0u64, INITIAL_ETH_BALANCE)
                    .try_to_vec()
                    .unwrap(),
            )
            .assert_success();

        // 3. Deploy NEP-141
        let nep_141 = deploy_nep_141(
            FT_ACCOUNT,
            ft_owner.account_id.as_ref(),
            FT_TOTAL_SUPPLY,
            &aurora,
        );

        assert_eq!(
            nep_141_balance_of(ft_owner.account_id.as_str(), &nep_141, &aurora),
            FT_TOTAL_SUPPLY
        );

        // 4. Deploy ERC-20 from NEP-141 and bridge value to Aurora
        let erc20 = deploy_erc20_from_nep_141(&nep_141, &aurora);
        transfer_nep_141_to_erc_20(
            &nep_141,
            &erc20,
            &ft_owner,
            ft_owner_address,
            FT_TRANSFER_AMOUNT,
            &aurora,
        );

        assert_eq!(
            nep_141_balance_of(ft_owner.account_id.as_str(), &nep_141, &aurora),
            FT_TOTAL_SUPPLY - FT_TRANSFER_AMOUNT
        );
        assert_eq!(
            nep_141_balance_of(aurora.contract.account_id.as_str(), &nep_141, &aurora),
            FT_TRANSFER_AMOUNT
        );
        assert_eq!(
            erc20_balance(&erc20, ft_owner_address, &aurora),
            FT_TRANSFER_AMOUNT.into()
        );

        TestExitToNearContext {
            ft_owner,
            ft_owner_address,
            nep_141,
            erc20,
            aurora,
        }
    }

    fn exit_to_near(
        source: &UserAccount,
        dest: &str,
        amount: u128,
        erc20: &ERC20,
        aurora: &AuroraAccount,
    ) {
        let input = super::build_input(
            "withdrawToNear(bytes,uint256)",
            &[
                ethabi::Token::Bytes(dest.as_bytes().to_vec()),
                ethabi::Token::Uint(amount.into()),
            ],
        );
        let call_args = CallArgs::V2(FunctionCallArgsV2 {
            contract: erc20.0.address,
            value: WeiU256::default(),
            input,
        });
        source
            .call(
                aurora.contract.account_id(),
                "call",
                &call_args.try_to_vec().unwrap(),
                near_sdk_sim::DEFAULT_GAS,
                0,
            )
            .assert_success();
    }

    pub(crate) fn transfer_nep_141_to_erc_20(
        nep_141: &UserAccount,
        erc20: &ERC20,
        source: &UserAccount,
        dest: Address,
        amount: u128,
        aurora: &AuroraAccount,
    ) {
        let transfer_args = json!({
            "receiver_id": aurora.contract.account_id.as_str(),
            "amount": format!("{:?}", amount),
            "memo": "null",
        });
        source
            .call(
                nep_141.account_id(),
                "ft_transfer",
                transfer_args.to_string().as_bytes(),
                near_sdk_sim::DEFAULT_GAS,
                1,
            )
            .assert_success();

        let mint_tx = erc20.mint(dest, amount.into(), 0.into());
        let call_args = CallArgs::V2(FunctionCallArgsV2 {
            contract: erc20.0.address,
            value: WeiU256::default(),
            input: mint_tx.data,
        });
        aurora
            .contract
            .call(
                aurora.contract.account_id(),
                "call",
                &call_args.try_to_vec().unwrap(),
                near_sdk_sim::DEFAULT_GAS,
                0,
            )
            .assert_success();
    }

    fn eth_balance_of(address: Address, aurora: &AuroraAccount) -> Wei {
        let result = aurora.call("get_balance", address.as_bytes());

        result.assert_success();
        match result.status() {
            near_sdk_sim::transaction::ExecutionStatus::SuccessValue(bytes) => {
                Wei::new(U256::from_big_endian(&bytes))
            }
            _ => unreachable!(),
        }
    }

    fn erc20_balance(erc20: &ERC20, address: Address, aurora: &AuroraAccount) -> U256 {
        let balance_tx = erc20.balance_of(address, 0.into());
        let call_args = CallArgs::V2(FunctionCallArgsV2 {
            contract: erc20.0.address,
            value: WeiU256::default(),
            input: balance_tx.data,
        });
        let result = aurora.call("call", &call_args.try_to_vec().unwrap());
        let submit_result: SubmitResult = result.unwrap_borsh();
        U256::from_big_endian(&test_utils::unwrap_success(submit_result))
    }

    pub(crate) fn deploy_erc20_from_nep_141(
        nep_141: &UserAccount,
        aurora: &AuroraAccount,
    ) -> ERC20 {
        let args = DeployErc20TokenArgs {
            nep141: nep_141.account_id().as_str().parse().unwrap(),
        };
        let result = aurora.call("deploy_erc20_token", &args.try_to_vec().unwrap());
        let addr_bytes: Vec<u8> = result.unwrap_borsh();
        let address = Address::try_from_slice(&addr_bytes).unwrap();
        let abi = ERC20Constructor::load().0.abi;
        ERC20(test_utils::solidity::DeployedContract { abi, address })
    }

    pub fn nep_141_balance_of(
        account_id: &str,
        nep_141: &UserAccount,
        aurora: &AuroraAccount,
    ) -> u128 {
        aurora
            .user
            .call(
                nep_141.account_id(),
                "ft_balance_of",
                json!({ "account_id": account_id }).to_string().as_bytes(),
                near_sdk_sim::DEFAULT_GAS,
                0,
            )
            .unwrap_json_value()
            .as_str()
            .unwrap()
            .parse()
            .unwrap()
    }

    /// Deploys the standard FT implementation:
    /// https://github.com/near/near-sdk-rs/blob/master/examples/fungible-token/ft/src/lib.rs
    pub fn deploy_nep_141(
        nep_141_account_id: &str,
        token_owner: &str,
        amount: u128,
        aurora: &AuroraAccount,
    ) -> UserAccount {
        let contract_bytes = std::fs::read(FT_PATH).unwrap();

        let contract_account = aurora.user.deploy(
            &contract_bytes,
            nep_141_account_id.parse().unwrap(),
            5 * near_sdk_sim::STORAGE_AMOUNT,
        );

        let init_args = json!({
            "owner_id": token_owner,
            "total_supply": format!("{:?}", amount),
        })
        .to_string();

        aurora
            .user
            .call(
                contract_account.account_id(),
                "new_default_meta",
                init_args.as_bytes(),
                near_sdk_sim::DEFAULT_GAS,
                0,
            )
            .assert_success();

        // Need to register Aurora contract so that it can receive tokens
        let args = json!({
            "account_id": &aurora.contract.account_id,
        })
        .to_string();
        aurora
            .user
            .call(
                contract_account.account_id(),
                "storage_deposit",
                args.as_bytes(),
                near_sdk_sim::DEFAULT_GAS,
                near_sdk_sim::STORAGE_AMOUNT,
            )
            .assert_success();

        contract_account
    }

    pub fn get_aurora_eth_connector_contract() -> Vec<u8> {
        use std::path::Path;
        let contract_path = Path::new("../engine-tests-connector/etc/aurora-eth-connector");
        std::fs::read(contract_path.join("bin/aurora-eth-connector-test.wasm")).unwrap()
    }

    pub fn deploy_aurora_eth_connector(aurora: &AuroraAccount) -> UserAccount {
        #[derive(BorshSerialize, BorshDeserialize)]
        pub struct InitCallArgs {
            pub prover_account: AccountId,
            pub eth_custodian_address: String,
            pub metadata: FungibleTokenMetadata,
            pub account_with_access_right: AccountId,
        }

        let contract_bytes = get_aurora_eth_connector_contract();

        let contract_account = aurora.user.deploy(
            &contract_bytes,
            AURORA_ETH_CONNECTOR.parse().unwrap(),
            15 * near_sdk_sim::STORAGE_AMOUNT,
        );

        let metadata = FungibleTokenMetadata::default();
        let metadata = json!({
            "spec": metadata.spec,
            "name": metadata.name,
            "symbol": metadata.symbol,
            "icon": metadata.icon,
            "reference": metadata.reference,
            "decimals": metadata.decimals,
        });
        let init_args = json!( {
            "prover_account": AccountId::new(AURORA_ETH_CONNECTOR).unwrap(),
            "eth_custodian_address": "096DE9C2B8A5B8c22cEe3289B101f6960d68E51E".to_string(),
            "metadata": metadata,
            "account_with_access_right": AccountId::new(aurora.contract.account_id.as_ref())
                .unwrap(),
        });

        contract_account
            .call(
                contract_account.account_id(),
                "new",
                init_args.to_string().as_bytes(),
                near_sdk_sim::DEFAULT_GAS,
                0,
            )
            .assert_success();

        let args = SetEthConnectorContractAccountArgs {
            account: AccountId::new(contract_account.account_id.as_ref()).unwrap(),
        };
        aurora
            .contract
            .call(
                aurora.contract.account_id.clone(),
                "set_eth_connector_contract_account",
                &args.try_to_vec().unwrap(),
                near_sdk_sim::DEFAULT_GAS,
                0,
            )
            .assert_success();

        let proof: Proof = super::create_test_proof(
            INITIAL_ETH_BALANCE,
            aurora.contract.account_id().as_ref(),
            "096de9c2b8a5b8c22cee3289b101f6960d68e51e",
        );
        aurora
            .contract
            .call(
                aurora.contract.account_id(),
                "deposit",
                &proof.try_to_vec().unwrap(),
                near_sdk_sim::DEFAULT_GAS,
                0,
            )
            .assert_success();

        let balance: u64 = aurora
            .contract
            .call(
                aurora.contract.account_id(),
                "ft_balance_of",
                json!({ "account_id": aurora.contract.account_id() })
                    .to_string()
                    .as_bytes(),
                near_sdk_sim::DEFAULT_GAS,
                0,
            )
            .unwrap_json_value()
            .as_str()
            .unwrap()
            .parse()
            .unwrap();
        assert_eq!(balance, INITIAL_ETH_BALANCE);

        contract_account
    }

    struct TestExitToNearContext {
        ft_owner: UserAccount,
        ft_owner_address: Address,
        nep_141: UserAccount,
        erc20: ERC20,
        aurora: AuroraAccount,
    }

    struct TestExitToNearEthContext {
        signer: test_utils::Signer,
        signer_address: Address,
        chain_id: u64,
        tester_address: Address,
        aurora: AuroraAccount,
    }
}

fn create_test_proof(deposit_amount: u64, recipient_id: &str, custodian_address: &str) -> Proof {
    use aurora_engine::deposit_event::TokenMessageData;
    use aurora_engine_types::types::{Fee, NEP141Wei};

    let eth_custodian_address: Address = Address::decode(custodian_address).unwrap();

    let message = recipient_id.to_string();
    let fee: Fee = Fee::new(NEP141Wei::new(0));
    let token_message_data =
        TokenMessageData::parse_event_message_and_prepare_token_message_data(&message, fee)
            .unwrap();

    let deposit_event = aurora_engine::deposit_event::DepositedEvent {
        eth_custodian_address,
        sender: Address::zero(),
        token_message_data,
        amount: NEP141Wei::new(deposit_amount as u128),
        fee,
    };

    let event_schema = ethabi::Event {
        name: aurora_engine::deposit_event::DEPOSITED_EVENT.into(),
        inputs: aurora_engine::deposit_event::DepositedEvent::event_params(),
        anonymous: false,
    };
    let log_entry = aurora_engine::log_entry::LogEntry {
        address: eth_custodian_address.raw(),
        topics: vec![
            event_schema.signature(),
            // the sender is not important
            crate::prelude::H256::zero(),
        ],
        data: ethabi::encode(&[
            ethabi::Token::String(message),
            ethabi::Token::Uint(U256::from(deposit_event.amount.as_u128())),
            ethabi::Token::Uint(U256::from(deposit_event.fee.as_u128())),
        ]),
    };
    Proof {
        log_index: 1,
        log_entry_data: rlp::encode(&log_entry).to_vec(),
        receipt_index: 1,
        receipt_data: Vec::new(),
        header_data: Vec::new(),
        proof: Vec::new(),
    }
}<|MERGE_RESOLUTION|>--- conflicted
+++ resolved
@@ -587,21 +587,12 @@
                 &aurora.contract,
                 &aurora,
             ),
-<<<<<<< HEAD
-            (INITIAL_ETH_BALANCE - exit_amount) as u128
-=======
-            u128::from(INITIAL_ETH_BALANCE - ETH_EXIT_AMOUNT)
->>>>>>> ab133936
-        );
-
-        assert_eq!(
-<<<<<<< HEAD
-            nep_141_balance_of(exit_account_id.as_str(), &aurora.contract, &aurora),
-            exit_amount as u128
-=======
+            u128::from(INITIAL_ETH_BALANCE - exit_amount)
+        );
+
+        assert_eq!(
             nep_141_balance_of(exit_account_id, &aurora.contract, &aurora),
-            u128::from(ETH_EXIT_AMOUNT)
->>>>>>> ab133936
+            u128::from(exit_amount)
         );
 
         assert_eq!(
@@ -687,17 +678,6 @@
         let _nep141_contract = deploy_aurora_eth_connector(&aurora);
 
         assert_eq!(
-<<<<<<< HEAD
-=======
-            nep_141_balance_of(
-                aurora.contract.account_id.as_str(),
-                &aurora.contract,
-                &aurora,
-            ),
-            u128::from(INITIAL_ETH_BALANCE)
-        );
-        assert_eq!(
->>>>>>> ab133936
             eth_balance_of(signer_address, &aurora),
             Wei::new_u64(INITIAL_ETH_BALANCE)
         );
