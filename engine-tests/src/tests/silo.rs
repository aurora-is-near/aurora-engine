use aurora_engine::engine::EngineErrorKind;
<<<<<<< HEAD
use aurora_engine::silo::parameters::{
    FixedGasCostArgs, SiloParamsArgs, WhitelistAccountArgs, WhitelistAddressArgs, WhitelistArgs,
    WhitelistStatusArgs,
};
use aurora_engine::silo::WhitelistKind;
=======
>>>>>>> 6a368e25
use aurora_engine_sdk as sdk;
use aurora_engine_types::account_id::AccountId;
use aurora_engine_types::parameters::engine::TransactionStatus;
use aurora_engine_types::parameters::silo::{
    FixedGasCostArgs, WhitelistAccountArgs, WhitelistAddressArgs, WhitelistArgs, WhitelistKind,
    WhitelistStatusArgs,
};
use borsh::BorshSerialize;
use libsecp256k1::SecretKey;
use rand::{rngs::ThreadRng, Rng, RngCore};
use std::fmt::Debug;

use crate::{
    prelude::{Address, Wei},
    test_utils::{self, validate_address_balance_and_nonce, AuroraRunner},
};

const INITIAL_BALANCE: Wei = Wei::new_u64(10u64.pow(18) * 10);
const ZERO_BALANCE: Wei = Wei::zero();
const INITIAL_NONCE: u64 = 0;
const TRANSFER_AMOUNT: Wei = Wei::new_u64(10u64.pow(18) * 4);
const FEE: Wei = Wei::new_u64(10u64.pow(18));
const ERC20_FALLBACK_ADDRESS: Address = Address::zero();
const SILO_PARAMS_ARGS: SiloParamsArgs = SiloParamsArgs {
    fixed_gas_cost: FEE,
    erc20_fallback_address: ERC20_FALLBACK_ADDRESS,
};
// https://github.com/aurora-is-near/aurora-engine/blob/master/engine-tests/src/test_utils/mod.rs#L393
const CALLER_ACCOUNT_ID: &str = "some-account.near";

#[test]
fn test_address_transfer_success() {
    // set up Aurora runner and accounts
    let (mut runner, mut source_account, receiver) = initialize_transfer();
    let sender = test_utils::address_from_secret_key(&source_account.secret_key);
    let caller: AccountId = CALLER_ACCOUNT_ID.parse().unwrap();

    set_silo_params(&mut runner, Some(SILO_PARAMS_ARGS));

    // Allow to submit transactions
    add_account_to_whitelist(&mut runner, caller);
    add_address_to_whitelist(&mut runner, sender);

    // validate pre-state
    validate_address_balance_and_nonce(&runner, sender, INITIAL_BALANCE, INITIAL_NONCE.into());
    validate_address_balance_and_nonce(&runner, receiver, ZERO_BALANCE, INITIAL_NONCE.into());

    // perform transfer
    runner
        .submit_with_signer(&mut source_account, |nonce| {
            test_utils::transfer(receiver, TRANSFER_AMOUNT, nonce)
        })
        .unwrap();

    // validate post-state
    validate_address_balance_and_nonce(
        &runner,
        sender,
        INITIAL_BALANCE - FEE - TRANSFER_AMOUNT,
        (INITIAL_NONCE + 1).into(),
    );
    validate_address_balance_and_nonce(&runner, receiver, TRANSFER_AMOUNT, INITIAL_NONCE.into());
}

#[test]
fn test_transfer_insufficient_balance() {
    let (mut runner, mut source_account, receiver) = initialize_transfer();
    let sender = test_utils::address_from_secret_key(&source_account.secret_key);
    let caller: AccountId = CALLER_ACCOUNT_ID.parse().unwrap();

    set_silo_params(&mut runner, Some(SILO_PARAMS_ARGS));
    add_account_to_whitelist(&mut runner, caller);
    add_address_to_whitelist(&mut runner, sender);

    // validate pre-state
    validate_address_balance_and_nonce(&runner, sender, INITIAL_BALANCE, INITIAL_NONCE.into());
    validate_address_balance_and_nonce(&runner, receiver, ZERO_BALANCE, INITIAL_NONCE.into());

    // attempt transfer
    let result = runner
        .submit_with_signer(&mut source_account, |nonce| {
            // try to transfer more than we have
            test_utils::transfer(receiver, INITIAL_BALANCE + INITIAL_BALANCE, nonce)
        })
        .unwrap();
    assert_eq!(result.status, TransactionStatus::OutOfFund);

    // validate post-state
    validate_address_balance_and_nonce(
        &runner,
        sender,
        INITIAL_BALANCE - FEE,
        // the nonce is still incremented even though the transfer failed
        (INITIAL_NONCE + 1).into(),
    );
    validate_address_balance_and_nonce(&runner, receiver, ZERO_BALANCE, INITIAL_NONCE.into());
}

#[test]
fn test_transfer_insufficient_balance_fee() {
    const HALF_FEE: Wei = Wei::new_u64(10u64.pow(18) / 2);

    let (mut runner, mut source_account, receiver) = initialize_transfer();
    let sender = test_utils::address_from_secret_key(&source_account.secret_key);
    let caller: AccountId = CALLER_ACCOUNT_ID.parse().unwrap();

    set_silo_params(&mut runner, Some(SILO_PARAMS_ARGS));
    add_account_to_whitelist(&mut runner, caller);
    add_address_to_whitelist(&mut runner, sender);

    // validate pre-state
    validate_address_balance_and_nonce(&runner, sender, INITIAL_BALANCE, INITIAL_NONCE.into());
    validate_address_balance_and_nonce(&runner, receiver, ZERO_BALANCE, INITIAL_NONCE.into());

    // attempt transfer
    let result = runner
        .submit_with_signer(&mut source_account, |nonce| {
            // try to transfer more than we have
            test_utils::transfer(
                receiver,
                // We want to leave TRANSFER_AMOUNT + HALF_FEE on the balance.
                INITIAL_BALANCE - TRANSFER_AMOUNT - FEE - HALF_FEE,
                nonce,
            )
        })
        .unwrap();
    assert!(matches!(result.status, TransactionStatus::Succeed(_)));

    // validate post-state
    validate_address_balance_and_nonce(
        &runner,
        sender,
        TRANSFER_AMOUNT + HALF_FEE,
        // the nonce is still incremented even though the transfer failed
        (INITIAL_NONCE + 1).into(),
    );
    validate_address_balance_and_nonce(
        &runner,
        receiver,
        INITIAL_BALANCE - TRANSFER_AMOUNT - FEE - HALF_FEE,
        INITIAL_NONCE.into(),
    );

    // attempt transfer
    let result = runner
        .submit_with_signer(&mut source_account, |nonce| {
            // try to transfer more than we have
            test_utils::transfer(receiver, TRANSFER_AMOUNT, nonce)
        })
        .unwrap();
    assert!(matches!(result.status, TransactionStatus::OutOfFund));
}

#[test]
fn test_eth_transfer_incorrect_nonce() {
    let (mut runner, mut source_account, receiver) = initialize_transfer();
    let sender = test_utils::address_from_secret_key(&source_account.secret_key);
    let caller: AccountId = CALLER_ACCOUNT_ID.parse().unwrap();

    set_silo_params(&mut runner, Some(SILO_PARAMS_ARGS));
    add_account_to_whitelist(&mut runner, caller);
    add_address_to_whitelist(&mut runner, sender);

    // validate pre-state
    validate_address_balance_and_nonce(&runner, sender, INITIAL_BALANCE, INITIAL_NONCE.into());
    validate_address_balance_and_nonce(&runner, receiver, ZERO_BALANCE, INITIAL_NONCE.into());

    // attempt transfer
    let err = runner
        .submit_with_signer(&mut source_account, |nonce| {
            // creating transaction with incorrect nonce
            test_utils::transfer(receiver, TRANSFER_AMOUNT, nonce + 1)
        })
        .unwrap_err();
    assert_eq!(err.kind, EngineErrorKind::IncorrectNonce);

    // validate post-state (which is the same as pre-state in this case)
    validate_address_balance_and_nonce(&runner, sender, INITIAL_BALANCE, INITIAL_NONCE.into());
    validate_address_balance_and_nonce(&runner, receiver, ZERO_BALANCE, INITIAL_NONCE.into());
}

#[test]
fn test_transfer_with_low_gas_limit() {
    let (mut runner, mut signer, receiver) = initialize_transfer();
    let sender = test_utils::address_from_secret_key(&signer.secret_key);
    let caller: AccountId = CALLER_ACCOUNT_ID.parse().unwrap();

    set_silo_params(&mut runner, Some(SILO_PARAMS_ARGS));
    add_account_to_whitelist(&mut runner, caller);
    add_address_to_whitelist(&mut runner, sender);

    let transaction = |nonce| {
        let mut tx = test_utils::transfer(receiver, TRANSFER_AMOUNT, nonce);
        // it's not enough gas for common tx, but it doesn't matter if fixed cost is set
        tx.gas_limit = 10_000.into();
        tx
    };

    // validate pre-state
    validate_address_balance_and_nonce(&runner, sender, INITIAL_BALANCE, INITIAL_NONCE.into());
    validate_address_balance_and_nonce(&runner, receiver, ZERO_BALANCE, INITIAL_NONCE.into());

    // make transfer
    let result = runner.submit_with_signer(&mut signer, transaction).unwrap();
    assert!(matches!(result.status, TransactionStatus::Succeed(_)));

    validate_address_balance_and_nonce(
        &runner,
        sender,
        INITIAL_BALANCE - FEE - TRANSFER_AMOUNT,
        (INITIAL_NONCE + 1).into(),
    );
    validate_address_balance_and_nonce(&runner, receiver, TRANSFER_AMOUNT, INITIAL_NONCE.into());
}

#[test]
fn test_relayer_balance_after_transfer() {
    let (mut runner, mut source_account, receiver) = initialize_transfer();
    let sender = test_utils::address_from_secret_key(&source_account.secret_key);
    let caller: AccountId = CALLER_ACCOUNT_ID.parse().unwrap();
    let transaction = |nonce| test_utils::transfer(receiver, TRANSFER_AMOUNT, nonce);

    set_silo_params(&mut runner, Some(SILO_PARAMS_ARGS));
    add_account_to_whitelist(&mut runner, caller);
    add_address_to_whitelist(&mut runner, sender);

    // validate pre-state
    validate_address_balance_and_nonce(&runner, sender, INITIAL_BALANCE, INITIAL_NONCE.into());
    validate_address_balance_and_nonce(&runner, receiver, ZERO_BALANCE, INITIAL_NONCE.into());

    // do transfer
    runner
        .submit_with_signer(&mut source_account, transaction)
        .unwrap();

    let relayer = sdk::types::near_account_to_evm_address(
        runner.context.predecessor_account_id.as_ref().as_bytes(),
    );

    // validate post-state
    validate_address_balance_and_nonce(
        &runner,
        sender,
        INITIAL_BALANCE - TRANSFER_AMOUNT - FEE,
        (INITIAL_NONCE + 1).into(),
    );
    validate_address_balance_and_nonce(&runner, receiver, TRANSFER_AMOUNT, INITIAL_NONCE.into());
    validate_address_balance_and_nonce(&runner, relayer, FEE, INITIAL_NONCE.into());
}

#[test]
fn test_admin_access_right() {
    let (mut runner, signer, _) = initialize_transfer();
    let sender = test_utils::address_from_secret_key(&signer.secret_key);
    let caller: AccountId = CALLER_ACCOUNT_ID.parse().unwrap();

    set_silo_params(&mut runner, Some(SILO_PARAMS_ARGS));
    // Allow to submit transactions.

    let account = WhitelistArgs::WhitelistAccountArgs(WhitelistAccountArgs {
        account_id: caller.clone(),
        kind: WhitelistKind::Account,
    })
    .try_to_vec()
    .unwrap();
    let address = WhitelistArgs::WhitelistAddressArgs(WhitelistAddressArgs {
        address: sender,
        kind: WhitelistKind::Address,
    })
    .try_to_vec()
    .unwrap();

    let err = runner
        .call("add_entry_to_whitelist", caller.as_ref(), account.clone())
        .unwrap_err();
    assert_eq!(err.kind, EngineErrorKind::NotAllowed);
    let err = runner
        .call("add_entry_to_whitelist", caller.as_ref(), address.clone())
        .unwrap_err();
    assert_eq!(err.kind, EngineErrorKind::NotAllowed);

    add_admin(&mut runner, caller.clone());

    let result = runner.call("add_entry_to_whitelist", caller.as_ref(), account);
    assert!(result.is_ok());
    let result = runner.call("add_entry_to_whitelist", caller.as_ref(), address);
    assert!(result.is_ok());
}

#[test]
fn test_submit_access_right() {
    let (mut runner, signer, receiver) = initialize_transfer();
    let sender = test_utils::address_from_secret_key(&signer.secret_key);
    let caller: AccountId = CALLER_ACCOUNT_ID.parse().unwrap();
    let transaction = test_utils::transfer(receiver, TRANSFER_AMOUNT, INITIAL_NONCE.into());

    set_silo_params(&mut runner, Some(SILO_PARAMS_ARGS));

    validate_address_balance_and_nonce(&runner, sender, INITIAL_BALANCE, INITIAL_NONCE.into());
    validate_address_balance_and_nonce(&runner, receiver, ZERO_BALANCE, INITIAL_NONCE.into());

    // Allow to submit transactions.

    // perform transfer
    let err = runner
        .submit_transaction(&signer.secret_key, transaction.clone())
        .unwrap_err();
    assert_eq!(err.kind, EngineErrorKind::NotAllowed);

    // validate post-state
    validate_address_balance_and_nonce(&runner, sender, INITIAL_BALANCE, INITIAL_NONCE.into());
    validate_address_balance_and_nonce(&runner, receiver, ZERO_BALANCE, INITIAL_NONCE.into());

    // Add caller and signer to whitelists.
    add_account_to_whitelist(&mut runner, caller);
    add_address_to_whitelist(&mut runner, sender);

    // perform transfer
    let result = runner
        .submit_transaction(&signer.secret_key, transaction)
        .unwrap();
    assert!(matches!(result.status, TransactionStatus::Succeed(_)));

    // validate post-state
    validate_address_balance_and_nonce(
        &runner,
        sender,
        INITIAL_BALANCE - TRANSFER_AMOUNT - FEE,
        (INITIAL_NONCE + 1).into(),
    );
    validate_address_balance_and_nonce(&runner, receiver, TRANSFER_AMOUNT, INITIAL_NONCE.into());
}

#[test]
fn test_submit_access_right_via_batch() {
    let (mut runner, signer, receiver) = initialize_transfer();
    let sender = test_utils::address_from_secret_key(&signer.secret_key);
    let caller: AccountId = CALLER_ACCOUNT_ID.parse().unwrap();
    let transaction = test_utils::transfer(receiver, TRANSFER_AMOUNT, INITIAL_NONCE.into());

    set_silo_params(&mut runner, Some(SILO_PARAMS_ARGS));

    validate_address_balance_and_nonce(&runner, sender, INITIAL_BALANCE, INITIAL_NONCE.into());
    validate_address_balance_and_nonce(&runner, receiver, ZERO_BALANCE, INITIAL_NONCE.into());

    // Allow to submit transactions.

    // perform transfer
    let err = runner
        .submit_transaction(&signer.secret_key, transaction.clone())
        .unwrap_err();
    assert_eq!(err.kind, EngineErrorKind::NotAllowed);

    // validate post-state
    validate_address_balance_and_nonce(&runner, sender, INITIAL_BALANCE, INITIAL_NONCE.into());
    validate_address_balance_and_nonce(&runner, receiver, ZERO_BALANCE, INITIAL_NONCE.into());

    // Add caller and signer to whitelists via batch.
    let args = vec![
        WhitelistArgs::WhitelistAccountArgs(WhitelistAccountArgs {
            kind: WhitelistKind::Account,
            account_id: caller,
        }),
        WhitelistArgs::WhitelistAddressArgs(WhitelistAddressArgs {
            kind: WhitelistKind::Address,
            address: sender,
        }),
    ];

    call_function(&mut runner, "add_entry_to_whitelist_batch", args);

    // perform transfer
    let result = runner
        .submit_transaction(&signer.secret_key, transaction)
        .unwrap();
    assert!(matches!(result.status, TransactionStatus::Succeed(_)));

    // validate post-state
    validate_address_balance_and_nonce(
        &runner,
        sender,
        INITIAL_BALANCE - TRANSFER_AMOUNT - FEE,
        (INITIAL_NONCE + 1).into(),
    );
    validate_address_balance_and_nonce(&runner, receiver, TRANSFER_AMOUNT, INITIAL_NONCE.into());
}

#[test]
fn test_submit_with_disabled_whitelist() {
    let (mut runner, signer, receiver) = initialize_transfer();
    let sender = test_utils::address_from_secret_key(&signer.secret_key);
    let transaction = test_utils::transfer(receiver, TRANSFER_AMOUNT, INITIAL_NONCE.into());

    set_silo_params(&mut runner, Some(SILO_PARAMS_ARGS));

    validate_address_balance_and_nonce(&runner, sender, INITIAL_BALANCE, INITIAL_NONCE.into());
    validate_address_balance_and_nonce(&runner, receiver, ZERO_BALANCE, INITIAL_NONCE.into());

    // Allow to submit transactions.

    // perform transfer
    let err = runner
        .submit_transaction(&signer.secret_key, transaction.clone())
        .unwrap_err();
    assert_eq!(err.kind, EngineErrorKind::NotAllowed);

    // validate post-state
    validate_address_balance_and_nonce(&runner, sender, INITIAL_BALANCE, INITIAL_NONCE.into());
    validate_address_balance_and_nonce(&runner, receiver, ZERO_BALANCE, INITIAL_NONCE.into());

    // Disable whitelists.
    disable_whitelist(&mut runner, WhitelistKind::Account);
    disable_whitelist(&mut runner, WhitelistKind::Address);

    // perform transfer
    let result = runner
        .submit_transaction(&signer.secret_key, transaction.clone())
        .unwrap();
    assert!(matches!(result.status, TransactionStatus::Succeed(_)));

    // validate post-state
    validate_address_balance_and_nonce(
        &runner,
        sender,
        INITIAL_BALANCE - TRANSFER_AMOUNT - FEE,
        (INITIAL_NONCE + 1).into(),
    );
    validate_address_balance_and_nonce(&runner, receiver, TRANSFER_AMOUNT, INITIAL_NONCE.into());

    // Enable whitelist.
    enable_whitelist(&mut runner, WhitelistKind::Account);
    enable_whitelist(&mut runner, WhitelistKind::Address);

    let err = runner
        .submit_transaction(&signer.secret_key, transaction)
        .unwrap_err();
    assert_eq!(err.kind, EngineErrorKind::NotAllowed);
}

#[test]
fn test_submit_with_removing_entries() {
    let (mut runner, signer, receiver) = initialize_transfer();
    let sender = test_utils::address_from_secret_key(&signer.secret_key);
    let caller: AccountId = CALLER_ACCOUNT_ID.parse().unwrap();
    let transaction = test_utils::transfer(receiver, TRANSFER_AMOUNT, INITIAL_NONCE.into());

    set_silo_params(&mut runner, Some(SILO_PARAMS_ARGS));

    // Allow to submit transactions.
    add_account_to_whitelist(&mut runner, caller.clone());
    add_address_to_whitelist(&mut runner, sender);

    validate_address_balance_and_nonce(&runner, sender, INITIAL_BALANCE, INITIAL_NONCE.into());
    validate_address_balance_and_nonce(&runner, receiver, ZERO_BALANCE, INITIAL_NONCE.into());

    // perform transfer
    let result = runner
        .submit_transaction(&signer.secret_key, transaction.clone())
        .unwrap();
    assert!(matches!(result.status, TransactionStatus::Succeed(_)));

    // validate post-state
    validate_address_balance_and_nonce(
        &runner,
        sender,
        INITIAL_BALANCE - TRANSFER_AMOUNT - FEE,
        (INITIAL_NONCE + 1).into(),
    );
    validate_address_balance_and_nonce(&runner, receiver, TRANSFER_AMOUNT, INITIAL_NONCE.into());

    // Remove account id and address from white lists.
    remove_account_from_whitelist(&mut runner, caller);
    remove_address_from_whitelist(&mut runner, sender);

    // perform transfer
    let err = runner
        .submit_transaction(&signer.secret_key, transaction)
        .unwrap_err();
    assert_eq!(err.kind, EngineErrorKind::NotAllowed);

    // validate post-state
    validate_address_balance_and_nonce(
        &runner,
        sender,
        INITIAL_BALANCE - TRANSFER_AMOUNT - FEE,
        (INITIAL_NONCE + 1).into(),
    );
    validate_address_balance_and_nonce(&runner, receiver, TRANSFER_AMOUNT, INITIAL_NONCE.into());
}

#[test]
fn test_deploy_access_rights() {
    let (mut runner, signer, _) = initialize_transfer();
    let sender = test_utils::address_from_secret_key(&signer.secret_key);
    let code: Vec<u8> = {
        let mut rng = rand::thread_rng();
        let len = rng.gen_range(512..=1024);
        let mut buf = vec![0u8; len];
        rng.fill_bytes(&mut buf);
        buf
    };
    let caller: AccountId = CALLER_ACCOUNT_ID.parse().unwrap();
    let deploy_tx = test_utils::create_deploy_transaction(code.clone(), INITIAL_NONCE.into());
    // Check that caller's balance is enough.
    let balance = runner.get_balance(sender);
    assert_eq!(balance, INITIAL_BALANCE);

    set_silo_params(&mut runner, Some(SILO_PARAMS_ARGS));

    // Try to deploy code without adding to admins white list.
    let err = runner
        .submit_transaction(&signer.secret_key, deploy_tx.clone())
        .unwrap_err();
    assert_eq!(err.kind, EngineErrorKind::NotAllowed);

    // Check that the balance and the nonce haven't been changed.
    validate_address_balance_and_nonce(&runner, sender, INITIAL_BALANCE, INITIAL_NONCE.into());

    // Add caller's account id and sender address to admins list to allow deploying a code.
    add_admin(&mut runner, caller);
    add_evm_admin(&mut runner, sender);

    // Deploy that code
    let result = runner
        .submit_transaction(&signer.secret_key, deploy_tx)
        .unwrap();
    let address = Address::try_from_slice(test_utils::unwrap_success_slice(&result)).unwrap();

    // Confirm the code stored at that address is equal to the input code.
    let stored_code = runner.get_code(address);
    assert_eq!(code, stored_code);

    // Check that the balance and the nonce haven't been changed.
    validate_address_balance_and_nonce(
        &runner,
        sender,
        INITIAL_BALANCE - FEE,
        (INITIAL_NONCE + 1).into(),
    );
}

#[test]
fn test_deploy_with_disabled_whitelist() {
    let (mut runner, signer, _) = initialize_transfer();
    let sender = test_utils::address_from_secret_key(&signer.secret_key);
    let code: Vec<u8> = {
        let mut rng = rand::thread_rng();
        let len = rng.gen_range(512..=1024);
        let mut buf = vec![0u8; len];
        rng.fill_bytes(&mut buf);
        buf
    };
    let deploy_tx = test_utils::create_deploy_transaction(code.clone(), INITIAL_NONCE.into());
    // Check that caller's balance is enough.
    let balance = runner.get_balance(sender);
    assert_eq!(balance, INITIAL_BALANCE);

    set_silo_params(&mut runner, Some(SILO_PARAMS_ARGS));

    // Try to deploy code without adding to admins white list.
    let err = runner
        .submit_transaction(&signer.secret_key, deploy_tx.clone())
        .unwrap_err();
    assert_eq!(err.kind, EngineErrorKind::NotAllowed);

    // Check that the balance and the nonce haven't been changed.
    validate_address_balance_and_nonce(&runner, sender, INITIAL_BALANCE, INITIAL_NONCE.into());

    // Disable whitelists.
    disable_whitelist(&mut runner, WhitelistKind::Admin);
    disable_whitelist(&mut runner, WhitelistKind::EvmAdmin);

    // Deploy that code
    let result = runner
        .submit_transaction(&signer.secret_key, deploy_tx)
        .unwrap();
    let address = Address::try_from_slice(test_utils::unwrap_success_slice(&result)).unwrap();

    // Confirm the code stored at that address is equal to the input code.
    let stored_code = runner.get_code(address);
    assert_eq!(code, stored_code);

    // Check that the balance and the nonce haven't been changed.
    validate_address_balance_and_nonce(
        &runner,
        sender,
        INITIAL_BALANCE - FEE,
        (INITIAL_NONCE + 1).into(),
    );
}

#[test]
fn test_switch_between_fix_gas_cost() {
    const TRANSFER: Wei = Wei::new_u64(10_000_000);
    let (mut runner, mut signer, receiver) = initialize_transfer();
    let sender = test_utils::address_from_secret_key(&signer.secret_key);
    let caller: AccountId = CALLER_ACCOUNT_ID.parse().unwrap();

    add_account_to_whitelist(&mut runner, caller);
    add_address_to_whitelist(&mut runner, sender);

    // validate pre-state
    validate_address_balance_and_nonce(&runner, sender, INITIAL_BALANCE, INITIAL_NONCE.into());
    validate_address_balance_and_nonce(&runner, receiver, ZERO_BALANCE, INITIAL_NONCE.into());

    // Defining gas cost in transaction
    // do transfer
    let result = runner
        .submit_with_signer(&mut signer, |nonce| {
            let mut tx = test_utils::transfer(receiver, TRANSFER, nonce);
            tx.gas_limit = 30_0000.into();
            tx.gas_price = 1.into();
            tx
        })
        .unwrap();

    // validate post-state
    validate_address_balance_and_nonce(
        &runner,
        sender,
        INITIAL_BALANCE - TRANSFER - Wei::new_u64(result.gas_used),
        (INITIAL_NONCE + 1).into(),
    );
    validate_address_balance_and_nonce(&runner, receiver, TRANSFER, 0.into());

    // Set fixed gas cost
    let fixed_gas_cost = Wei::new_u64(1_000_000);
    set_silo_params(
        &mut runner,
        Some(SiloParamsArgs {
            fixed_gas_cost,
            erc20_fallback_address: ERC20_FALLBACK_ADDRESS,
        }),
    );
    // Check that fixed gas cost has been set successfully.
    assert_eq!(runner.get_fixed_gas_cost(), Some(fixed_gas_cost));

    let balance_before_transfer = runner.get_balance(sender);
    let result = runner
        .submit_with_signer(&mut signer, |nonce| {
            test_utils::transfer(receiver, TRANSFER, nonce)
        })
        .unwrap();
    assert!(matches!(result.status, TransactionStatus::Succeed(_)));

    let sender_balance = balance_before_transfer - TRANSFER - fixed_gas_cost;
    let receiver_balance = TRANSFER + TRANSFER;

    // validate post-state
    validate_address_balance_and_nonce(&runner, sender, sender_balance, (INITIAL_NONCE + 2).into());
    validate_address_balance_and_nonce(&runner, receiver, receiver_balance, INITIAL_NONCE.into());

    // Unset fixed gas cost. Should be used usual gas charge mechanism.
    set_silo_params(&mut runner, None);
    assert_eq!(runner.get_fixed_gas_cost(), None);
    let balance_before_transfer = runner.get_balance(sender);

    // do transfer
    let result = runner
        .submit_with_signer(&mut signer, |nonce| {
            let mut tx = test_utils::transfer(receiver, TRANSFER, nonce);
            tx.gas_limit = 30_0000.into();
            tx.gas_price = 1.into();
            tx
        })
        .unwrap();

    let sender_balance = balance_before_transfer - TRANSFER - Wei::new_u64(result.gas_used);
    let receiver_balance = TRANSFER + TRANSFER + TRANSFER;

    // validate post-state
    validate_address_balance_and_nonce(&runner, sender, sender_balance, (INITIAL_NONCE + 3).into());
    validate_address_balance_and_nonce(&runner, receiver, receiver_balance, INITIAL_NONCE.into());
}

#[test]
#[should_panic(expected = "SILO_MODE_IS_OFF")]
fn test_set_fixed_gas_cost_in_disabled_silo_mode() {
    let mut runner = test_utils::deploy_evm();
    set_fixed_gas_cost(&mut runner, Some(FEE));
}

#[test]
#[should_panic(expected = "FIXED_GAS_COST_IS_NONE")]
fn test_set_none_fixed_gas_cost() {
    let mut runner = test_utils::deploy_evm();
    set_fixed_gas_cost(&mut runner, None);
}

#[test]
fn test_set_fixed_gas_cost() {
    let mut runner = test_utils::deploy_evm();
    set_silo_params(&mut runner, Some(SILO_PARAMS_ARGS));
    set_fixed_gas_cost(&mut runner, Some(FEE));
}

fn initialize_transfer() -> (AuroraRunner, test_utils::Signer, Address) {
    // set up Aurora runner and accounts
    let mut runner = test_utils::deploy_evm();
    let mut rng = rand::thread_rng();
    let (source_address, source_account) = keys(&mut rng);
    runner.create_address(source_address, INITIAL_BALANCE, INITIAL_NONCE.into());
    let (dest_address, _) = keys(&mut rng);
    let mut signer = test_utils::Signer::new(source_account);
    signer.nonce = INITIAL_NONCE;

    (runner, signer, dest_address)
}

fn keys(rng: &mut ThreadRng) -> (Address, SecretKey) {
    let sk = SecretKey::random(rng);
    let address = test_utils::address_from_secret_key(&sk);
    (address, sk)
}

fn add_admin(runner: &mut AuroraRunner, account_id: AccountId) {
    let args = WhitelistArgs::WhitelistAccountArgs(WhitelistAccountArgs {
        kind: WhitelistKind::Admin,
        account_id,
    });
    call_function(runner, "add_entry_to_whitelist", args);
}

fn add_evm_admin(runner: &mut AuroraRunner, address: Address) {
    let args = WhitelistArgs::WhitelistAddressArgs(WhitelistAddressArgs {
        kind: WhitelistKind::EvmAdmin,
        address,
    });
    call_function(runner, "add_entry_to_whitelist", args);
}

#[allow(dead_code)]
fn enable_whitelist(runner: &mut AuroraRunner, kind: WhitelistKind) {
    let args = WhitelistStatusArgs { kind, active: true };
    call_function(runner, "set_whitelist_status", args);
}

#[allow(dead_code)]
fn disable_whitelist(runner: &mut AuroraRunner, kind: WhitelistKind) {
    let args = WhitelistStatusArgs {
        kind,
        active: false,
    };
    call_function(runner, "set_whitelist_status", args);
}

fn add_account_to_whitelist(runner: &mut AuroraRunner, account_id: AccountId) {
    let args = WhitelistArgs::WhitelistAccountArgs(WhitelistAccountArgs {
        kind: WhitelistKind::Account,
        account_id,
    });
    call_function(runner, "add_entry_to_whitelist", args);
}

fn add_address_to_whitelist(runner: &mut AuroraRunner, address: Address) {
    let args = WhitelistArgs::WhitelistAddressArgs(WhitelistAddressArgs {
        kind: WhitelistKind::Address,
        address,
    });
    call_function(runner, "add_entry_to_whitelist", args);
}

fn remove_account_from_whitelist(runner: &mut AuroraRunner, account_id: AccountId) {
    let args = WhitelistArgs::WhitelistAccountArgs(WhitelistAccountArgs {
        kind: WhitelistKind::Account,
        account_id,
    });
    call_function(runner, "remove_entry_from_whitelist", args);
}

fn remove_address_from_whitelist(runner: &mut AuroraRunner, address: Address) {
    let args = WhitelistArgs::WhitelistAddressArgs(WhitelistAddressArgs {
        kind: WhitelistKind::Address,
        address,
    });
    call_function(runner, "remove_entry_from_whitelist", args);
}

fn set_fixed_gas_cost(runner: &mut AuroraRunner, cost: Option<Wei>) {
    let args = FixedGasCostArgs { cost };
    call_function(runner, "set_fixed_gas_cost", args);
}

fn set_silo_params(runner: &mut AuroraRunner, silo_params: Option<SiloParamsArgs>) {
    call_function(runner, "set_silo_params", silo_params);
}

fn call_function<T: BorshSerialize + Debug>(runner: &mut AuroraRunner, func: &str, args: T) {
    let input = args.try_to_vec().unwrap();
    let result = runner.call(func, &runner.aurora_account_id.clone(), input);
    assert!(
        result.is_ok(),
        "{}: {:?}, args: {:?}",
        func,
        result.unwrap_err(),
        args
    );
}

pub mod sim_tests {
    use super::FEE;
    use crate::test_utils::erc20::ERC20;
    use crate::tests::erc20_connector::sim_tests::{
        self, deploy_nep_141, erc20_balance, exit_to_near, nep_141_balance_of,
    };
    use crate::tests::state_migration::{deploy_evm, AuroraAccount};
    use aurora_engine::silo::parameters::{SiloParamsArgs, WhitelistAddressArgs, WhitelistArgs};
    use aurora_engine::silo::WhitelistKind;
    use aurora_engine_types::types::Address;
    use borsh::BorshSerialize;
    use near_sdk_sim::UserAccount;
    use serde_json::json;

    const FT_ACCOUNT: &str = "test_token.root";
    const FT_TOTAL_SUPPLY: u128 = 1_000_000;

    #[test]
    fn test_transfer_nep141_to_non_whitelisted_address() {
        let SiloTestContext {
            aurora,
            fallback_account,
            fallback_address,
            ft_owner,
            ft_owner_address,
            nep_141,
            erc20,
        } = init_silo();

        let ft_transfer_amount = 300_000;

        // Transfer tokens from `ft_owner` to non-whitelisted address `ft_owner_address`
        transfer_nep_141_to_erc_20(
            &nep_141,
            &ft_owner,
            ft_owner_address,
            ft_transfer_amount,
            &aurora,
        );

        // Verify the nep141 and erc20 tokens balances
        assert_eq!(
            nep_141_balance_of(ft_owner.account_id.as_str(), &nep_141, &aurora),
            FT_TOTAL_SUPPLY - ft_transfer_amount
        );
        assert_eq!(
            nep_141_balance_of(fallback_account.account_id.as_str(), &nep_141, &aurora),
            0
        );
        assert_eq!(erc20_balance(&erc20, ft_owner_address, &aurora), 0.into());
        assert_eq!(
            erc20_balance(&erc20, fallback_address, &aurora),
            ft_transfer_amount.into()
        );

        // Transfer tokens from fallback address to fallback near account
        exit_to_near(
            &fallback_account,
            fallback_account.account_id.as_str(),
            ft_transfer_amount,
            &erc20,
            &aurora,
        );

        // Verify the nep141 and erc20 tokens balances
        assert_eq!(
            nep_141_balance_of(ft_owner.account_id.as_str(), &nep_141, &aurora),
            FT_TOTAL_SUPPLY - ft_transfer_amount
        );
        assert_eq!(
            nep_141_balance_of(fallback_account.account_id.as_str(), &nep_141, &aurora),
            ft_transfer_amount
        );
        assert_eq!(erc20_balance(&erc20, ft_owner_address, &aurora), 0.into());
        assert_eq!(erc20_balance(&erc20, fallback_address, &aurora), 0.into());
    }

    #[test]
    fn test_transfer_nep141_to_whitelisted_address() {
        let SiloTestContext {
            aurora,
            fallback_account,
            fallback_address,
            ft_owner,
            ft_owner_address,
            nep_141,
            erc20,
        } = init_silo();

        add_address_to_whitelist(&aurora, ft_owner_address);

        let ft_transfer_amount = 300_000;

        // Transfer tokens from `ft_owner` to whitelisted address `ft_owner_address`
        transfer_nep_141_to_erc_20(
            &nep_141,
            &ft_owner,
            ft_owner_address,
            ft_transfer_amount,
            &aurora,
        );

        // Verify the nep141 and erc20 tokens balances
        assert_eq!(
            nep_141_balance_of(ft_owner.account_id.as_str(), &nep_141, &aurora),
            FT_TOTAL_SUPPLY - ft_transfer_amount
        );
        assert_eq!(
            nep_141_balance_of(fallback_account.account_id.as_str(), &nep_141, &aurora),
            0
        );
        assert_eq!(
            erc20_balance(&erc20, ft_owner_address, &aurora),
            ft_transfer_amount.into()
        );
        assert_eq!(erc20_balance(&erc20, fallback_address, &aurora), 0.into());

        // Transfer tokens from ft_owner evm address to ft_owner near account
        exit_to_near(
            &ft_owner,
            ft_owner.account_id.as_str(),
            ft_transfer_amount,
            &erc20,
            &aurora,
        );

        // Verify the nep141 and erc20 tokens balances
        assert_eq!(
            nep_141_balance_of(ft_owner.account_id.as_str(), &nep_141, &aurora),
            FT_TOTAL_SUPPLY
        );
        assert_eq!(
            nep_141_balance_of(fallback_account.account_id.as_str(), &nep_141, &aurora),
            0
        );
        assert_eq!(erc20_balance(&erc20, ft_owner_address, &aurora), 0.into());
        assert_eq!(erc20_balance(&erc20, fallback_address, &aurora), 0.into());
    }

    struct SiloTestContext {
        pub aurora: AuroraAccount,
        pub fallback_account: UserAccount,
        pub fallback_address: Address,
        pub ft_owner: UserAccount,
        pub ft_owner_address: Address,
        pub nep_141: UserAccount,
        pub erc20: ERC20,
    }

    fn add_address_to_whitelist(aurora: &AuroraAccount, address: Address) {
        let args = WhitelistArgs::WhitelistAddressArgs(WhitelistAddressArgs {
            kind: WhitelistKind::Address,
            address,
        });
        aurora
            .user
            .call(
                aurora.contract.account_id(),
                "add_entry_to_whitelist",
                &args.try_to_vec().unwrap(),
                near_sdk_sim::DEFAULT_GAS,
                0,
            )
            .assert_success();
    }

    pub fn transfer_nep_141_to_erc_20(
        nep_141: &UserAccount,
        source: &UserAccount,
        dest: Address,
        amount: u128,
        aurora: &AuroraAccount,
    ) {
        let transfer_args = json!({
            "receiver_id": aurora.contract.account_id.as_str(),
            "amount": format!("{amount}"),
            "msg": dest.encode(),
        });
        source
            .call(
                nep_141.account_id(),
                "ft_transfer_call",
                transfer_args.to_string().as_bytes(),
                near_sdk_sim::DEFAULT_GAS,
                1,
            )
            .assert_success();
    }

    /// Deploys the EVM, deploys nep141 contract, and calls `set_silo_params`
    fn init_silo() -> SiloTestContext {
        // Deploy Aurora
        let aurora: AuroraAccount = deploy_evm();

        // Create fallback account and evm address
        let fallback_account = aurora.user.create_user(
            "fallback.root".parse().unwrap(),
            near_sdk_sim::STORAGE_AMOUNT,
        );
        let fallback_address = aurora_engine_sdk::types::near_account_to_evm_address(
            fallback_account.account_id.as_bytes(),
        );

        // Set silo mode
        let args = Some(SiloParamsArgs {
            fixed_gas_cost: FEE,
            erc20_fallback_address: fallback_address,
        });

        aurora
            .user
            .call(
                aurora.contract.account_id(),
                "set_silo_params",
                &args.try_to_vec().unwrap(),
                near_sdk_sim::DEFAULT_GAS,
                0,
            )
            .assert_success();

        // Create `ft_owner` account and evm address
        let ft_owner = aurora.user.create_user(
            "ft_owner.root".parse().unwrap(),
            near_sdk_sim::STORAGE_AMOUNT,
        );
        let ft_owner_address =
            aurora_engine_sdk::types::near_account_to_evm_address(ft_owner.account_id.as_bytes());

        // Deploy nep141 token
        let nep_141 = deploy_nep_141(
            FT_ACCOUNT,
            ft_owner.account_id.as_ref(),
            FT_TOTAL_SUPPLY,
            &aurora,
        );

        // Call storage deposit for fallback account
        aurora
            .user
            .call(
                nep_141.account_id(),
                "storage_deposit",
                json!({
                    "account_id": fallback_account.account_id.as_str(),
                })
                .to_string()
                .as_bytes(),
                near_sdk_sim::DEFAULT_GAS,
                near_sdk_sim::STORAGE_AMOUNT,
            )
            .assert_success();

        // Deploy erc20 token
        let erc20 = sim_tests::deploy_erc20_from_nep_141(&nep_141, &aurora);

        // Verify tokens balances
        assert_eq!(
            nep_141_balance_of(ft_owner.account_id.as_str(), &nep_141, &aurora),
            FT_TOTAL_SUPPLY
        );
        assert_eq!(
            nep_141_balance_of(fallback_account.account_id.as_str(), &nep_141, &aurora),
            0
        );
        assert_eq!(erc20_balance(&erc20, ft_owner_address, &aurora), 0.into());
        assert_eq!(erc20_balance(&erc20, fallback_address, &aurora), 0.into());

        SiloTestContext {
            aurora,
            fallback_account,
            fallback_address,
            ft_owner,
            ft_owner_address,
            nep_141,
            erc20,
        }
    }
}<|MERGE_RESOLUTION|>--- conflicted
+++ resolved
@@ -1,18 +1,10 @@
 use aurora_engine::engine::EngineErrorKind;
-<<<<<<< HEAD
-use aurora_engine::silo::parameters::{
-    FixedGasCostArgs, SiloParamsArgs, WhitelistAccountArgs, WhitelistAddressArgs, WhitelistArgs,
-    WhitelistStatusArgs,
-};
-use aurora_engine::silo::WhitelistKind;
-=======
->>>>>>> 6a368e25
 use aurora_engine_sdk as sdk;
 use aurora_engine_types::account_id::AccountId;
 use aurora_engine_types::parameters::engine::TransactionStatus;
 use aurora_engine_types::parameters::silo::{
-    FixedGasCostArgs, WhitelistAccountArgs, WhitelistAddressArgs, WhitelistArgs, WhitelistKind,
-    WhitelistStatusArgs,
+    FixedGasCostArgs, SiloParamsArgs, WhitelistAccountArgs, WhitelistAddressArgs, WhitelistArgs,
+    WhitelistKind, WhitelistStatusArgs,
 };
 use borsh::BorshSerialize;
 use libsecp256k1::SecretKey;
@@ -813,10 +805,11 @@
         self, deploy_nep_141, erc20_balance, exit_to_near, nep_141_balance_of,
     };
     use crate::tests::state_migration::{deploy_evm, AuroraAccount};
-    use aurora_engine::silo::parameters::{SiloParamsArgs, WhitelistAddressArgs, WhitelistArgs};
-    use aurora_engine::silo::WhitelistKind;
+    use aurora_engine_types::borsh::BorshSerialize;
+    use aurora_engine_types::parameters::silo::{
+        SiloParamsArgs, WhitelistAddressArgs, WhitelistArgs, WhitelistKind,
+    };
     use aurora_engine_types::types::Address;
-    use borsh::BorshSerialize;
     use near_sdk_sim::UserAccount;
     use serde_json::json;
 
