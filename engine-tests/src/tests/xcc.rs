use crate::utils::solidity::erc20::{ERC20Constructor, ERC20};
use crate::utils::{self, AuroraRunner, ORIGIN};
use aurora_engine_precompiles::xcc::{costs, cross_contract_call};
use aurora_engine_transactions::legacy::TransactionLegacy;
use aurora_engine_types::account_id::AccountId;
use aurora_engine_types::borsh::{BorshDeserialize, BorshSerialize};
use aurora_engine_types::parameters::{
    CrossContractCallArgs, NearPromise, PromiseArgs, PromiseCreateArgs, PromiseWithCallbackArgs,
    SimpleNearPromise,
};
use aurora_engine_types::types::{Address, EthGas, NearGas, Wei, Yocto};
use aurora_engine_types::U256;
use near_primitives::transaction::Action;
use near_primitives_core::contract::ContractCode;
use std::fs;
use std::path::Path;

const WNEAR_AMOUNT: u128 = 10 * 50_000_000_000_000_000_000_000_000;
const STORAGE_AMOUNT: i128 = 50_000_000_000_000_000_000_000_000;

#[test]
#[allow(clippy::too_many_lines)]
fn test_xcc_eth_gas_cost() {
    let mut runner = utils::deploy_runner();
    runner.standalone_runner = None;
    let xcc_wasm_bytes = contract_bytes();
    let _res = runner.call("factory_update", ORIGIN, xcc_wasm_bytes);
    let mut signer = utils::Signer::random();
    let mut baseline_signer = utils::Signer::random();
    runner.context.block_height = aurora_engine::engine::ZERO_ADDRESS_FIX_HEIGHT + 1;
    // Need to use for engine's deployment!
    let wnear_erc20 = deploy_erc20(&mut runner, &mut signer);
    approve_erc20(
        &wnear_erc20,
        cross_contract_call::ADDRESS,
        &mut runner,
        &mut signer,
    );
    approve_erc20(
        &wnear_erc20,
        utils::address_from_secret_key(&baseline_signer.secret_key),
        &mut runner,
        &mut signer,
    );
    let _res = runner.call(
        "factory_set_wnear_address",
        ORIGIN,
        wnear_erc20.0.address.as_bytes().to_vec(),
    );

    // Baseline transaction is an ERC-20 transferFrom call since such a call is included as part
    // of the precompile execution, but we want to isolate just the precompile logic itself
    // (the EVM subcall is charged separately).
    let (baseline_result, baseline) = runner
        .submit_with_signer_profiled(&mut baseline_signer, |nonce| {
            wnear_erc20.transfer_from(
                utils::address_from_secret_key(&signer.secret_key),
                Address::from_array([1u8; 20]),
                U256::from(STORAGE_AMOUNT),
                nonce,
            )
        })
        .unwrap();
    assert!(
        baseline_result.status.is_ok(),
        "Unexpected baseline status: {baseline_result:?}",
    );

    let mut profile_for_promise = |p: PromiseArgs| -> (u64, u64, u64) {
        let data = CrossContractCallArgs::Eager(p).try_to_vec().unwrap();
        let input_length = data.len();
        let (submit_result, profile) = runner
            .submit_with_signer_profiled(&mut signer, |nonce| TransactionLegacy {
                nonce,
                gas_price: U256::zero(),
                gas_limit: u64::MAX.into(),
                to: Some(cross_contract_call::ADDRESS),
                value: Wei::zero(),
                data,
            })
            .unwrap();
        assert!(submit_result.status.is_ok());
        // Subtract off baseline transaction to isolate just precompile things
        (
            u64::try_from(input_length).unwrap(),
            profile.all_gas() - baseline.all_gas(),
            submit_result.gas_used,
        )
    };

    let promise = PromiseCreateArgs {
        target_account_id: "some_account.near".parse().unwrap(),
        method: "some_method".into(),
        args: b"hello_world".to_vec(),
        attached_balance: Yocto::new(56),
        attached_gas: NearGas::new(500),
    };
    // Shorter input
    let (x1, y1, evm1) = profile_for_promise(PromiseArgs::Create(promise.clone()));
    // longer input
    let (x2, y2, evm2) = profile_for_promise(PromiseArgs::Callback(PromiseWithCallbackArgs {
        base: promise.clone(),
        callback: promise,
    }));

    // NEAR costs (inferred from a line through (x1, y1) and (x2, y2))
    let xcc_cost_per_byte = (y2 - y1) / (x2 - x1);
    let xcc_base_cost = NearGas::new(y1 - xcc_cost_per_byte * x1);

    // Convert to EVM cost using conversion ratio
    let xcc_base_cost = EthGas::new(xcc_base_cost.as_u64() / costs::CROSS_CONTRACT_CALL_NEAR_GAS);
    let xcc_cost_per_byte = xcc_cost_per_byte / costs::CROSS_CONTRACT_CALL_NEAR_GAS;

    assert!(
        utils::within_x_percent(
            5,
            xcc_base_cost.as_u64(),
            costs::CROSS_CONTRACT_CALL_BASE.as_u64()
        ),
        "Incorrect xcc base cost. Expected: {} Actual: {}",
        xcc_base_cost,
        costs::CROSS_CONTRACT_CALL_BASE
    );

    assert!(
        utils::within_x_percent(
            5,
            xcc_cost_per_byte,
            costs::CROSS_CONTRACT_CALL_BYTE.as_u64()
        ),
        "Incorrect xcc per byte cost. Expected: {} Actual: {}",
        xcc_cost_per_byte,
        costs::CROSS_CONTRACT_CALL_BYTE
    );

    // As a sanity check, confirm that the total EVM gas spent aligns with expectations.
    // The additional gas added is the amount attached to the XCC call (this is "used", but not
    // "burnt").
    let total_gas1 = y1 + baseline.all_gas() + costs::ROUTER_EXEC_BASE.as_u64();
    let total_gas2 = y2
        + baseline.all_gas()
        + costs::ROUTER_EXEC_BASE.as_u64()
        + costs::ROUTER_EXEC_PER_CALLBACK.as_u64();
    assert!(
        utils::within_x_percent(20, evm1, total_gas1 / costs::CROSS_CONTRACT_CALL_NEAR_GAS),
        "Incorrect EVM gas used. Expected: {} Actual: {}",
        evm1,
        total_gas1 / costs::CROSS_CONTRACT_CALL_NEAR_GAS
    );
    assert!(
        utils::within_x_percent(20, evm2, total_gas2 / costs::CROSS_CONTRACT_CALL_NEAR_GAS),
        "Incorrect EVM gas used. Expected: {} Actual: {}",
        evm2,
        total_gas2 / costs::CROSS_CONTRACT_CALL_NEAR_GAS
    );
}

fn check_fib_result(output: &serde_json::Value, n: usize) {
    let fib_numbers: [u8; 8] = [0, 1, 1, 2, 3, 5, 8, 13];
    let get_number = |field_name: &str| -> u8 {
        output
            .as_object()
            .unwrap()
            .get(field_name)
            .unwrap()
            .as_str()
            .unwrap()
            .parse()
            .unwrap()
    };
    let a = get_number("a");
    let b = get_number("b");
    assert_eq!(a, fib_numbers[n]);
    assert_eq!(b, fib_numbers[n + 1]);
}

<<<<<<< HEAD
#[allow(clippy::too_many_lines)]
fn test_xcc_precompile_common(is_scheduled: bool) {
    let XccTestContext {
        aurora,
        mut signer,
        signer_address,
        chain_id,
        wnear_account,
    } = init_xcc();

    let router_account = format!(
        "{}.{}",
        hex::encode(signer_address.as_bytes()),
        aurora.contract.account_id.as_str()
    );

    // 1. Deploy NEP-141 token.
    let ft_owner = aurora.user.create_user(
        "ft_owner.root".parse().unwrap(),
        near_sdk_sim::STORAGE_AMOUNT,
    );
    let nep_141_supply = 500;
    let nep_141_token = sim_tests::deploy_nep_141(
        "test_token.root",
        ft_owner.account_id.as_ref(),
        nep_141_supply,
        &aurora,
    );

    // 2. Register EVM router contract
    let args = serde_json::json!({
        "account_id": router_account,
    })
    .to_string();
    aurora
        .user
        .call(
            nep_141_token.account_id(),
            "storage_deposit",
            args.as_bytes(),
            near_sdk_sim::DEFAULT_GAS,
            near_sdk_sim::STORAGE_AMOUNT,
        )
        .assert_success();

    // 3. Give router some tokens
    let transfer_amount: u128 = 199;
    let args = json!({
        "receiver_id": router_account,
        "amount": format!("{transfer_amount}"),
    })
    .to_string();
    ft_owner
        .call(
            nep_141_token.account_id(),
            "ft_transfer",
            args.as_bytes(),
            near_sdk_sim::DEFAULT_GAS,
            1,
        )
        .assert_success();
    assert_eq!(
        sim_tests::nep_141_balance_of(ft_owner.account_id.as_str(), &nep_141_token, &aurora),
        nep_141_supply - transfer_amount
    );

    // 4. Use xcc precompile to send those tokens back
    let args = json!({
        "receiver_id": ft_owner.account_id.as_str(),
        "amount": format!("{transfer_amount}"),
    })
    .to_string();
    let promise = PromiseCreateArgs {
        target_account_id: nep_141_token.account_id.as_str().parse().unwrap(),
        method: "ft_transfer".into(),
        args: args.into_bytes(),
        attached_balance: Yocto::new(1),
        attached_gas: NearGas::new(100_000_000_000_000),
    };
    let callback = PromiseCreateArgs {
        target_account_id: nep_141_token.account_id.as_str().parse().unwrap(),
        method: "ft_balance_of".into(),
        args: format!("{{\"account_id\":\"{router_account}\"}}").into_bytes(),
        attached_balance: Yocto::new(0),
        attached_gas: NearGas::new(2_000_000_000_000),
    };
    let promise_args = PromiseArgs::Callback(PromiseWithCallbackArgs {
        base: promise,
        callback,
    });
    let xcc_args = if is_scheduled {
        CrossContractCallArgs::Delayed(promise_args)
    } else {
        CrossContractCallArgs::Eager(promise_args)
    };
    let engine_balance_before_xcc = get_engine_near_balance(&aurora);
    let _result = submit_xcc_transaction(&xcc_args, &aurora, &mut signer, chain_id);

    print_outcomes(&aurora);
    let engine_balance_after_xcc = get_engine_near_balance(&aurora);
    assert!(
        // engine loses less than 0.01 NEAR
        engine_balance_after_xcc.max(engine_balance_before_xcc)
            - engine_balance_after_xcc.min(engine_balance_before_xcc)
            < 10_000_000_000_000_000_000_000,
        "Engine lost too much NEAR funding xcc: Before={:?} After={:?} Eq={:?}",
        engine_balance_before_xcc,
        engine_balance_after_xcc,
        engine_balance_after_xcc.max(engine_balance_before_xcc)
            - engine_balance_after_xcc.min(engine_balance_before_xcc)
    );
    let router_balance = aurora
        .user
        .borrow_runtime()
        .view_account(&router_account)
        .unwrap()
        .amount();
    assert!(
        // router loses less than 0.01 NEAR from its allocated funds
        xcc::state::STORAGE_AMOUNT.as_u128() - router_balance < 10_000_000_000_000_000_000_000,
        "Router lost too much NEAR: Balance={router_balance}",
    );
    // Router has no wNEAR balance because it all was unwrapped to actual NEAR
    assert_eq!(
        sim_tests::nep_141_balance_of(&router_account, &wnear_account, &aurora),
        0,
    );

    if is_scheduled {
        // The promise was only scheduled, not executed immediately. So the FT balance has not changed yet.
        assert_eq!(
            sim_tests::nep_141_balance_of(ft_owner.account_id.as_str(), &nep_141_token, &aurora),
            nep_141_supply - transfer_amount
        );

        // Now we execute the scheduled promise
        aurora
            .user
            .call(
                router_account.parse().unwrap(),
                "execute_scheduled",
                b"{\"nonce\": \"0\"}",
                near_sdk_sim::DEFAULT_GAS,
                0,
            )
            .assert_success();
    }

    assert_eq!(
        sim_tests::nep_141_balance_of(ft_owner.account_id.as_str(), &nep_141_token, &aurora),
        nep_141_supply
    );
}

/// Deploys the EVM, sets xcc router code, deploys wnear contract, bridges wnear into EVM, and calls `factory_set_wnear_address`
fn init_xcc() -> XccTestContext {
    let aurora = deploy_evm();
    let chain_id = AuroraRunner::default().chain_id;
    let xcc_wasm_bytes = contract_bytes();
    aurora
        .user
        .call(
            aurora.contract.account_id(),
            "factory_update",
            &xcc_wasm_bytes,
            near_sdk_sim::DEFAULT_GAS,
            0,
        )
        .assert_success();

    let mut signer = test_utils::Signer::random();
    let signer_address = test_utils::address_from_secret_key(&signer.secret_key);

    // Setup wNEAR contract and bridge it to Aurora
    let wnear_account = deploy_wnear(&aurora);
    let wnear_erc20 = sim_tests::deploy_erc20_from_nep_141(&wnear_account, &aurora);
    sim_tests::transfer_nep_141_to_erc_20(
        &wnear_account,
        &wnear_erc20,
        &aurora.user,
        signer_address,
        WNEAR_AMOUNT,
        &aurora,
    );
    aurora
        .user
        .call(
            aurora.contract.account_id(),
            "factory_set_wnear_address",
            wnear_erc20.0.address.as_bytes(),
            near_sdk_sim::DEFAULT_GAS,
            0,
        )
        .assert_success();
    let approve_tx = wnear_erc20.approve(
        cross_contract_call::ADDRESS,
        WNEAR_AMOUNT.into(),
        signer.use_nonce().into(),
    );
    let signed_transaction =
        test_utils::sign_transaction(approve_tx, Some(chain_id), &signer.secret_key);
    aurora
        .user
        .call(
            aurora.contract.account_id(),
            "submit",
            &rlp::encode(&signed_transaction),
            near_sdk_sim::DEFAULT_GAS,
            0,
        )
        .assert_success();

    XccTestContext {
        aurora,
        signer,
        signer_address,
        chain_id,
        wnear_account,
    }
}

struct XccTestContext {
    pub aurora: AuroraAccount,
    pub signer: test_utils::Signer,
    pub signer_address: Address,
    pub chain_id: u64,
    pub wnear_account: UserAccount,
}

fn submit_xcc_transaction(
    xcc_args: &CrossContractCallArgs,
    aurora: &AuroraAccount,
    signer: &mut test_utils::Signer,
    chain_id: u64,
) -> near_sdk_sim::ExecutionResult {
    let transaction = TransactionLegacy {
        nonce: signer.use_nonce().into(),
        gas_price: 0u64.into(),
        gas_limit: u64::MAX.into(),
        to: Some(cross_contract_call::ADDRESS),
        value: Wei::zero(),
        data: xcc_args.try_to_vec().unwrap(),
    };
    let signed_transaction =
        test_utils::sign_transaction(transaction, Some(chain_id), &signer.secret_key);
    let result = aurora.user.call(
        aurora.contract.account_id(),
        "submit",
        &rlp::encode(&signed_transaction),
        near_sdk_sim::DEFAULT_GAS,
        0,
    );
    result.assert_success();
    let submit_result = match result.status() {
        near_primitives::transaction::ExecutionStatus::SuccessValue(bytes) => {
            aurora_engine::parameters::SubmitResult::try_from_slice(&bytes).unwrap()
        }
        other => panic!("Unexpected status {other:?}"),
    };
    assert!(
        submit_result.status.is_ok(),
        "Unexpected result: {submit_result:?}",
    );
    result
}

fn get_engine_near_balance(aurora: &AuroraAccount) -> u128 {
    aurora
        .user
        .borrow_runtime()
        .view_account(aurora.contract.account_id.as_str())
        .unwrap()
        .amount()
}

fn print_outcomes(aurora: &AuroraAccount) {
    let rt = aurora.user.borrow_runtime();
    for id in &rt.last_outcomes {
        println!("{:?}=={:?}\n\n", id, rt.outcome(id).unwrap());
    }
}

=======
>>>>>>> 056c4c58
#[test]
fn test_xcc_schedule_gas() {
    let mut router = deploy_router();

    let promise = PromiseCreateArgs {
        target_account_id: "some_account.near".parse().unwrap(),
        method: "some_method".into(),
        args: b"hello_world".to_vec(),
        attached_balance: Yocto::new(56),
        attached_gas: NearGas::new(100_000_000_000_000),
    };

    let outcome = router
        .call(
            "schedule",
            ORIGIN,
            PromiseArgs::Create(promise).try_to_vec().unwrap(),
        )
        .unwrap();
    assert!(
        outcome.burnt_gas < costs::ROUTER_SCHEDULE.as_u64(),
        "{:?} not less than {:?}",
        outcome.burnt_gas,
        costs::ROUTER_SCHEDULE
    );
    assert_eq!(outcome.logs.len(), 1);
    assert_eq!(outcome.logs[0], "Promise scheduled at nonce 0");
}

#[test]
fn test_xcc_exec_gas() {
    let mut router = deploy_router();

    let create_promise_chain =
        |base_promise: &PromiseCreateArgs, callback_count: usize| -> NearPromise {
            let mut result = NearPromise::Simple(SimpleNearPromise::Create(base_promise.clone()));
            for _ in 0..callback_count {
                result = NearPromise::Then {
                    base: Box::new(result),
                    callback: SimpleNearPromise::Create(base_promise.clone()),
                };
            }
            result
        };
    let promise = PromiseCreateArgs {
        target_account_id: "some_account.near".parse().unwrap(),
        method: "some_method".into(),
        args: b"hello_world".to_vec(),
        attached_balance: Yocto::new(56),
        attached_gas: NearGas::new(100_000_000_000_000),
    };

    for callback_count in 0..5 {
        let x = create_promise_chain(&promise, callback_count);
        let args = PromiseArgs::Recursive(x);

        let outcome = router
            .call("execute", ORIGIN, args.try_to_vec().unwrap())
            .unwrap();
        let callback_count = args.promise_count() - 1;
        let router_exec_cost = costs::ROUTER_EXEC_BASE
            + NearGas::new(callback_count * costs::ROUTER_EXEC_PER_CALLBACK.as_u64());
        assert!(
            outcome.burnt_gas < router_exec_cost.as_u64(),
            "{:?} not less than {:?}",
            outcome.burnt_gas,
            router_exec_cost
        );

        assert_eq!(
            outcome.action_receipts.len(),
            usize::try_from(args.promise_count()).unwrap()
        );
        for (target_account_id, receipt) in outcome.action_receipts {
            assert_eq!(
                target_account_id.as_str(),
                promise.target_account_id.as_ref()
            );
            assert_eq!(receipt.actions.len(), 1);
            let action = &receipt.actions[0];
            match action {
                Action::FunctionCall(function_call) => {
                    assert_eq!(function_call.method_name, promise.method);
                    assert_eq!(function_call.args, promise.args);
                    assert_eq!(function_call.deposit, promise.attached_balance.as_u128());
                    assert_eq!(function_call.gas, promise.attached_gas.as_u64());
                }
                other => panic!("Unexpected action {other:?}"),
            };
        }
    }
}

fn deploy_router() -> AuroraRunner {
    let mut router = AuroraRunner {
        code: ContractCode::new(contract_bytes(), None),
        ..Default::default()
    };

    router.context.current_account_id = "some_address.aurora".parse().unwrap();
    router.context.predecessor_account_id = ORIGIN.parse().unwrap();

    let init_args = r#"{"wnear_account": "wrap.near", "must_register": true}"#;
    let outcome = router
        .call("initialize", ORIGIN, init_args.as_bytes().to_vec())
        .unwrap();
    assert!(outcome.used_gas < aurora_engine::xcc::INITIALIZE_GAS.as_u64());

    router
}

fn deploy_erc20(runner: &mut AuroraRunner, signer: &mut utils::Signer) -> ERC20 {
    let engine_account = runner.aurora_account_id.clone();
    let args = aurora_engine::parameters::DeployErc20TokenArgs {
        nep141: "wrap.near".parse().unwrap(),
    };
    let outcome = runner
        .call(
            "deploy_erc20_token",
            &engine_account,
            args.try_to_vec().unwrap(),
        )
        .unwrap();
    let address = {
        let bytes: Vec<u8> =
            BorshDeserialize::try_from_slice(outcome.return_data.as_value().as_ref().unwrap())
                .unwrap();
        Address::try_from_slice(&bytes).unwrap()
    };

    let contract = ERC20(ERC20Constructor::load().0.deployed_at(address));
    let dest_address = utils::address_from_secret_key(&signer.secret_key);
    let call_args =
        aurora_engine::parameters::CallArgs::V1(aurora_engine::parameters::FunctionCallArgsV1 {
            contract: address,
            input: contract
                .mint(dest_address, WNEAR_AMOUNT.into(), U256::zero())
                .data,
        });
    let result = runner.call("call", &engine_account, call_args.try_to_vec().unwrap());
    assert!(result.is_ok());

    contract
}

fn approve_erc20(
    token: &ERC20,
    spender: Address,
    runner: &mut AuroraRunner,
    signer: &mut utils::Signer,
) {
    let approve_result = runner
        .submit_with_signer(signer, |nonce| {
            token.approve(spender, WNEAR_AMOUNT.into(), nonce)
        })
        .unwrap();
    assert!(approve_result.status.is_ok());
}

pub fn contract_bytes() -> Vec<u8> {
    let base_path = Path::new("../etc").join("xcc-router");
    let output_path = base_path.join("target/wasm32-unknown-unknown/release/xcc_router.wasm");
    utils::rust::compile(base_path);
    fs::read(output_path).unwrap()
}

fn make_fib_promise(n: usize, account_id: &AccountId) -> NearPromise {
    if n == 0 {
        NearPromise::Simple(SimpleNearPromise::Create(PromiseCreateArgs {
            target_account_id: account_id.clone(),
            method: "seed".into(),
            args: Vec::new(),
            attached_balance: Yocto::new(0),
            attached_gas: NearGas::new(5_000_000_000_000),
        }))
    } else {
        let base = make_fib_promise(n - 1, account_id);
        let callback = SimpleNearPromise::Create(PromiseCreateArgs {
            target_account_id: account_id.clone(),
            method: "accumulate".into(),
            args: Vec::new(),
            attached_balance: Yocto::new(0),
            attached_gas: NearGas::new(5_000_000_000_000),
        });
        NearPromise::Then {
            base: Box::new(base),
            callback,
        }
    }
}

mod workspace {
    use crate::tests::xcc::{check_fib_result, WNEAR_AMOUNT};
    use crate::utils;
    use crate::utils::workspace::{
        create_sub_account, deploy_engine, deploy_erc20_from_nep_141, deploy_nep_141,
        nep_141_balance_of, transfer_nep_141_to_erc_20,
    };
    use aurora_engine_precompiles::xcc::cross_contract_call;
    use aurora_engine_transactions::legacy::TransactionLegacy;
    use aurora_engine_types::account_id::AccountId;
    use aurora_engine_types::borsh::BorshSerialize;
    use aurora_engine_types::parameters::engine::TransactionStatus;
    use aurora_engine_types::parameters::{
        CrossContractCallArgs, NearPromise, PromiseArgs, PromiseCreateArgs,
        PromiseWithCallbackArgs, SimpleNearPromise,
    };
    use aurora_engine_types::types::{Address, NearGas, Wei, Yocto};
    use aurora_engine_types::U256;
    use aurora_engine_workspace::{parse_near, EngineContract, RawContract};
    use serde_json::json;
    use std::path::Path;

    const STORAGE_AMOUNT: u128 = 50_000_000_000_000_000_000_000_000;
    const ONE_NEAR: u128 = 10u128.pow(24);

    #[tokio::test]
    async fn test_xcc_external_fund() {
        // In this test we intentionally do not bridge wNEAR into the Engine.
        // The purpose of the `fund_xcc_sub_account` functionality is to allow using
        // the XCC feature in an Engine instance where there is no bridged wNEAR.

        // Set up Engine contract
        let aurora = deploy_engine().await;
        let chain_id = aurora.get_chain_id().await.unwrap().result.as_u64();
        let mut signer = utils::Signer::new(libsecp256k1::SecretKey::parse(&[0xab; 32]).unwrap());
        let signer_address = utils::address_from_secret_key(&signer.secret_key);
        let xcc_wasm_bytes = super::contract_bytes();

        let result = aurora
            .factory_update(xcc_wasm_bytes)
            .max_gas()
            .transact()
            .await
            .unwrap();
        assert!(result.is_success());

        let wnear_account = deploy_wnear(&aurora).await.unwrap();

        // Fund XCC sub-account
        let fund_amount = parse_near!("5 N");
        let result = aurora
            .fund_xcc_sub_account(
                signer_address,
                Some(wnear_account.id().as_ref().parse().unwrap()),
            )
            .max_gas()
            .deposit(fund_amount)
            .transact()
            .await
            .unwrap();
        assert!(result.is_success());

        let sub_account_id = format!("{}.{}", signer_address.encode(), aurora.id().as_ref());
        let sub_account_balance = aurora
            .node
            .get_balance(&sub_account_id.parse().unwrap())
            .await
            .unwrap();
        assert_eq!((fund_amount - sub_account_balance) / ONE_NEAR, 0);

        // Do an XCC call. This XCC call is to the Aurora Engine itself to deploy an EVM contract,
        // but that is just for this test. The call could be to any contract to do any action.
        let expected_code = hex::decode("deadbeef").unwrap();
        let deploy_code =
            utils::create_deploy_transaction(expected_code.clone(), U256::zero()).data;
        let promise = PromiseCreateArgs {
            target_account_id: aurora.id().as_ref().parse().unwrap(),
            method: "deploy_code".into(),
            args: deploy_code,
            attached_balance: Yocto::new(0),
            attached_gas: NearGas::new(10_000_000_000_000),
        };
        let xcc_args = CrossContractCallArgs::Eager(PromiseArgs::Create(promise));
        let result = submit_xcc_transaction(&xcc_args, &aurora, &mut signer, chain_id).await;
        assert!(result.is_ok(), "{:?}", result.err());

        // This is known because we are using a fixed private key for the signer
        let deployed_address = Address::decode("bda6e7f87c816d25718c38b1c753e280f9455350").unwrap();
        let code = aurora.get_code(deployed_address).await.unwrap().result;

        assert_eq!(
            code, expected_code,
            "Failed to properly deploy EVM code via XCC"
        );
    }

    #[tokio::test]
    async fn test_xcc_precompile_eager() {
        test_xcc_precompile_common(false).await;
    }

    #[tokio::test]
    async fn test_xcc_precompile_scheduled() {
        test_xcc_precompile_common(true).await;
    }

    /// This test uses the XCC feature where the promise has many nested callbacks.
    /// The contract it uses is one which computes Fibonacci numbers in an inefficient way.
    /// The contract has two functions: `seed` and `accumulate`.
    /// The `seed` function always returns `{"a": "0", "b": "1"}`.
    /// The `accumulate` function performs one step of the Fibonacci recursion relation using
    /// a promise result (i.e. result from prior call) as input.
    /// Therefore, we can compute Fibonacci numbers by creating a long chain of callbacks.
    /// For example, to compute the 6th number:
    /// `seed.then(accumulate).then(accumulate).then(accumulate).then(accumulate).then(accumulate)`.
    #[tokio::test]
    async fn test_xcc_multiple_callbacks() {
        let XccTestContext {
            aurora,
            mut signer,
            signer_address,
            chain_id,
            ..
        } = init_xcc().await.unwrap();

        // 1. Deploy Fibonacci contract
        let fib_account_id = deploy_fibonacci(&aurora).await.unwrap();

        // 2. Create XCC account, schedule Fibonacci call
        let n = 6;
        let promise = super::make_fib_promise(n, &fib_account_id);
        let xcc_args = CrossContractCallArgs::Delayed(PromiseArgs::Recursive(promise));
        let result = submit_xcc_transaction(&xcc_args, &aurora, &mut signer, chain_id).await;
        assert!(result.is_ok(), "{:?}", result.err());

        // 3. Make Fibonacci call
        let router_account = format!(
            "{}.{}",
            hex::encode(signer_address.as_bytes()),
            aurora.id().as_ref()
        );
        let result = aurora
            .root()
            .call(&router_account.parse().unwrap(), "execute_scheduled")
            .args_json(json!({"nonce": "0"}))
            .max_gas()
            .transact()
            .await
            .unwrap();
        assert!(result.is_success(), "{result:?}");

        // 4. Check the result is correct
        let output = result.json().unwrap();
        check_fib_result(&output, n);
    }

    // This test is similar to `test_xcc_multiple_callbacks`, but instead of computing
    // Fibonacci numbers through repeated callbacks, it uses the `And` promise combinator.
    #[tokio::test]
    async fn test_xcc_and_combinator() {
        let XccTestContext {
            aurora,
            mut signer,
            signer_address,
            chain_id,
            ..
        } = init_xcc().await.unwrap();

        // 1. Deploy Fibonacci contract
        let fib_account_id = deploy_fibonacci(&aurora).await.unwrap();

        // 2. Create XCC account, schedule Fibonacci call
        let n = 6;
        let promise = NearPromise::Then {
            base: Box::new(NearPromise::And(vec![
                NearPromise::Simple(SimpleNearPromise::Create(PromiseCreateArgs {
                    target_account_id: fib_account_id.clone(),
                    method: "fib".into(),
                    args: format!(r#"{{"n": {}}}"#, n - 1).into_bytes(),
                    attached_balance: Yocto::new(0),
                    attached_gas: NearGas::new(10_000_000_000_000_u64 * n),
                })),
                NearPromise::Simple(SimpleNearPromise::Create(PromiseCreateArgs {
                    target_account_id: fib_account_id.clone(),
                    method: "fib".into(),
                    args: format!(r#"{{"n": {}}}"#, n - 2).into_bytes(),
                    attached_balance: Yocto::new(0),
                    attached_gas: NearGas::new(10_000_000_000_000_u64 * n),
                })),
            ])),
            callback: SimpleNearPromise::Create(PromiseCreateArgs {
                target_account_id: fib_account_id,
                method: "sum".into(),
                args: Vec::new(),
                attached_balance: Yocto::new(0),
                attached_gas: NearGas::new(5_000_000_000_000),
            }),
        };
        let xcc_args = CrossContractCallArgs::Delayed(PromiseArgs::Recursive(promise));
        let result = submit_xcc_transaction(&xcc_args, &aurora, &mut signer, chain_id).await;
        assert!(result.is_ok(), "{:?}", result.err());

        // 3. Make Fibonacci call
        let router_account = format!(
            "{}.{}",
            hex::encode(signer_address.as_bytes()),
            aurora.id().as_ref()
        );
        let result = aurora
            .root()
            .call(&router_account.parse().unwrap(), "execute_scheduled")
            .args_json(json!({"nonce": "0"}))
            .max_gas()
            .transact()
            .await
            .unwrap();
        assert!(result.is_success(), "{result:?}");

        // 4. Check the result is correct
        let output = result.json().unwrap();
        check_fib_result(&output, usize::try_from(n).unwrap());
    }

    #[allow(clippy::too_many_lines)]
    async fn test_xcc_precompile_common(is_scheduled: bool) {
        let XccTestContext {
            aurora,
            mut signer,
            signer_address,
            chain_id,
            wnear_account,
        } = init_xcc().await.unwrap();

        let router_account = format!(
            "{}.{}",
            hex::encode(signer_address.as_bytes()),
            aurora.id().as_ref()
        );
        let router_account_id = router_account.parse().unwrap();

        // 1. Deploy NEP-141 token.
        let ft_owner = create_sub_account(&aurora.root(), "ft_owner", STORAGE_AMOUNT)
            .await
            .unwrap();
        let token = create_sub_account(&aurora.root(), "test_token", STORAGE_AMOUNT)
            .await
            .unwrap();
        let nep_141_supply = 500;
        let nep_141 = deploy_nep_141(&token, &ft_owner, nep_141_supply, &aurora)
            .await
            .unwrap();

        // 2. Register EVM router contract
        let result = aurora
            .root()
            .call(&nep_141.id(), "storage_deposit")
            .args_json(json!({
                "account_id": router_account,
            }))
            .deposit(STORAGE_AMOUNT)
            .transact()
            .await
            .unwrap();
        assert!(result.is_success());

        // 3. Give router some tokens
        let transfer_amount: u128 = 199;
        let result = ft_owner
            .call(&nep_141.id(), "ft_transfer")
            .args_json(json!({
                "receiver_id": router_account,
                "amount": format!("{transfer_amount}"),
            }))
            .deposit(1)
            .transact()
            .await
            .unwrap();
        assert!(result.is_success());
        assert_eq!(
            nep_141_balance_of(&nep_141, &ft_owner.id()).await,
            nep_141_supply - transfer_amount
        );

        // 4. Use xcc precompile to send those tokens back
        let args = json!({
            "receiver_id": ft_owner.id().as_ref(),
            "amount": format!("{transfer_amount}"),
        })
        .to_string();
        let promise = PromiseCreateArgs {
            target_account_id: nep_141.id(),
            method: "ft_transfer".into(),
            args: args.into_bytes(),
            attached_balance: Yocto::new(1),
            attached_gas: NearGas::new(100_000_000_000_000),
        };
        let callback = PromiseCreateArgs {
            target_account_id: nep_141.id(),
            method: "ft_balance_of".into(),
            args: format!(r#"{{"account_id":"{router_account}"}}"#).into_bytes(),
            attached_balance: Yocto::new(0),
            attached_gas: NearGas::new(2_000_000_000_000),
        };
        let promise_args = PromiseArgs::Callback(PromiseWithCallbackArgs {
            base: promise,
            callback,
        });
        let xcc_args = if is_scheduled {
            CrossContractCallArgs::Delayed(promise_args)
        } else {
            CrossContractCallArgs::Eager(promise_args)
        };
        let engine_balance_before_xcc = get_engine_near_balance(&aurora).await;
        let result = submit_xcc_transaction(&xcc_args, &aurora, &mut signer, chain_id).await;
        assert!(result.is_ok(), "{:?}", result.err());

        let engine_balance_after_xcc = get_engine_near_balance(&aurora).await;
        assert!(
            // engine loses less than 0.01 NEAR
            engine_balance_after_xcc.max(engine_balance_before_xcc)
                - engine_balance_after_xcc.min(engine_balance_before_xcc)
                < 10_000_000_000_000_000_000_000,
            "Engine lost too much NEAR funding xcc: Before={engine_balance_before_xcc} After={engine_balance_after_xcc}",
        );

        let router_balance = aurora.node.get_balance(&router_account_id).await.unwrap();
        assert!(
            // router loses less than 0.01 NEAR from its allocated funds
            aurora_engine_precompiles::xcc::state::STORAGE_AMOUNT.as_u128() - router_balance
                < 10_000_000_000_000_000_000_000,
            "Router lost too much NEAR: Balance={router_balance}",
        );
        // Router has no wNEAR balance because it all was unwrapped to actual NEAR
        assert_eq!(
            nep_141_balance_of(&wnear_account, &router_account_id).await,
            0,
        );

        if is_scheduled {
            // The promise was only scheduled, not executed immediately. So the FT balance has not changed yet.
            assert_eq!(
                nep_141_balance_of(&nep_141, &ft_owner.id()).await,
                nep_141_supply - transfer_amount
            );

            // Now we execute the scheduled promise
            let result = aurora
                .root()
                .call(&router_account_id, "execute_scheduled")
                .args_json(json!({
                    "nonce": "0"
                }))
                .max_gas()
                .transact()
                .await
                .unwrap();
            assert!(result.is_success(), "{result:?}");
        }

        assert_eq!(
            nep_141_balance_of(&nep_141, &ft_owner.id()).await,
            nep_141_supply
        );
    }

    /// Deploys the EVM, sets xcc router code, deploys wnear contract, bridges wnear into EVM,
    /// and calls `factory_set_wnear_address`
    async fn init_xcc() -> anyhow::Result<XccTestContext> {
        let aurora = deploy_engine().await;
        let chain_id = aurora.get_chain_id().await?.result.as_u64();

        let xcc_wasm_bytes = super::contract_bytes();
        let result = aurora.factory_update(xcc_wasm_bytes).transact().await?;
        assert!(result.is_success());

        let mut signer = utils::Signer::random();
        let signer_address = utils::address_from_secret_key(&signer.secret_key);

        // Setup wNEAR contract and bridge it to Aurora
        let wnear_contract = deploy_wnear(&aurora).await?;
        let wnear_erc20 = deploy_erc20_from_nep_141(wnear_contract.id().as_ref(), &aurora).await?;

        transfer_nep_141_to_erc_20(
            &wnear_contract,
            &wnear_erc20,
            &aurora.root(),
            signer_address,
            WNEAR_AMOUNT,
            &aurora,
        )
        .await
        .unwrap();
        let result = aurora
            .factory_set_wnear_address(wnear_erc20.0.address)
            .transact()
            .await?;
        assert!(result.is_success());

        let approve_tx = wnear_erc20.approve(
            cross_contract_call::ADDRESS,
            WNEAR_AMOUNT.into(),
            signer.use_nonce().into(),
        );
        let signed_transaction =
            utils::sign_transaction(approve_tx, Some(chain_id), &signer.secret_key);
        let result = aurora
            .submit(rlp::encode(&signed_transaction).to_vec())
            .transact()
            .await?;
        assert!(result.is_success());

        Ok(XccTestContext {
            aurora,
            signer,
            signer_address,
            chain_id,
            wnear_account: wnear_contract,
        })
    }

    struct XccTestContext {
        pub aurora: EngineContract,
        pub signer: utils::Signer,
        pub signer_address: Address,
        pub chain_id: u64,
        pub wnear_account: RawContract,
    }

    async fn submit_xcc_transaction(
        xcc_args: &CrossContractCallArgs,
        aurora: &EngineContract,
        signer: &mut utils::Signer,
        chain_id: u64,
    ) -> anyhow::Result<()> {
        let transaction = TransactionLegacy {
            nonce: signer.use_nonce().into(),
            gas_price: 0u64.into(),
            gas_limit: u64::MAX.into(),
            to: Some(cross_contract_call::ADDRESS),
            value: Wei::zero(),
            data: xcc_args.try_to_vec().unwrap(),
        };
        let signed_transaction =
            utils::sign_transaction(transaction, Some(chain_id), &signer.secret_key);
        let result = aurora
            .submit(rlp::encode(&signed_transaction).to_vec())
            .max_gas()
            .transact()
            .await?;

        match &result.value().status {
            TransactionStatus::Succeed(_) => Ok(()),
            TransactionStatus::Revert(b) => {
                let revert_message = ethabi::decode(&[ethabi::ParamType::String], &b[4..])
                    .unwrap()
                    .pop()
                    .unwrap()
                    .into_string()
                    .unwrap();
                anyhow::bail!("TX has been reverted with message: {revert_message}");
            }
            _ => anyhow::bail!("Wrong status of the transaction"),
        }
    }

    async fn get_engine_near_balance(aurora: &EngineContract) -> u128 {
        aurora.ft_balance_of(&aurora.id()).await.unwrap().result.0
    }

    async fn deploy_wnear(aurora: &EngineContract) -> anyhow::Result<RawContract> {
        let contract_bytes = std::fs::read("src/tests/res/w_near.wasm").unwrap();
        let wrap_account = create_sub_account(&aurora.root(), "wrap", STORAGE_AMOUNT).await?;
        let contract = wrap_account.deploy(&contract_bytes).await?;

        let result = aurora.root().call(&contract.id(), "new").transact().await?;
        assert!(result.is_success(), "{result:?}");

        // Need to register Aurora contract so that it can receive tokens
        let result = aurora
            .root()
            .call(&wrap_account.id(), "storage_deposit")
            .args_json(json!({"account_id": aurora.id().as_ref()}))
            .deposit(STORAGE_AMOUNT)
            .transact()
            .await?;
        assert!(result.is_success(), "{result:?}");

        // Also need to register root account
        let result = aurora
            .root()
            .call(&wrap_account.id(), "storage_deposit")
            .args_json(json!({"account_id": aurora.root().id().as_ref()}))
            .deposit(STORAGE_AMOUNT)
            .transact()
            .await?;
        assert!(result.is_success(), "{result:?}");

        // Mint some wNEAR for the root account to use
        let result = aurora
            .root()
            .call(&wrap_account.id(), "near_deposit")
            .deposit(WNEAR_AMOUNT)
            .transact()
            .await?;
        assert!(result.is_success(), "{result:?}");

        Ok(contract)
    }

    async fn deploy_fibonacci(aurora: &EngineContract) -> anyhow::Result<AccountId> {
        let fib_contract_bytes = {
            let base_path = Path::new("..").join("etc").join("tests").join("fibonacci");
            let output_path =
                base_path.join("target/wasm32-unknown-unknown/release/fibonacci_on_near.wasm");
            utils::rust::compile(base_path);
            std::fs::read(output_path)?
        };
        let fib_account = create_sub_account(&aurora.root(), "fib", parse_near!("50 N")).await?;
        fib_account
            .deploy(&fib_contract_bytes)
            .await
            .map(|contract| contract.id())
    }
}<|MERGE_RESOLUTION|>--- conflicted
+++ resolved
@@ -174,291 +174,6 @@
     assert_eq!(b, fib_numbers[n + 1]);
 }
 
-<<<<<<< HEAD
-#[allow(clippy::too_many_lines)]
-fn test_xcc_precompile_common(is_scheduled: bool) {
-    let XccTestContext {
-        aurora,
-        mut signer,
-        signer_address,
-        chain_id,
-        wnear_account,
-    } = init_xcc();
-
-    let router_account = format!(
-        "{}.{}",
-        hex::encode(signer_address.as_bytes()),
-        aurora.contract.account_id.as_str()
-    );
-
-    // 1. Deploy NEP-141 token.
-    let ft_owner = aurora.user.create_user(
-        "ft_owner.root".parse().unwrap(),
-        near_sdk_sim::STORAGE_AMOUNT,
-    );
-    let nep_141_supply = 500;
-    let nep_141_token = sim_tests::deploy_nep_141(
-        "test_token.root",
-        ft_owner.account_id.as_ref(),
-        nep_141_supply,
-        &aurora,
-    );
-
-    // 2. Register EVM router contract
-    let args = serde_json::json!({
-        "account_id": router_account,
-    })
-    .to_string();
-    aurora
-        .user
-        .call(
-            nep_141_token.account_id(),
-            "storage_deposit",
-            args.as_bytes(),
-            near_sdk_sim::DEFAULT_GAS,
-            near_sdk_sim::STORAGE_AMOUNT,
-        )
-        .assert_success();
-
-    // 3. Give router some tokens
-    let transfer_amount: u128 = 199;
-    let args = json!({
-        "receiver_id": router_account,
-        "amount": format!("{transfer_amount}"),
-    })
-    .to_string();
-    ft_owner
-        .call(
-            nep_141_token.account_id(),
-            "ft_transfer",
-            args.as_bytes(),
-            near_sdk_sim::DEFAULT_GAS,
-            1,
-        )
-        .assert_success();
-    assert_eq!(
-        sim_tests::nep_141_balance_of(ft_owner.account_id.as_str(), &nep_141_token, &aurora),
-        nep_141_supply - transfer_amount
-    );
-
-    // 4. Use xcc precompile to send those tokens back
-    let args = json!({
-        "receiver_id": ft_owner.account_id.as_str(),
-        "amount": format!("{transfer_amount}"),
-    })
-    .to_string();
-    let promise = PromiseCreateArgs {
-        target_account_id: nep_141_token.account_id.as_str().parse().unwrap(),
-        method: "ft_transfer".into(),
-        args: args.into_bytes(),
-        attached_balance: Yocto::new(1),
-        attached_gas: NearGas::new(100_000_000_000_000),
-    };
-    let callback = PromiseCreateArgs {
-        target_account_id: nep_141_token.account_id.as_str().parse().unwrap(),
-        method: "ft_balance_of".into(),
-        args: format!("{{\"account_id\":\"{router_account}\"}}").into_bytes(),
-        attached_balance: Yocto::new(0),
-        attached_gas: NearGas::new(2_000_000_000_000),
-    };
-    let promise_args = PromiseArgs::Callback(PromiseWithCallbackArgs {
-        base: promise,
-        callback,
-    });
-    let xcc_args = if is_scheduled {
-        CrossContractCallArgs::Delayed(promise_args)
-    } else {
-        CrossContractCallArgs::Eager(promise_args)
-    };
-    let engine_balance_before_xcc = get_engine_near_balance(&aurora);
-    let _result = submit_xcc_transaction(&xcc_args, &aurora, &mut signer, chain_id);
-
-    print_outcomes(&aurora);
-    let engine_balance_after_xcc = get_engine_near_balance(&aurora);
-    assert!(
-        // engine loses less than 0.01 NEAR
-        engine_balance_after_xcc.max(engine_balance_before_xcc)
-            - engine_balance_after_xcc.min(engine_balance_before_xcc)
-            < 10_000_000_000_000_000_000_000,
-        "Engine lost too much NEAR funding xcc: Before={:?} After={:?} Eq={:?}",
-        engine_balance_before_xcc,
-        engine_balance_after_xcc,
-        engine_balance_after_xcc.max(engine_balance_before_xcc)
-            - engine_balance_after_xcc.min(engine_balance_before_xcc)
-    );
-    let router_balance = aurora
-        .user
-        .borrow_runtime()
-        .view_account(&router_account)
-        .unwrap()
-        .amount();
-    assert!(
-        // router loses less than 0.01 NEAR from its allocated funds
-        xcc::state::STORAGE_AMOUNT.as_u128() - router_balance < 10_000_000_000_000_000_000_000,
-        "Router lost too much NEAR: Balance={router_balance}",
-    );
-    // Router has no wNEAR balance because it all was unwrapped to actual NEAR
-    assert_eq!(
-        sim_tests::nep_141_balance_of(&router_account, &wnear_account, &aurora),
-        0,
-    );
-
-    if is_scheduled {
-        // The promise was only scheduled, not executed immediately. So the FT balance has not changed yet.
-        assert_eq!(
-            sim_tests::nep_141_balance_of(ft_owner.account_id.as_str(), &nep_141_token, &aurora),
-            nep_141_supply - transfer_amount
-        );
-
-        // Now we execute the scheduled promise
-        aurora
-            .user
-            .call(
-                router_account.parse().unwrap(),
-                "execute_scheduled",
-                b"{\"nonce\": \"0\"}",
-                near_sdk_sim::DEFAULT_GAS,
-                0,
-            )
-            .assert_success();
-    }
-
-    assert_eq!(
-        sim_tests::nep_141_balance_of(ft_owner.account_id.as_str(), &nep_141_token, &aurora),
-        nep_141_supply
-    );
-}
-
-/// Deploys the EVM, sets xcc router code, deploys wnear contract, bridges wnear into EVM, and calls `factory_set_wnear_address`
-fn init_xcc() -> XccTestContext {
-    let aurora = deploy_evm();
-    let chain_id = AuroraRunner::default().chain_id;
-    let xcc_wasm_bytes = contract_bytes();
-    aurora
-        .user
-        .call(
-            aurora.contract.account_id(),
-            "factory_update",
-            &xcc_wasm_bytes,
-            near_sdk_sim::DEFAULT_GAS,
-            0,
-        )
-        .assert_success();
-
-    let mut signer = test_utils::Signer::random();
-    let signer_address = test_utils::address_from_secret_key(&signer.secret_key);
-
-    // Setup wNEAR contract and bridge it to Aurora
-    let wnear_account = deploy_wnear(&aurora);
-    let wnear_erc20 = sim_tests::deploy_erc20_from_nep_141(&wnear_account, &aurora);
-    sim_tests::transfer_nep_141_to_erc_20(
-        &wnear_account,
-        &wnear_erc20,
-        &aurora.user,
-        signer_address,
-        WNEAR_AMOUNT,
-        &aurora,
-    );
-    aurora
-        .user
-        .call(
-            aurora.contract.account_id(),
-            "factory_set_wnear_address",
-            wnear_erc20.0.address.as_bytes(),
-            near_sdk_sim::DEFAULT_GAS,
-            0,
-        )
-        .assert_success();
-    let approve_tx = wnear_erc20.approve(
-        cross_contract_call::ADDRESS,
-        WNEAR_AMOUNT.into(),
-        signer.use_nonce().into(),
-    );
-    let signed_transaction =
-        test_utils::sign_transaction(approve_tx, Some(chain_id), &signer.secret_key);
-    aurora
-        .user
-        .call(
-            aurora.contract.account_id(),
-            "submit",
-            &rlp::encode(&signed_transaction),
-            near_sdk_sim::DEFAULT_GAS,
-            0,
-        )
-        .assert_success();
-
-    XccTestContext {
-        aurora,
-        signer,
-        signer_address,
-        chain_id,
-        wnear_account,
-    }
-}
-
-struct XccTestContext {
-    pub aurora: AuroraAccount,
-    pub signer: test_utils::Signer,
-    pub signer_address: Address,
-    pub chain_id: u64,
-    pub wnear_account: UserAccount,
-}
-
-fn submit_xcc_transaction(
-    xcc_args: &CrossContractCallArgs,
-    aurora: &AuroraAccount,
-    signer: &mut test_utils::Signer,
-    chain_id: u64,
-) -> near_sdk_sim::ExecutionResult {
-    let transaction = TransactionLegacy {
-        nonce: signer.use_nonce().into(),
-        gas_price: 0u64.into(),
-        gas_limit: u64::MAX.into(),
-        to: Some(cross_contract_call::ADDRESS),
-        value: Wei::zero(),
-        data: xcc_args.try_to_vec().unwrap(),
-    };
-    let signed_transaction =
-        test_utils::sign_transaction(transaction, Some(chain_id), &signer.secret_key);
-    let result = aurora.user.call(
-        aurora.contract.account_id(),
-        "submit",
-        &rlp::encode(&signed_transaction),
-        near_sdk_sim::DEFAULT_GAS,
-        0,
-    );
-    result.assert_success();
-    let submit_result = match result.status() {
-        near_primitives::transaction::ExecutionStatus::SuccessValue(bytes) => {
-            aurora_engine::parameters::SubmitResult::try_from_slice(&bytes).unwrap()
-        }
-        other => panic!("Unexpected status {other:?}"),
-    };
-    assert!(
-        submit_result.status.is_ok(),
-        "Unexpected result: {submit_result:?}",
-    );
-    result
-}
-
-fn get_engine_near_balance(aurora: &AuroraAccount) -> u128 {
-    aurora
-        .user
-        .borrow_runtime()
-        .view_account(aurora.contract.account_id.as_str())
-        .unwrap()
-        .amount()
-}
-
-fn print_outcomes(aurora: &AuroraAccount) {
-    let rt = aurora.user.borrow_runtime();
-    for id in &rt.last_outcomes {
-        println!("{:?}=={:?}\n\n", id, rt.outcome(id).unwrap());
-    }
-}
-
-=======
->>>>>>> 056c4c58
 #[test]
 fn test_xcc_schedule_gas() {
     let mut router = deploy_router();
@@ -655,7 +370,7 @@
     use crate::utils;
     use crate::utils::workspace::{
         create_sub_account, deploy_engine, deploy_erc20_from_nep_141, deploy_nep_141,
-        nep_141_balance_of, transfer_nep_141_to_erc_20,
+        init_eth_connector, nep_141_balance_of, transfer_nep_141_to_erc_20,
     };
     use aurora_engine_precompiles::xcc::cross_contract_call;
     use aurora_engine_transactions::legacy::TransactionLegacy;
@@ -972,7 +687,11 @@
             engine_balance_after_xcc.max(engine_balance_before_xcc)
                 - engine_balance_after_xcc.min(engine_balance_before_xcc)
                 < 10_000_000_000_000_000_000_000,
-            "Engine lost too much NEAR funding xcc: Before={engine_balance_before_xcc} After={engine_balance_after_xcc}",
+            "Engine lost too much NEAR funding xcc: Before={:?} After={:?} Eq={:?}",
+            engine_balance_before_xcc,
+            engine_balance_after_xcc,
+            engine_balance_after_xcc.max(engine_balance_before_xcc)
+                - engine_balance_after_xcc.min(engine_balance_before_xcc)
         );
 
         let router_balance = aurora.node.get_balance(&router_account_id).await.unwrap();
@@ -1020,6 +739,8 @@
     async fn init_xcc() -> anyhow::Result<XccTestContext> {
         let aurora = deploy_engine().await;
         let chain_id = aurora.get_chain_id().await?.result.as_u64();
+
+        init_eth_connector(&aurora).await.unwrap();
 
         let xcc_wasm_bytes = super::contract_bytes();
         let result = aurora.factory_update(xcc_wasm_bytes).transact().await?;
@@ -1116,7 +837,7 @@
     }
 
     async fn get_engine_near_balance(aurora: &EngineContract) -> u128 {
-        aurora.ft_balance_of(&aurora.id()).await.unwrap().result.0
+        nep_141_balance_of(aurora.as_raw_contract(), &aurora.id()).await
     }
 
     async fn deploy_wnear(aurora: &EngineContract) -> anyhow::Result<RawContract> {
