use crate::utils::solidity::erc20::{ERC20Constructor, ERC20};
use crate::utils::{self, AuroraRunner, ORIGIN};
use aurora_engine_precompiles::xcc::{costs, cross_contract_call};
use aurora_engine_transactions::legacy::TransactionLegacy;
use aurora_engine_types::account_id::AccountId;
use aurora_engine_types::borsh::{BorshDeserialize, BorshSerialize};
use aurora_engine_types::parameters::{
    CrossContractCallArgs, NearPromise, PromiseArgs, PromiseCreateArgs, PromiseWithCallbackArgs,
    SimpleNearPromise,
};
use aurora_engine_types::types::{Address, EthGas, NearGas, Wei, Yocto};
use aurora_engine_types::U256;
use near_primitives::transaction::Action;
use near_primitives_core::contract::ContractCode;
use std::fs;
use std::path::Path;

const WNEAR_AMOUNT: u128 = 10 * 50_000_000_000_000_000_000_000_000;
const STORAGE_AMOUNT: i128 = 50_000_000_000_000_000_000_000_000;

#[test]
#[allow(clippy::too_many_lines)]
fn test_xcc_eth_gas_cost() {
    let mut runner = utils::deploy_runner();
    runner.standalone_runner = None;
    let xcc_wasm_bytes = contract_bytes();
    let _res = runner.call("factory_update", ORIGIN, xcc_wasm_bytes);
    let mut signer = utils::Signer::random();
    let mut baseline_signer = utils::Signer::random();
    runner.context.block_height = aurora_engine::engine::ZERO_ADDRESS_FIX_HEIGHT + 1;
    // Need to use for engine's deployment!
    let wnear_erc20 = deploy_erc20(&mut runner, &mut signer);
    approve_erc20(
        &wnear_erc20,
        cross_contract_call::ADDRESS,
        &mut runner,
        &mut signer,
    );
    approve_erc20(
        &wnear_erc20,
        utils::address_from_secret_key(&baseline_signer.secret_key),
        &mut runner,
        &mut signer,
    );
    let _res = runner.call(
        "factory_set_wnear_address",
        ORIGIN,
        wnear_erc20.0.address.as_bytes().to_vec(),
    );

    // Baseline transaction is an ERC-20 transferFrom call since such a call is included as part
    // of the precompile execution, but we want to isolate just the precompile logic itself
    // (the EVM subcall is charged separately).
    let (baseline_result, baseline) = runner
        .submit_with_signer_profiled(&mut baseline_signer, |nonce| {
            wnear_erc20.transfer_from(
                utils::address_from_secret_key(&signer.secret_key),
                Address::from_array([1u8; 20]),
                U256::from(STORAGE_AMOUNT),
                nonce,
            )
        })
        .unwrap();
    assert!(
        baseline_result.status.is_ok(),
        "Unexpected baseline status: {baseline_result:?}",
    );

    let mut profile_for_promise = |p: PromiseArgs| -> (u64, u64, u64) {
        let data = CrossContractCallArgs::Eager(p).try_to_vec().unwrap();
        let input_length = data.len();
        let (submit_result, profile) = runner
            .submit_with_signer_profiled(&mut signer, |nonce| TransactionLegacy {
                nonce,
                gas_price: U256::zero(),
                gas_limit: u64::MAX.into(),
                to: Some(cross_contract_call::ADDRESS),
                value: Wei::zero(),
                data,
            })
            .unwrap();
        assert!(submit_result.status.is_ok());
        // Subtract off baseline transaction to isolate just precompile things
        (
            u64::try_from(input_length).unwrap(),
            profile.all_gas() - baseline.all_gas(),
            submit_result.gas_used,
        )
    };

    let promise = PromiseCreateArgs {
        target_account_id: "some_account.near".parse().unwrap(),
        method: "some_method".into(),
        args: b"hello_world".to_vec(),
        attached_balance: Yocto::new(56),
        attached_gas: NearGas::new(500),
    };
    // Shorter input
    let (x1, y1, evm1) = profile_for_promise(PromiseArgs::Create(promise.clone()));
    // longer input
    let (x2, y2, evm2) = profile_for_promise(PromiseArgs::Callback(PromiseWithCallbackArgs {
        base: promise.clone(),
        callback: promise,
    }));

    // NEAR costs (inferred from a line through (x1, y1) and (x2, y2))
    let xcc_cost_per_byte = (y2 - y1) / (x2 - x1);
    let xcc_base_cost = NearGas::new(y1 - xcc_cost_per_byte * x1);

    // Convert to EVM cost using conversion ratio
    let xcc_base_cost = EthGas::new(xcc_base_cost.as_u64() / costs::CROSS_CONTRACT_CALL_NEAR_GAS);
    let xcc_cost_per_byte = xcc_cost_per_byte / costs::CROSS_CONTRACT_CALL_NEAR_GAS;

    assert!(
        utils::within_x_percent(
            5,
            xcc_base_cost.as_u64(),
            costs::CROSS_CONTRACT_CALL_BASE.as_u64()
        ),
        "Incorrect xcc base cost. Expected: {} Actual: {}",
        xcc_base_cost,
        costs::CROSS_CONTRACT_CALL_BASE
    );

    assert!(
        utils::within_x_percent(
            5,
            xcc_cost_per_byte,
            costs::CROSS_CONTRACT_CALL_BYTE.as_u64()
        ),
        "Incorrect xcc per byte cost. Expected: {} Actual: {}",
        xcc_cost_per_byte,
        costs::CROSS_CONTRACT_CALL_BYTE
    );

    // As a sanity check, confirm that the total EVM gas spent aligns with expectations.
    // The additional gas added is the amount attached to the XCC call (this is "used", but not
    // "burnt").
    let total_gas1 = y1 + baseline.all_gas() + costs::ROUTER_EXEC_BASE.as_u64();
    let total_gas2 = y2
        + baseline.all_gas()
        + costs::ROUTER_EXEC_BASE.as_u64()
        + costs::ROUTER_EXEC_PER_CALLBACK.as_u64();
    assert!(
        utils::within_x_percent(20, evm1, total_gas1 / costs::CROSS_CONTRACT_CALL_NEAR_GAS),
        "Incorrect EVM gas used. Expected: {} Actual: {}",
        evm1,
        total_gas1 / costs::CROSS_CONTRACT_CALL_NEAR_GAS
    );
    assert!(
        utils::within_x_percent(20, evm2, total_gas2 / costs::CROSS_CONTRACT_CALL_NEAR_GAS),
        "Incorrect EVM gas used. Expected: {} Actual: {}",
        evm2,
        total_gas2 / costs::CROSS_CONTRACT_CALL_NEAR_GAS
    );
}

fn check_fib_result(output: &serde_json::Value, n: usize) {
    let fib_numbers: [u8; 8] = [0, 1, 1, 2, 3, 5, 8, 13];
    let get_number = |field_name: &str| -> u8 {
        output
            .as_object()
            .unwrap()
            .get(field_name)
            .unwrap()
            .as_str()
            .unwrap()
            .parse()
            .unwrap()
    };
    let a = get_number("a");
    let b = get_number("b");
    assert_eq!(a, fib_numbers[n]);
    assert_eq!(b, fib_numbers[n + 1]);
}

#[test]
fn test_xcc_schedule_gas() {
    let mut router = deploy_router();

    let promise = PromiseCreateArgs {
        target_account_id: "some_account.near".parse().unwrap(),
        method: "some_method".into(),
        args: b"hello_world".to_vec(),
        attached_balance: Yocto::new(56),
        attached_gas: NearGas::new(100_000_000_000_000),
    };

    let outcome = router
        .call(
            "schedule",
            ORIGIN,
            PromiseArgs::Create(promise).try_to_vec().unwrap(),
        )
        .unwrap();
    assert!(
        outcome.burnt_gas < costs::ROUTER_SCHEDULE.as_u64(),
        "{:?} not less than {:?}",
        outcome.burnt_gas,
        costs::ROUTER_SCHEDULE
    );
    assert_eq!(outcome.logs.len(), 1);
    assert_eq!(outcome.logs[0], "Promise scheduled at nonce 0");
}

#[test]
fn test_xcc_exec_gas() {
    let mut router = deploy_router();

    let create_promise_chain =
        |base_promise: &PromiseCreateArgs, callback_count: usize| -> NearPromise {
            let mut result = NearPromise::Simple(SimpleNearPromise::Create(base_promise.clone()));
            for _ in 0..callback_count {
                result = NearPromise::Then {
                    base: Box::new(result),
                    callback: SimpleNearPromise::Create(base_promise.clone()),
                };
            }
            result
        };
    let promise = PromiseCreateArgs {
        target_account_id: "some_account.near".parse().unwrap(),
        method: "some_method".into(),
        args: b"hello_world".to_vec(),
        attached_balance: Yocto::new(56),
        attached_gas: NearGas::new(100_000_000_000_000),
    };

    for callback_count in 0..5 {
        let x = create_promise_chain(&promise, callback_count);
        let args = PromiseArgs::Recursive(x);

        let outcome = router
            .call("execute", ORIGIN, args.try_to_vec().unwrap())
            .unwrap();
        let callback_count = args.promise_count() - 1;
        let router_exec_cost = costs::ROUTER_EXEC_BASE
            + NearGas::new(callback_count * costs::ROUTER_EXEC_PER_CALLBACK.as_u64());
        assert!(
            outcome.burnt_gas < router_exec_cost.as_u64(),
            "{:?} not less than {:?}",
            outcome.burnt_gas,
            router_exec_cost
        );

        assert_eq!(
            outcome.action_receipts.len(),
            usize::try_from(args.promise_count()).unwrap()
        );
        for (target_account_id, receipt) in outcome.action_receipts {
            assert_eq!(
                target_account_id.as_str(),
                promise.target_account_id.as_ref()
            );
            assert_eq!(receipt.actions.len(), 1);
            let action = &receipt.actions[0];
            match action {
                Action::FunctionCall(function_call) => {
                    assert_eq!(function_call.method_name, promise.method);
                    assert_eq!(function_call.args, promise.args);
                    assert_eq!(function_call.deposit, promise.attached_balance.as_u128());
                    assert_eq!(function_call.gas, promise.attached_gas.as_u64());
                }
                other => panic!("Unexpected action {other:?}"),
            };
        }
    }
}

fn deploy_router() -> AuroraRunner {
    let mut router = AuroraRunner {
        code: ContractCode::new(contract_bytes(), None),
        ..Default::default()
    };

    router.context.current_account_id = "some_address.aurora".parse().unwrap();
    router.context.predecessor_account_id = ORIGIN.parse().unwrap();

    let init_args = r#"{"wnear_account": "wrap.near", "must_register": true}"#;
    let outcome = router
        .call("initialize", ORIGIN, init_args.as_bytes().to_vec())
        .unwrap();
    assert!(outcome.used_gas < aurora_engine::xcc::INITIALIZE_GAS.as_u64());

    router
}

<<<<<<< HEAD
pub fn deploy_wnear(aurora: &AuroraAccount) -> UserAccount {
    let contract_bytes = std::fs::read("src/tests/res/w_near.wasm").unwrap();

    let account_id = format!("wrap.{}", aurora.user.account_id.as_str());
    let contract_account = aurora.user.deploy(
        &contract_bytes,
        account_id.parse().unwrap(),
        5 * near_sdk_sim::STORAGE_AMOUNT,
    );

    aurora
        .user
        .call(
            contract_account.account_id(),
            "new",
            &[],
            near_sdk_sim::DEFAULT_GAS,
            0,
        )
        .assert_success();

    // Need to register Aurora contract so that it can receive tokens
    let args = json!({
        "account_id": &aurora.contract.account_id,
    })
    .to_string();
    aurora
        .user
        .call(
            contract_account.account_id(),
            "storage_deposit",
            args.as_bytes(),
            near_sdk_sim::DEFAULT_GAS,
            near_sdk_sim::STORAGE_AMOUNT,
        )
        .assert_success();

    // Need to also register root account
    let args = json!({
        "account_id": &aurora.user.account_id,
    })
    .to_string();
    aurora
        .user
        .call(
            contract_account.account_id(),
            "storage_deposit",
            args.as_bytes(),
            near_sdk_sim::DEFAULT_GAS,
            near_sdk_sim::STORAGE_AMOUNT,
        )
        .assert_success();

    // Mint some wNEAR for the root account to use
    aurora
        .user
        .call(
            contract_account.account_id(),
            "near_deposit",
            &[],
            near_sdk_sim::DEFAULT_GAS,
            WNEAR_AMOUNT,
        )
        .assert_success();

    contract_account
}

fn deploy_erc20(runner: &mut AuroraRunner, signer: &mut test_utils::Signer) -> ERC20 {
=======
fn deploy_erc20(runner: &mut AuroraRunner, signer: &mut utils::Signer) -> ERC20 {
>>>>>>> 8202d6e5
    let engine_account = runner.aurora_account_id.clone();
    let args = aurora_engine::parameters::DeployErc20TokenArgs {
        nep141: "wrap.near".parse().unwrap(),
    };
    let outcome = runner
        .call(
            "deploy_erc20_token",
            &engine_account,
            args.try_to_vec().unwrap(),
        )
        .unwrap();
    let address = {
        let bytes: Vec<u8> =
            BorshDeserialize::try_from_slice(outcome.return_data.as_value().as_ref().unwrap())
                .unwrap();
        Address::try_from_slice(&bytes).unwrap()
    };

    let contract = ERC20(ERC20Constructor::load().0.deployed_at(address));
    let dest_address = utils::address_from_secret_key(&signer.secret_key);
    let call_args =
        aurora_engine::parameters::CallArgs::V1(aurora_engine::parameters::FunctionCallArgsV1 {
            contract: address,
            input: contract
                .mint(dest_address, WNEAR_AMOUNT.into(), U256::zero())
                .data,
        });
    let result = runner.call("call", &engine_account, call_args.try_to_vec().unwrap());
    assert!(result.is_ok());

    contract
}

fn approve_erc20(
    token: &ERC20,
    spender: Address,
    runner: &mut AuroraRunner,
    signer: &mut utils::Signer,
) {
    let approve_result = runner
        .submit_with_signer(signer, |nonce| {
            token.approve(spender, WNEAR_AMOUNT.into(), nonce)
        })
        .unwrap();
    assert!(approve_result.status.is_ok());
}

pub fn contract_bytes() -> Vec<u8> {
    let base_path = Path::new("../etc").join("xcc-router");
    let output_path = base_path.join("target/wasm32-unknown-unknown/release/xcc_router.wasm");
    utils::rust::compile(base_path);
    fs::read(output_path).unwrap()
}

fn make_fib_promise(n: usize, account_id: &AccountId) -> NearPromise {
    if n == 0 {
        NearPromise::Simple(SimpleNearPromise::Create(PromiseCreateArgs {
            target_account_id: account_id.clone(),
            method: "seed".into(),
            args: Vec::new(),
            attached_balance: Yocto::new(0),
            attached_gas: NearGas::new(5_000_000_000_000),
        }))
    } else {
        let base = make_fib_promise(n - 1, account_id);
        let callback = SimpleNearPromise::Create(PromiseCreateArgs {
            target_account_id: account_id.clone(),
            method: "accumulate".into(),
            args: Vec::new(),
            attached_balance: Yocto::new(0),
            attached_gas: NearGas::new(5_000_000_000_000),
        });
        NearPromise::Then {
            base: Box::new(base),
            callback,
        }
    }
}

mod workspace {
    use crate::tests::xcc::{check_fib_result, WNEAR_AMOUNT};
    use crate::utils;
    use crate::utils::workspace::{
        create_sub_account, deploy_engine, deploy_erc20_from_nep_141, deploy_nep_141,
        nep_141_balance_of, transfer_nep_141_to_erc_20,
    };
    use aurora_engine_precompiles::xcc::cross_contract_call;
    use aurora_engine_transactions::legacy::TransactionLegacy;
    use aurora_engine_types::account_id::AccountId;
    use aurora_engine_types::borsh::BorshSerialize;
    use aurora_engine_types::parameters::engine::TransactionStatus;
    use aurora_engine_types::parameters::{
        CrossContractCallArgs, NearPromise, PromiseArgs, PromiseCreateArgs,
        PromiseWithCallbackArgs, SimpleNearPromise,
    };
    use aurora_engine_types::types::{Address, NearGas, Wei, Yocto};
    use aurora_engine_types::U256;
    use aurora_engine_workspace::{parse_near, EngineContract, RawContract};
    use serde_json::json;
    use std::path::Path;

    const STORAGE_AMOUNT: u128 = 50_000_000_000_000_000_000_000_000;
    const ONE_NEAR: u128 = 10u128.pow(24);

    #[tokio::test]
    async fn test_xcc_external_fund() {
        // In this test we intentionally do not bridge wNEAR into the Engine.
        // The purpose of the `fund_xcc_sub_account` functionality is to allow using
        // the XCC feature in an Engine instance where there is no bridged wNEAR.

        // Set up Engine contract
        let aurora = deploy_engine().await;
        let chain_id = aurora.get_chain_id().await.unwrap().result.as_u64();
        let mut signer = utils::Signer::new(libsecp256k1::SecretKey::parse(&[0xab; 32]).unwrap());
        let signer_address = utils::address_from_secret_key(&signer.secret_key);
        let xcc_wasm_bytes = super::contract_bytes();

        let result = aurora
            .factory_update(xcc_wasm_bytes)
            .max_gas()
            .transact()
            .await
            .unwrap();
        assert!(result.is_success());

        let wnear_account = deploy_wnear(&aurora).await.unwrap();

        // Fund XCC sub-account
        let fund_amount = parse_near!("5 N");
        let result = aurora
            .fund_xcc_sub_account(
                signer_address,
                Some(wnear_account.id().as_ref().parse().unwrap()),
            )
            .max_gas()
            .deposit(fund_amount)
            .transact()
            .await
            .unwrap();
        assert!(result.is_success());

        let sub_account_id = format!("{}.{}", signer_address.encode(), aurora.id().as_ref());
        let sub_account_balance = aurora
            .node
            .get_balance(&sub_account_id.parse().unwrap())
            .await
            .unwrap();
        assert_eq!((fund_amount - sub_account_balance) / ONE_NEAR, 0);

        // Do an XCC call. This XCC call is to the Aurora Engine itself to deploy an EVM contract,
        // but that is just for this test. The call could be to any contract to do any action.
        let expected_code = hex::decode("deadbeef").unwrap();
        let deploy_code =
            utils::create_deploy_transaction(expected_code.clone(), U256::zero()).data;
        let promise = PromiseCreateArgs {
            target_account_id: aurora.id().as_ref().parse().unwrap(),
            method: "deploy_code".into(),
            args: deploy_code,
            attached_balance: Yocto::new(0),
            attached_gas: NearGas::new(10_000_000_000_000),
        };
        let xcc_args = CrossContractCallArgs::Eager(PromiseArgs::Create(promise));
        let result = submit_xcc_transaction(&xcc_args, &aurora, &mut signer, chain_id).await;
        assert!(result.is_ok(), "{:?}", result.err());

        // This is known because we are using a fixed private key for the signer
        let deployed_address = Address::decode("bda6e7f87c816d25718c38b1c753e280f9455350").unwrap();
        let code = aurora.get_code(deployed_address).await.unwrap().result;

        assert_eq!(
            code, expected_code,
            "Failed to properly deploy EVM code via XCC"
        );
    }

    #[tokio::test]
    async fn test_xcc_precompile_eager() {
        test_xcc_precompile_common(false).await;
    }

    #[tokio::test]
    async fn test_xcc_precompile_scheduled() {
        test_xcc_precompile_common(true).await;
    }

    /// This test uses the XCC feature where the promise has many nested callbacks.
    /// The contract it uses is one which computes Fibonacci numbers in an inefficient way.
    /// The contract has two functions: `seed` and `accumulate`.
    /// The `seed` function always returns `{"a": "0", "b": "1"}`.
    /// The `accumulate` function performs one step of the Fibonacci recursion relation using
    /// a promise result (i.e. result from prior call) as input.
    /// Therefore, we can compute Fibonacci numbers by creating a long chain of callbacks.
    /// For example, to compute the 6th number:
    /// `seed.then(accumulate).then(accumulate).then(accumulate).then(accumulate).then(accumulate)`.
    #[tokio::test]
    async fn test_xcc_multiple_callbacks() {
        let XccTestContext {
            aurora,
            mut signer,
            signer_address,
            chain_id,
            ..
        } = init_xcc().await.unwrap();

        // 1. Deploy Fibonacci contract
        let fib_account_id = deploy_fibonacci(&aurora).await.unwrap();

        // 2. Create XCC account, schedule Fibonacci call
        let n = 6;
        let promise = super::make_fib_promise(n, &fib_account_id);
        let xcc_args = CrossContractCallArgs::Delayed(PromiseArgs::Recursive(promise));
        let result = submit_xcc_transaction(&xcc_args, &aurora, &mut signer, chain_id).await;
        assert!(result.is_ok(), "{:?}", result.err());

        // 3. Make Fibonacci call
        let router_account = format!(
            "{}.{}",
            hex::encode(signer_address.as_bytes()),
            aurora.id().as_ref()
        );
        let result = aurora
            .root()
            .call(&router_account.parse().unwrap(), "execute_scheduled")
            .args_json(json!({"nonce": "0"}))
            .max_gas()
            .transact()
            .await
            .unwrap();
        assert!(result.is_success(), "{result:?}");

        // 4. Check the result is correct
        let output = result.json().unwrap();
        check_fib_result(&output, n);
    }

    // This test is similar to `test_xcc_multiple_callbacks`, but instead of computing
    // Fibonacci numbers through repeated callbacks, it uses the `And` promise combinator.
    #[tokio::test]
    async fn test_xcc_and_combinator() {
        let XccTestContext {
            aurora,
            mut signer,
            signer_address,
            chain_id,
            ..
        } = init_xcc().await.unwrap();

        // 1. Deploy Fibonacci contract
        let fib_account_id = deploy_fibonacci(&aurora).await.unwrap();

        // 2. Create XCC account, schedule Fibonacci call
        let n = 6;
        let promise = NearPromise::Then {
            base: Box::new(NearPromise::And(vec![
                NearPromise::Simple(SimpleNearPromise::Create(PromiseCreateArgs {
                    target_account_id: fib_account_id.clone(),
                    method: "fib".into(),
                    args: format!(r#"{{"n": {}}}"#, n - 1).into_bytes(),
                    attached_balance: Yocto::new(0),
                    attached_gas: NearGas::new(10_000_000_000_000_u64 * n),
                })),
                NearPromise::Simple(SimpleNearPromise::Create(PromiseCreateArgs {
                    target_account_id: fib_account_id.clone(),
                    method: "fib".into(),
                    args: format!(r#"{{"n": {}}}"#, n - 2).into_bytes(),
                    attached_balance: Yocto::new(0),
                    attached_gas: NearGas::new(10_000_000_000_000_u64 * n),
                })),
            ])),
            callback: SimpleNearPromise::Create(PromiseCreateArgs {
                target_account_id: fib_account_id,
                method: "sum".into(),
                args: Vec::new(),
                attached_balance: Yocto::new(0),
                attached_gas: NearGas::new(5_000_000_000_000),
            }),
        };
        let xcc_args = CrossContractCallArgs::Delayed(PromiseArgs::Recursive(promise));
        let result = submit_xcc_transaction(&xcc_args, &aurora, &mut signer, chain_id).await;
        assert!(result.is_ok(), "{:?}", result.err());

        // 3. Make Fibonacci call
        let router_account = format!(
            "{}.{}",
            hex::encode(signer_address.as_bytes()),
            aurora.id().as_ref()
        );
        let result = aurora
            .root()
            .call(&router_account.parse().unwrap(), "execute_scheduled")
            .args_json(json!({"nonce": "0"}))
            .max_gas()
            .transact()
            .await
            .unwrap();
        assert!(result.is_success(), "{result:?}");

        // 4. Check the result is correct
        let output = result.json().unwrap();
        check_fib_result(&output, usize::try_from(n).unwrap());
    }

    #[allow(clippy::too_many_lines)]
    async fn test_xcc_precompile_common(is_scheduled: bool) {
        let XccTestContext {
            aurora,
            mut signer,
            signer_address,
            chain_id,
            wnear_account,
        } = init_xcc().await.unwrap();

        let router_account = format!(
            "{}.{}",
            hex::encode(signer_address.as_bytes()),
            aurora.id().as_ref()
        );
        let router_account_id = router_account.parse().unwrap();

        // 1. Deploy NEP-141 token.
        let ft_owner = create_sub_account(&aurora.root(), "ft_owner", STORAGE_AMOUNT)
            .await
            .unwrap();
        let token = create_sub_account(&aurora.root(), "test_token", STORAGE_AMOUNT)
            .await
            .unwrap();
        let nep_141_supply = 500;
        let nep_141 = deploy_nep_141(&token, &ft_owner, nep_141_supply, &aurora)
            .await
            .unwrap();

        // 2. Register EVM router contract
        let result = aurora
            .root()
            .call(&nep_141.id(), "storage_deposit")
            .args_json(json!({
                "account_id": router_account,
            }))
            .deposit(STORAGE_AMOUNT)
            .transact()
            .await
            .unwrap();
        assert!(result.is_success());

        // 3. Give router some tokens
        let transfer_amount: u128 = 199;
        let result = ft_owner
            .call(&nep_141.id(), "ft_transfer")
            .args_json(json!({
                "receiver_id": router_account,
                "amount": format!("{transfer_amount}"),
            }))
            .deposit(1)
            .transact()
            .await
            .unwrap();
        assert!(result.is_success());
        assert_eq!(
            nep_141_balance_of(&nep_141, &ft_owner.id()).await,
            nep_141_supply - transfer_amount
        );

        // 4. Use xcc precompile to send those tokens back
        let args = json!({
            "receiver_id": ft_owner.id().as_ref(),
            "amount": format!("{transfer_amount}"),
        })
        .to_string();
        let promise = PromiseCreateArgs {
            target_account_id: nep_141.id(),
            method: "ft_transfer".into(),
            args: args.into_bytes(),
            attached_balance: Yocto::new(1),
            attached_gas: NearGas::new(100_000_000_000_000),
        };
        let callback = PromiseCreateArgs {
            target_account_id: nep_141.id(),
            method: "ft_balance_of".into(),
            args: format!(r#"{{"account_id":"{router_account}"}}"#).into_bytes(),
            attached_balance: Yocto::new(0),
            attached_gas: NearGas::new(2_000_000_000_000),
        };
        let promise_args = PromiseArgs::Callback(PromiseWithCallbackArgs {
            base: promise,
            callback,
        });
        let xcc_args = if is_scheduled {
            CrossContractCallArgs::Delayed(promise_args)
        } else {
            CrossContractCallArgs::Eager(promise_args)
        };
        let engine_balance_before_xcc = get_engine_near_balance(&aurora).await;
        let result = submit_xcc_transaction(&xcc_args, &aurora, &mut signer, chain_id).await;
        assert!(result.is_ok(), "{:?}", result.err());

        let engine_balance_after_xcc = get_engine_near_balance(&aurora).await;
        assert!(
            // engine loses less than 0.01 NEAR
            engine_balance_after_xcc.max(engine_balance_before_xcc)
                - engine_balance_after_xcc.min(engine_balance_before_xcc)
                < 10_000_000_000_000_000_000_000,
            "Engine lost too much NEAR funding xcc: Before={engine_balance_before_xcc} After={engine_balance_after_xcc}",
        );

        let router_balance = aurora.node.get_balance(&router_account_id).await.unwrap();
        assert!(
            // router loses less than 0.01 NEAR from its allocated funds
            aurora_engine_precompiles::xcc::state::STORAGE_AMOUNT.as_u128() - router_balance
                < 10_000_000_000_000_000_000_000,
            "Router lost too much NEAR: Balance={router_balance}",
        );
        // Router has no wNEAR balance because it all was unwrapped to actual NEAR
        assert_eq!(
            nep_141_balance_of(&wnear_account, &router_account_id).await,
            0,
        );

        if is_scheduled {
            // The promise was only scheduled, not executed immediately. So the FT balance has not changed yet.
            assert_eq!(
                nep_141_balance_of(&nep_141, &ft_owner.id()).await,
                nep_141_supply - transfer_amount
            );

            // Now we execute the scheduled promise
            let result = aurora
                .root()
                .call(&router_account_id, "execute_scheduled")
                .args_json(json!({
                    "nonce": "0"
                }))
                .max_gas()
                .transact()
                .await
                .unwrap();
            assert!(result.is_success(), "{result:?}");
        }

        assert_eq!(
            nep_141_balance_of(&nep_141, &ft_owner.id()).await,
            nep_141_supply
        );
    }

    /// Deploys the EVM, sets xcc router code, deploys wnear contract, bridges wnear into EVM,
    /// and calls `factory_set_wnear_address`
    async fn init_xcc() -> anyhow::Result<XccTestContext> {
        let aurora = deploy_engine().await;
        let chain_id = aurora.get_chain_id().await?.result.as_u64();

        let xcc_wasm_bytes = super::contract_bytes();
        let result = aurora.factory_update(xcc_wasm_bytes).transact().await?;
        assert!(result.is_success());

        let mut signer = utils::Signer::random();
        let signer_address = utils::address_from_secret_key(&signer.secret_key);

        // Setup wNEAR contract and bridge it to Aurora
        let wnear_contract = deploy_wnear(&aurora).await?;
        let wnear_erc20 = deploy_erc20_from_nep_141(wnear_contract.id().as_ref(), &aurora).await?;

        transfer_nep_141_to_erc_20(
            &wnear_contract,
            &wnear_erc20,
            &aurora.root(),
            signer_address,
            WNEAR_AMOUNT,
            &aurora,
        )
        .await
        .unwrap();
        let result = aurora
            .factory_set_wnear_address(wnear_erc20.0.address)
            .transact()
            .await?;
        assert!(result.is_success());

        let approve_tx = wnear_erc20.approve(
            cross_contract_call::ADDRESS,
            WNEAR_AMOUNT.into(),
            signer.use_nonce().into(),
        );
        let signed_transaction =
            utils::sign_transaction(approve_tx, Some(chain_id), &signer.secret_key);
        let result = aurora
            .submit(rlp::encode(&signed_transaction).to_vec())
            .transact()
            .await?;
        assert!(result.is_success());

        Ok(XccTestContext {
            aurora,
            signer,
            signer_address,
            chain_id,
            wnear_account: wnear_contract,
        })
    }

    struct XccTestContext {
        pub aurora: EngineContract,
        pub signer: utils::Signer,
        pub signer_address: Address,
        pub chain_id: u64,
        pub wnear_account: RawContract,
    }

    async fn submit_xcc_transaction(
        xcc_args: &CrossContractCallArgs,
        aurora: &EngineContract,
        signer: &mut utils::Signer,
        chain_id: u64,
    ) -> anyhow::Result<()> {
        let transaction = TransactionLegacy {
            nonce: signer.use_nonce().into(),
            gas_price: 0u64.into(),
            gas_limit: u64::MAX.into(),
            to: Some(cross_contract_call::ADDRESS),
            value: Wei::zero(),
            data: xcc_args.try_to_vec().unwrap(),
        };
        let signed_transaction =
            utils::sign_transaction(transaction, Some(chain_id), &signer.secret_key);
        let result = aurora
            .submit(rlp::encode(&signed_transaction).to_vec())
            .max_gas()
            .transact()
            .await?;

        match &result.value().status {
            TransactionStatus::Succeed(_) => Ok(()),
            TransactionStatus::Revert(b) => {
                let revert_message = ethabi::decode(&[ethabi::ParamType::String], &b[4..])
                    .unwrap()
                    .pop()
                    .unwrap()
                    .into_string()
                    .unwrap();
                anyhow::bail!("TX has been reverted with message: {revert_message}");
            }
            _ => anyhow::bail!("Wrong status of the transaction"),
        }
    }

    async fn get_engine_near_balance(aurora: &EngineContract) -> u128 {
        aurora.ft_balance_of(&aurora.id()).await.unwrap().result.0
    }

    async fn deploy_wnear(aurora: &EngineContract) -> anyhow::Result<RawContract> {
        let contract_bytes = std::fs::read("src/tests/res/w_near.wasm").unwrap();
        let wrap_account = create_sub_account(&aurora.root(), "wrap", STORAGE_AMOUNT).await?;
        let contract = wrap_account.deploy(&contract_bytes).await?;

        let result = aurora.root().call(&contract.id(), "new").transact().await?;
        assert!(result.is_success(), "{result:?}");

        // Need to register Aurora contract so that it can receive tokens
        let result = aurora
            .root()
            .call(&wrap_account.id(), "storage_deposit")
            .args_json(json!({"account_id": aurora.id().as_ref()}))
            .deposit(STORAGE_AMOUNT)
            .transact()
            .await?;
        assert!(result.is_success(), "{result:?}");

        // Also need to register root account
        let result = aurora
            .root()
            .call(&wrap_account.id(), "storage_deposit")
            .args_json(json!({"account_id": aurora.root().id().as_ref()}))
            .deposit(STORAGE_AMOUNT)
            .transact()
            .await?;
        assert!(result.is_success(), "{result:?}");

        // Mint some wNEAR for the root account to use
        let result = aurora
            .root()
            .call(&wrap_account.id(), "near_deposit")
            .deposit(WNEAR_AMOUNT)
            .transact()
            .await?;
        assert!(result.is_success(), "{result:?}");

        Ok(contract)
    }

    async fn deploy_fibonacci(aurora: &EngineContract) -> anyhow::Result<AccountId> {
        let fib_contract_bytes = {
            let base_path = Path::new("..").join("etc").join("tests").join("fibonacci");
            let output_path =
                base_path.join("target/wasm32-unknown-unknown/release/fibonacci_on_near.wasm");
            utils::rust::compile(base_path);
            std::fs::read(output_path)?
        };
        let fib_account = create_sub_account(&aurora.root(), "fib", parse_near!("50 N")).await?;
        fib_account
            .deploy(&fib_contract_bytes)
            .await
            .map(|contract| contract.id())
    }
}<|MERGE_RESOLUTION|>--- conflicted
+++ resolved
@@ -285,79 +285,7 @@
     router
 }
 
-<<<<<<< HEAD
-pub fn deploy_wnear(aurora: &AuroraAccount) -> UserAccount {
-    let contract_bytes = std::fs::read("src/tests/res/w_near.wasm").unwrap();
-
-    let account_id = format!("wrap.{}", aurora.user.account_id.as_str());
-    let contract_account = aurora.user.deploy(
-        &contract_bytes,
-        account_id.parse().unwrap(),
-        5 * near_sdk_sim::STORAGE_AMOUNT,
-    );
-
-    aurora
-        .user
-        .call(
-            contract_account.account_id(),
-            "new",
-            &[],
-            near_sdk_sim::DEFAULT_GAS,
-            0,
-        )
-        .assert_success();
-
-    // Need to register Aurora contract so that it can receive tokens
-    let args = json!({
-        "account_id": &aurora.contract.account_id,
-    })
-    .to_string();
-    aurora
-        .user
-        .call(
-            contract_account.account_id(),
-            "storage_deposit",
-            args.as_bytes(),
-            near_sdk_sim::DEFAULT_GAS,
-            near_sdk_sim::STORAGE_AMOUNT,
-        )
-        .assert_success();
-
-    // Need to also register root account
-    let args = json!({
-        "account_id": &aurora.user.account_id,
-    })
-    .to_string();
-    aurora
-        .user
-        .call(
-            contract_account.account_id(),
-            "storage_deposit",
-            args.as_bytes(),
-            near_sdk_sim::DEFAULT_GAS,
-            near_sdk_sim::STORAGE_AMOUNT,
-        )
-        .assert_success();
-
-    // Mint some wNEAR for the root account to use
-    aurora
-        .user
-        .call(
-            contract_account.account_id(),
-            "near_deposit",
-            &[],
-            near_sdk_sim::DEFAULT_GAS,
-            WNEAR_AMOUNT,
-        )
-        .assert_success();
-
-    contract_account
-}
-
-fn deploy_erc20(runner: &mut AuroraRunner, signer: &mut test_utils::Signer) -> ERC20 {
-=======
 fn deploy_erc20(runner: &mut AuroraRunner, signer: &mut utils::Signer) -> ERC20 {
->>>>>>> 8202d6e5
     let engine_account = runner.aurora_account_id.clone();
     let args = aurora_engine::parameters::DeployErc20TokenArgs {
         nep141: "wrap.near".parse().unwrap(),
@@ -437,7 +365,7 @@
     }
 }
 
-mod workspace {
+pub mod workspace {
     use crate::tests::xcc::{check_fib_result, WNEAR_AMOUNT};
     use crate::utils;
     use crate::utils::workspace::{
@@ -906,7 +834,7 @@
         aurora.ft_balance_of(&aurora.id()).await.unwrap().result.0
     }
 
-    async fn deploy_wnear(aurora: &EngineContract) -> anyhow::Result<RawContract> {
+    pub async fn deploy_wnear(aurora: &EngineContract) -> anyhow::Result<RawContract> {
         let contract_bytes = std::fs::read("src/tests/res/w_near.wasm").unwrap();
         let wrap_account = create_sub_account(&aurora.root(), "wrap", STORAGE_AMOUNT).await?;
         let contract = wrap_account.deploy(&contract_bytes).await?;
