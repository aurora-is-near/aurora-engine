--- conflicted
+++ resolved
@@ -51,11 +51,7 @@
         block_timestamp: 1_648_829_935_343_349_589,
         input_path: "src/tests/res/input_8ru7VEA.hex",
         evm_gas_used: 1_732_181,
-<<<<<<< HEAD
-        near_gas_used: 220,
-=======
         near_gas_used: 203,
->>>>>>> c3145716
     });
 }
 
@@ -75,14 +71,7 @@
         block_timestamp: 1_650_960_438_774_745_116,
         input_path: "src/tests/res/input_FRcorNv.hex",
         evm_gas_used: 1_239_721,
-<<<<<<< HEAD
         near_gas_used: 180,
-=======
-        #[cfg(feature = "ext-connector")]
-        near_gas_used: 163,
-        #[cfg(not(feature = "ext-connector"))]
-        near_gas_used: 164,
->>>>>>> c3145716
     });
 }
 
