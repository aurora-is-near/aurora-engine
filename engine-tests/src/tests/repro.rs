//! A module containing tests which reproduce transactions sent to live networks.

use crate::utils::{standalone, AuroraRunner, ExecutionProfile};
use aurora_engine::parameters::SubmitResult;
use aurora_engine_types::borsh::BorshDeserialize;
use engine_standalone_storage::json_snapshot;

/// This test reproduces a transaction from testnet:
/// `https://explorer.testnet.near.org/transactions/GdASJ3KESs8VegpFECTveCwLQp8fxw8yvsauNEmGb6pZ`
/// It hit the NEAR gas limit even after the 2.4 engine release and limit increase to 300 Tgas.
/// The purpose of having it here is to be able to track it's performance as we continue to
/// optimize the Engine.
/// The test is somewhat inscrutable because the data was directly pulled from the Engine contract
/// on testnet, but according to the partner that submitted the transaction, the high level
/// description of what is happening is as follows:
/// "flashswap from uniswapv pool with call back to liquidate the user on compound and swap back the seized asset to payback the pool"
#[allow(non_snake_case)]
#[test]
fn repro_GdASJ3KESs() {
    // Note: this snapshot is pruned from the full Engine state on testnet at that block height.
    // The full snapshot is very large, and all that is necessary for this test are the keys used
    // in the transaction. This pruned snapshot contains precisely those keys, and no others.
    repro_common(&ReproContext {
        snapshot_path: "src/tests/res/aurora_state_GdASJ3KESs.json",
        block_height: 83_596_945,
        block_timestamp: 1_645_717_564_644_206_730,
        input_path: "src/tests/res/input_GdASJ3KESs.hex",
        evm_gas_used: 706_713,
        near_gas_used: 114,
    });
}

/// This test reproduces a transaction from mainnet:
/// `https://explorer.mainnet.near.org/transactions/8ru7VEAEbyfZdbC1W2PYQv2cY3W92rbTToDEN4yTp8aZ`
/// It hit the NEAR gas limit even after the 2.5.2 engine release and limit increase to 300 Tgas.
/// The purpose of having it here is to be able to track its performance as we continue to
/// optimize the Engine.
/// The test is somewhat inscrutable because the data was directly pulled from the Engine contract
/// on mainnet, but according to the partner that submitted the transaction, the transaction should
/// be doing something similar to this one on Ethereum itself:
/// `https://etherscan.io/tx/0x6c1ccadf6553f4f8bdb475667a91f050b1dfb63ded09053354f1e6fd78ff63a6`
#[allow(non_snake_case)]
#[test]
fn repro_8ru7VEA() {
    // Note: this snapshot is pruned from the full Engine state on mainnet at that block height.
    // The full snapshot is very large, and all that is necessary for this test are the keys used
    // in the transaction. This pruned snapshot contains precisely those keys, and no others.
    repro_common(&ReproContext {
        snapshot_path: "src/tests/res/aurora_state_8ru7VEA.json",
        block_height: 62_625_815,
        block_timestamp: 1_648_829_935_343_349_589,
        input_path: "src/tests/res/input_8ru7VEA.hex",
        evm_gas_used: 1_732_181,
        near_gas_used: 204,
    });
}

/// This test reproduces a transaction from mainnet:
/// `https://explorer.mainnet.near.org/transactions/FRcorNvFojoxBrdiVMTy9gRD3H8EYXXKau4feevMZmFV`
/// It hit the gas limit at the time of its execution (engine v2.5.2 after 300 Tgas limit increase).
/// The transaction performs some complex defi interaction (description from the user):
/// 1. It sells 30% BSTN to NEAR, and mint `cNEAR`
/// 2. It sells 35% BSTN to NEAR, and make NEAR-BSTN LP token
/// 3. Deposit LP token created from step2 to Trisolaris farm
#[allow(non_snake_case)]
#[test]
fn repro_FRcorNv() {
    repro_common(&ReproContext {
        snapshot_path: "src/tests/res/aurora_state_FRcorNv.json",
        block_height: 64_328_524,
        block_timestamp: 1_650_960_438_774_745_116,
        input_path: "src/tests/res/input_FRcorNv.hex",
        evm_gas_used: 1_239_721,
        near_gas_used: 166,
    });
}

/// This test reproduces a transaction from mainnet:
/// `https://explorer.mainnet.near.org/transactions/5bEgfRQ5TSJfN9XCqYkMr9cgBLToM7JmS1bNzKpDXJhT`
/// It hit the gas limit at the time of its execution (engine v2.5.2 after 300 Tgas limit increase).
/// The transaction is a "claim xp rewards action" from the game `CryptoBlades`.
#[allow(non_snake_case)]
#[test]
fn repro_5bEgfRQ() {
    repro_common(&ReproContext {
        snapshot_path: "src/tests/res/aurora_state_5bEgfRQ.json",
        block_height: 64_417_403,
        block_timestamp: 1_651_073_772_931_594_646,
        input_path: "src/tests/res/input_5bEgfRQ.hex",
        evm_gas_used: 6_414_105,
<<<<<<< HEAD
        near_gas_used: 658,
=======
        near_gas_used: 646,
>>>>>>> 03083d7a
    });
}

/// This test reproduces a transaction from mainnet:
/// `https://explorer.mainnet.near.org/transactions/D98vwmi44hAYs8KtX5aLne1zEkj3MUss42e5SkG2a4SC`
/// It hit the gas limit at the time of its execution (engine v2.5.2 after 300 Tgas limit increase).
/// The transaction is a harvest action for some sort of defi contract. See the report here:
/// `https://github.com/aurora-is-near/aurora-relayer/issues/60#issuecomment-1118549256`
#[allow(non_snake_case)]
#[test]
fn repro_D98vwmi() {
    repro_common(&ReproContext {
        snapshot_path: "src/tests/res/aurora_state_D98vwmi.json",
        block_height: 64_945_381,
        block_timestamp: 1_651_753_443_421_003_245,
        input_path: "src/tests/res/input_D98vwmi.hex",
        evm_gas_used: 1_035_348,
        near_gas_used: 167,
    });
}

/// This test reproduces a transaction from testnet:
/// `https://explorer.testnet.near.org/transactions/Emufid2pv2UpxrZae4NyowF2N2ZHvYEPq16LsQc7Uoc6`
/// It hit the gas limit at the time of its execution (engine v2.7.0).
/// The transaction is some kind of multi-step token swap. The user says it should be similar
/// to this transaction on Polygon:
/// `https://mumbai.polygonscan.com/tx/0xd9ab182692c74a873f0c444854ed1045edbb32a252b561677042276143a024b7`
#[allow(non_snake_case)]
#[test]
fn repro_Emufid2() {
    repro_common(&ReproContext {
        snapshot_path: "src/tests/res/aurora_state_Emufid2.json",
        block_height: 99_197_180,
        block_timestamp: 1_662_118_048_636_713_538,
        input_path: "src/tests/res/input_Emufid2.hex",
        evm_gas_used: 1_156_364,
<<<<<<< HEAD
        near_gas_used: 297,
=======
        near_gas_used: 292,
>>>>>>> 03083d7a
    });
}

fn repro_common(context: &ReproContext) {
    let ReproContext {
        snapshot_path,
        block_height,
        block_timestamp,
        input_path,
        evm_gas_used,
        near_gas_used,
    } = context;

    let snapshot = json_snapshot::types::JsonSnapshot::load_from_file(snapshot_path).unwrap();

    let mut runner = AuroraRunner {
        standalone_runner: None, // Turn off standalone here, validated separately below
        ..Default::default()
    };
    runner.wasm_config.limit_config.max_gas_burnt = 3_000_000_000_000_000;
    runner.context.storage_usage = 1_000_000_000;
    runner.consume_json_snapshot(snapshot.clone());
    runner.context.block_height = *block_height;
    runner.context.block_timestamp = *block_timestamp;

    let tx_hex = std::fs::read_to_string(input_path).unwrap();
    let tx_bytes = hex::decode(tx_hex.trim()).unwrap();

    // Make a random call that touches the Engine state to force the lazy migration
    runner
        .call("get_chain_id", "relay.aurora", Vec::new())
        .unwrap();
    // Run benchmark post-migration
    let outcome = runner.call("submit", "relay.aurora", tx_bytes).unwrap();
    let profile = ExecutionProfile::new(&outcome);
    let submit_result =
        SubmitResult::try_from_slice(&outcome.return_data.as_value().unwrap()).unwrap();

    assert_eq!(submit_result.gas_used, *evm_gas_used);
    assert_eq!(*near_gas_used, profile.all_gas() / 1_000_000_000_000);

    // Also validate the SubmitResult in the standalone engine
    let mut standalone = standalone::StandaloneRunner::default();
    json_snapshot::initialize_engine_state(&standalone.storage, snapshot).unwrap();
    let standalone_result = standalone
        .submit_raw("submit", &runner.context, &[], None)
        .unwrap();
    assert_eq!(
        borsh::to_vec(&submit_result).unwrap(),
        borsh::to_vec(&standalone_result).unwrap()
    );
    standalone.close();
}

struct ReproContext<'a> {
    snapshot_path: &'a str,
    block_height: u64,
    block_timestamp: u64,
    input_path: &'a str,
    evm_gas_used: u64,
    near_gas_used: u64,
}<|MERGE_RESOLUTION|>--- conflicted
+++ resolved
@@ -88,11 +88,7 @@
         block_timestamp: 1_651_073_772_931_594_646,
         input_path: "src/tests/res/input_5bEgfRQ.hex",
         evm_gas_used: 6_414_105,
-<<<<<<< HEAD
-        near_gas_used: 658,
-=======
         near_gas_used: 646,
->>>>>>> 03083d7a
     });
 }
 
@@ -129,11 +125,7 @@
         block_timestamp: 1_662_118_048_636_713_538,
         input_path: "src/tests/res/input_Emufid2.hex",
         evm_gas_used: 1_156_364,
-<<<<<<< HEAD
-        near_gas_used: 297,
-=======
         near_gas_used: 292,
->>>>>>> 03083d7a
     });
 }
 
