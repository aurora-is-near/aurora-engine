--- conflicted
+++ resolved
@@ -26,11 +26,7 @@
         block_timestamp: 1_645_717_564_644_206_730,
         input_path: "src/tests/res/input_GdASJ3KESs.hex",
         evm_gas_used: 706_713,
-<<<<<<< HEAD
-        near_gas_used: 116,
-=======
         near_gas_used: 114,
->>>>>>> 885b732d
     });
 }
 
@@ -55,11 +51,7 @@
         block_timestamp: 1_648_829_935_343_349_589,
         input_path: "src/tests/res/input_8ru7VEA.hex",
         evm_gas_used: 1_732_181,
-<<<<<<< HEAD
-        near_gas_used: 210,
-=======
         near_gas_used: 204,
->>>>>>> 885b732d
     });
 }
 
@@ -79,11 +71,7 @@
         block_timestamp: 1_650_960_438_774_745_116,
         input_path: "src/tests/res/input_FRcorNv.hex",
         evm_gas_used: 1_239_721,
-<<<<<<< HEAD
-        near_gas_used: 170,
-=======
         near_gas_used: 166,
->>>>>>> 885b732d
     });
 }
 
@@ -118,11 +106,7 @@
         block_timestamp: 1_651_753_443_421_003_245,
         input_path: "src/tests/res/input_D98vwmi.hex",
         evm_gas_used: 1_035_348,
-<<<<<<< HEAD
-        near_gas_used: 172,
-=======
         near_gas_used: 167,
->>>>>>> 885b732d
     });
 }
 
@@ -141,11 +125,7 @@
         block_timestamp: 1_662_118_048_636_713_538,
         input_path: "src/tests/res/input_Emufid2.hex",
         evm_gas_used: 1_156_364,
-<<<<<<< HEAD
-        near_gas_used: 295,
-=======
         near_gas_used: 292,
->>>>>>> 885b732d
     });
 }
 
