//! A module containing tests which reproduce transactions sent to live networks.

use crate::utils::{standalone, AuroraRunner, ExecutionProfile};
use aurora_engine::parameters::SubmitResult;
use aurora_engine_types::borsh::{BorshDeserialize, BorshSerialize};
use engine_standalone_storage::json_snapshot;

/// This test reproduces a transaction from testnet:
/// `https://explorer.testnet.near.org/transactions/GdASJ3KESs8VegpFECTveCwLQp8fxw8yvsauNEmGb6pZ`
/// It hit the NEAR gas limit even after the 2.4 engine release and limit increase to 300 Tgas.
/// The purpose of having it here is to be able to track it's performance as we continue to
/// optimize the Engine.
/// The test is somewhat inscrutable because the data was directly pulled from the Engine contract
/// on testnet, but according to the partner that submitted the transaction, the high level
/// description of what is happening is as follows:
/// "flashswap from uniswapv pool with call back to liquidate the user on compound and swap back the seized asset to payback the pool"
#[allow(non_snake_case)]
#[test]
fn repro_GdASJ3KESs() {
    // Note: this snapshot is pruned from the full Engine state on testnet at that block height.
    // The full snapshot is very large, and all that is necessary for this test are the keys used
    // in the transaction. This pruned snapshot contains precisely those keys, and no others.
    repro_common(&ReproContext {
        snapshot_path: "src/tests/res/aurora_state_GdASJ3KESs.json",
        block_height: 83_596_945,
        block_timestamp: 1_645_717_564_644_206_730,
        input_path: "src/tests/res/input_GdASJ3KESs.hex",
        evm_gas_used: 706_713,
        near_gas_used: 116,
    });
}

/// This test reproduces a transaction from mainnet:
/// `https://explorer.mainnet.near.org/transactions/8ru7VEAEbyfZdbC1W2PYQv2cY3W92rbTToDEN4yTp8aZ`
/// It hit the NEAR gas limit even after the 2.5.2 engine release and limit increase to 300 Tgas.
/// The purpose of having it here is to be able to track its performance as we continue to
/// optimize the Engine.
/// The test is somewhat inscrutable because the data was directly pulled from the Engine contract
/// on mainnet, but according to the partner that submitted the transaction, the transaction should
/// be doing something similar to this one on Ethereum itself:
/// `https://etherscan.io/tx/0x6c1ccadf6553f4f8bdb475667a91f050b1dfb63ded09053354f1e6fd78ff63a6`
#[allow(non_snake_case)]
#[test]
fn repro_8ru7VEA() {
    // Note: this snapshot is pruned from the full Engine state on mainnet at that block height.
    // The full snapshot is very large, and all that is necessary for this test are the keys used
    // in the transaction. This pruned snapshot contains precisely those keys, and no others.
    repro_common(&ReproContext {
        snapshot_path: "src/tests/res/aurora_state_8ru7VEA.json",
        block_height: 62_625_815,
        block_timestamp: 1_648_829_935_343_349_589,
        input_path: "src/tests/res/input_8ru7VEA.hex",
        evm_gas_used: 1_732_181,
        near_gas_used: 212,
    });
}

/// This test reproduces a transaction from mainnet:
/// `https://explorer.mainnet.near.org/transactions/FRcorNvFojoxBrdiVMTy9gRD3H8EYXXKau4feevMZmFV`
/// It hit the gas limit at the time of its execution (engine v2.5.2 after 300 Tgas limit increase).
/// The transaction performs some complex defi interaction (description from the user):
/// 1. It sells 30% BSTN to NEAR, and mint `cNEAR`
/// 2. It sells 35% BSTN to NEAR, and make NEAR-BSTN LP token
/// 3. Deposit LP token created from step2 to Trisolaris farm
#[allow(non_snake_case)]
#[test]
fn repro_FRcorNv() {
    repro_common(&ReproContext {
        snapshot_path: "src/tests/res/aurora_state_FRcorNv.json",
        block_height: 64_328_524,
        block_timestamp: 1_650_960_438_774_745_116,
        input_path: "src/tests/res/input_FRcorNv.hex",
        evm_gas_used: 1_239_721,
<<<<<<< HEAD
        near_gas_used: 171,
=======
        near_gas_used: 178,
>>>>>>> 4d8d5479
    });
}

/// This test reproduces a transaction from mainnet:
/// `https://explorer.mainnet.near.org/transactions/5bEgfRQ5TSJfN9XCqYkMr9cgBLToM7JmS1bNzKpDXJhT`
/// It hit the gas limit at the time of its execution (engine v2.5.2 after 300 Tgas limit increase).
/// The transaction is a "claim xp rewards action" from the game `CryptoBlades`.
#[allow(non_snake_case)]
#[test]
fn repro_5bEgfRQ() {
    repro_common(&ReproContext {
        snapshot_path: "src/tests/res/aurora_state_5bEgfRQ.json",
        block_height: 64_417_403,
        block_timestamp: 1_651_073_772_931_594_646,
        input_path: "src/tests/res/input_5bEgfRQ.hex",
        evm_gas_used: 6_414_105,
<<<<<<< HEAD
        near_gas_used: 604,
=======
        near_gas_used: 649,
>>>>>>> 4d8d5479
    });
}

/// This test reproduces a transaction from mainnet:
/// `https://explorer.mainnet.near.org/transactions/D98vwmi44hAYs8KtX5aLne1zEkj3MUss42e5SkG2a4SC`
/// It hit the gas limit at the time of its execution (engine v2.5.2 after 300 Tgas limit increase).
/// The transaction is a harvest action for some sort of defi contract. See the report here:
/// `https://github.com/aurora-is-near/aurora-relayer/issues/60#issuecomment-1118549256`
#[allow(non_snake_case)]
#[test]
fn repro_D98vwmi() {
    repro_common(&ReproContext {
        snapshot_path: "src/tests/res/aurora_state_D98vwmi.json",
        block_height: 64_945_381,
        block_timestamp: 1_651_753_443_421_003_245,
        input_path: "src/tests/res/input_D98vwmi.hex",
        evm_gas_used: 1_035_348,
<<<<<<< HEAD
        near_gas_used: 173,
=======
        near_gas_used: 180,
>>>>>>> 4d8d5479
    });
}

/// This test reproduces a transaction from testnet:
/// `https://explorer.testnet.near.org/transactions/Emufid2pv2UpxrZae4NyowF2N2ZHvYEPq16LsQc7Uoc6`
/// It hit the gas limit at the time of its execution (engine v2.7.0).
/// The transaction is some kind of multi-step token swap. The user says it should be similar
/// to this transaction on Polygon:
/// `https://mumbai.polygonscan.com/tx/0xd9ab182692c74a873f0c444854ed1045edbb32a252b561677042276143a024b7`
#[allow(non_snake_case)]
#[test]
fn repro_Emufid2() {
    repro_common(&ReproContext {
        snapshot_path: "src/tests/res/aurora_state_Emufid2.json",
        block_height: 99_197_180,
        block_timestamp: 1_662_118_048_636_713_538,
        input_path: "src/tests/res/input_Emufid2.hex",
        evm_gas_used: 1_156_364,
        near_gas_used: 277,
    });
}

fn repro_common(context: &ReproContext) {
    let ReproContext {
        snapshot_path,
        block_height,
        block_timestamp,
        input_path,
        evm_gas_used,
        near_gas_used,
    } = context;

    let snapshot = json_snapshot::types::JsonSnapshot::load_from_file(snapshot_path).unwrap();

    let mut runner = AuroraRunner {
        standalone_runner: None, // Turn off standalone here, validated separately below
        ..Default::default()
    };
    runner.wasm_config.limit_config.max_gas_burnt = 3_000_000_000_000_000;
    runner.context.storage_usage = 1_000_000_000;
    runner.consume_json_snapshot(snapshot.clone());
    runner.context.block_height = *block_height;
    runner.context.block_timestamp = *block_timestamp;

    let tx_hex = std::fs::read_to_string(input_path).unwrap();
    let tx_bytes = hex::decode(tx_hex.trim()).unwrap();

    // Make a random call that touches the Engine state to force the lazy migration
    runner
        .call("get_chain_id", "relay.aurora", Vec::new())
        .unwrap();
    // Run benchmark post-migration
    let outcome = runner.call("submit", "relay.aurora", tx_bytes).unwrap();
    let profile = ExecutionProfile::new(&outcome);
    let submit_result =
        SubmitResult::try_from_slice(&outcome.return_data.as_value().unwrap()).unwrap();

    assert_eq!(submit_result.gas_used, *evm_gas_used);
    assert_eq!(*near_gas_used, profile.all_gas() / 1_000_000_000_000);

    // Also validate the SubmitResult in the standalone engine
    let mut standalone = standalone::StandaloneRunner::default();
    json_snapshot::initialize_engine_state(&standalone.storage, snapshot).unwrap();
    let standalone_result = standalone
        .submit_raw("submit", &runner.context, &[])
        .unwrap();
    assert_eq!(
        submit_result.try_to_vec().unwrap(),
        standalone_result.try_to_vec().unwrap()
    );
    standalone.close();
}

struct ReproContext<'a> {
    snapshot_path: &'a str,
    block_height: u64,
    block_timestamp: u64,
    input_path: &'a str,
    evm_gas_used: u64,
    near_gas_used: u64,
}<|MERGE_RESOLUTION|>--- conflicted
+++ resolved
@@ -71,11 +71,7 @@
         block_timestamp: 1_650_960_438_774_745_116,
         input_path: "src/tests/res/input_FRcorNv.hex",
         evm_gas_used: 1_239_721,
-<<<<<<< HEAD
-        near_gas_used: 171,
-=======
-        near_gas_used: 178,
->>>>>>> 4d8d5479
+        near_gas_used: 172,
     });
 }
 
@@ -92,11 +88,7 @@
         block_timestamp: 1_651_073_772_931_594_646,
         input_path: "src/tests/res/input_5bEgfRQ.hex",
         evm_gas_used: 6_414_105,
-<<<<<<< HEAD
-        near_gas_used: 604,
-=======
-        near_gas_used: 649,
->>>>>>> 4d8d5479
+        near_gas_used: 605,
     });
 }
 
@@ -114,11 +106,7 @@
         block_timestamp: 1_651_753_443_421_003_245,
         input_path: "src/tests/res/input_D98vwmi.hex",
         evm_gas_used: 1_035_348,
-<<<<<<< HEAD
-        near_gas_used: 173,
-=======
-        near_gas_used: 180,
->>>>>>> 4d8d5479
+        near_gas_used: 174,
     });
 }
 
