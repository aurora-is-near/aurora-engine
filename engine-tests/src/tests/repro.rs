//! A module containing tests which reproduce transactions sent to live networks.

use crate::utils::{standalone, AuroraRunner, ExecutionProfile};
use aurora_engine::parameters::SubmitResult;
use aurora_engine_types::borsh::BorshDeserialize;
use engine_standalone_storage::json_snapshot;

/// This test reproduces a transaction from testnet:
/// `https://explorer.testnet.near.org/transactions/GdASJ3KESs8VegpFECTveCwLQp8fxw8yvsauNEmGb6pZ`
/// It hit the NEAR gas limit even after the 2.4 engine release and limit increase to 300 Tgas.
/// The purpose of having it here is to be able to track it's performance as we continue to
/// optimize the Engine.
/// The test is somewhat inscrutable because the data was directly pulled from the Engine contract
/// on testnet, but according to the partner that submitted the transaction, the high level
/// description of what is happening is as follows:
/// "flashswap from uniswapv pool with call back to liquidate the user on compound and swap back the seized asset to payback the pool"
#[allow(non_snake_case)]
#[test]
fn repro_GdASJ3KESs() {
    // Note: this snapshot is pruned from the full Engine state on testnet at that block height.
    // The full snapshot is very large, and all that is necessary for this test are the keys used
    // in the transaction. This pruned snapshot contains precisely those keys, and no others.
    repro_common(&ReproContext {
        snapshot_path: "src/tests/res/aurora_state_GdASJ3KESs.json",
        block_height: 83_596_945,
        block_timestamp: 1_645_717_564_644_206_730,
        input_path: "src/tests/res/input_GdASJ3KESs.hex",
        evm_gas_used: 706_713,
        near_gas_used: 115,
    });
}

/// This test reproduces a transaction from mainnet:
/// `https://explorer.mainnet.near.org/transactions/8ru7VEAEbyfZdbC1W2PYQv2cY3W92rbTToDEN4yTp8aZ`
/// It hit the NEAR gas limit even after the 2.5.2 engine release and limit increase to 300 Tgas.
/// The purpose of having it here is to be able to track its performance as we continue to
/// optimize the Engine.
/// The test is somewhat inscrutable because the data was directly pulled from the Engine contract
/// on mainnet, but according to the partner that submitted the transaction, the transaction should
/// be doing something similar to this one on Ethereum itself:
/// `https://etherscan.io/tx/0x6c1ccadf6553f4f8bdb475667a91f050b1dfb63ded09053354f1e6fd78ff63a6`
#[allow(non_snake_case)]
#[test]
fn repro_8ru7VEA() {
    // Note: this snapshot is pruned from the full Engine state on mainnet at that block height.
    // The full snapshot is very large, and all that is necessary for this test are the keys used
    // in the transaction. This pruned snapshot contains precisely those keys, and no others.
    repro_common(&ReproContext {
        snapshot_path: "src/tests/res/aurora_state_8ru7VEA.json",
        block_height: 62_625_815,
        block_timestamp: 1_648_829_935_343_349_589,
        input_path: "src/tests/res/input_8ru7VEA.hex",
        evm_gas_used: 1_732_181,
<<<<<<< HEAD
        near_gas_used: 210,
=======
        near_gas_used: 206,
>>>>>>> 5bd7b6bb
    });
}

/// This test reproduces a transaction from mainnet:
/// `https://explorer.mainnet.near.org/transactions/FRcorNvFojoxBrdiVMTy9gRD3H8EYXXKau4feevMZmFV`
/// It hit the gas limit at the time of its execution (engine v2.5.2 after 300 Tgas limit increase).
/// The transaction performs some complex defi interaction (description from the user):
/// 1. It sells 30% BSTN to NEAR, and mint `cNEAR`
/// 2. It sells 35% BSTN to NEAR, and make NEAR-BSTN LP token
/// 3. Deposit LP token created from step2 to Trisolaris farm
#[allow(non_snake_case)]
#[test]
fn repro_FRcorNv() {
    repro_common(&ReproContext {
        snapshot_path: "src/tests/res/aurora_state_FRcorNv.json",
        block_height: 64_328_524,
        block_timestamp: 1_650_960_438_774_745_116,
        input_path: "src/tests/res/input_FRcorNv.hex",
        evm_gas_used: 1_239_721,
        #[cfg(not(feature = "ext-connector"))]
        near_gas_used: 168,
        #[cfg(feature = "ext-connector")]
        near_gas_used: 167,
    });
}

/// This test reproduces a transaction from mainnet:
/// `https://explorer.mainnet.near.org/transactions/5bEgfRQ5TSJfN9XCqYkMr9cgBLToM7JmS1bNzKpDXJhT`
/// It hit the gas limit at the time of its execution (engine v2.5.2 after 300 Tgas limit increase).
/// The transaction is a "claim xp rewards action" from the game `CryptoBlades`.
#[allow(non_snake_case)]
#[test]
fn repro_5bEgfRQ() {
    repro_common(&ReproContext {
        snapshot_path: "src/tests/res/aurora_state_5bEgfRQ.json",
        block_height: 64_417_403,
        block_timestamp: 1_651_073_772_931_594_646,
        input_path: "src/tests/res/input_5bEgfRQ.hex",
        evm_gas_used: 6_414_105,
<<<<<<< HEAD
        near_gas_used: 604,

=======
        near_gas_used: 650,
>>>>>>> 5bd7b6bb
    });
}

/// This test reproduces a transaction from mainnet:
/// `https://explorer.mainnet.near.org/transactions/D98vwmi44hAYs8KtX5aLne1zEkj3MUss42e5SkG2a4SC`
/// It hit the gas limit at the time of its execution (engine v2.5.2 after 300 Tgas limit increase).
/// The transaction is a harvest action for some sort of defi contract. See the report here:
/// `https://github.com/aurora-is-near/aurora-relayer/issues/60#issuecomment-1118549256`
#[allow(non_snake_case)]
#[test]
fn repro_D98vwmi() {
    repro_common(&ReproContext {
        snapshot_path: "src/tests/res/aurora_state_D98vwmi.json",
        block_height: 64_945_381,
        block_timestamp: 1_651_753_443_421_003_245,
        input_path: "src/tests/res/input_D98vwmi.hex",
        evm_gas_used: 1_035_348,
        near_gas_used: 169,
    });
}

/// This test reproduces a transaction from testnet:
/// `https://explorer.testnet.near.org/transactions/Emufid2pv2UpxrZae4NyowF2N2ZHvYEPq16LsQc7Uoc6`
/// It hit the gas limit at the time of its execution (engine v2.7.0).
/// The transaction is some kind of multi-step token swap. The user says it should be similar
/// to this transaction on Polygon:
/// `https://mumbai.polygonscan.com/tx/0xd9ab182692c74a873f0c444854ed1045edbb32a252b561677042276143a024b7`
#[allow(non_snake_case)]
#[test]
fn repro_Emufid2() {
    repro_common(&ReproContext {
        snapshot_path: "src/tests/res/aurora_state_Emufid2.json",
        block_height: 99_197_180,
        block_timestamp: 1_662_118_048_636_713_538,
        input_path: "src/tests/res/input_Emufid2.hex",
        evm_gas_used: 1_156_364,
<<<<<<< HEAD
        near_gas_used: 277,
=======
        near_gas_used: 294,
>>>>>>> 5bd7b6bb
    });
}

fn repro_common(context: &ReproContext) {
    let ReproContext {
        snapshot_path,
        block_height,
        block_timestamp,
        input_path,
        evm_gas_used,
        near_gas_used,
    } = context;

    let snapshot = json_snapshot::types::JsonSnapshot::load_from_file(snapshot_path).unwrap();

    let mut runner = AuroraRunner {
        standalone_runner: None, // Turn off standalone here, validated separately below
        ..Default::default()
    };
    runner.max_gas_burnt(3_000_000_000_000_000);
    runner.context.storage_usage = 1_000_000_000;
    runner.consume_json_snapshot(snapshot.clone());
    runner.context.block_height = *block_height;
    runner.context.block_timestamp = *block_timestamp;

    let tx_hex = std::fs::read_to_string(input_path).unwrap();
    let tx_bytes = hex::decode(tx_hex.trim()).unwrap();

    // Make a random call that touches the Engine state to force the lazy migration
    runner
        .call("get_chain_id", "relay.aurora", Vec::new())
        .unwrap();
    // Run benchmark post-migration
    let outcome = runner.call("submit", "relay.aurora", tx_bytes).unwrap();
    let profile = ExecutionProfile::new(&outcome);
    let submit_result =
        SubmitResult::try_from_slice(&outcome.return_data.as_value().unwrap()).unwrap();

    assert_eq!(submit_result.gas_used, *evm_gas_used);
    assert_eq!(*near_gas_used, profile.all_gas() / 1_000_000_000_000);

    // Also validate the SubmitResult in the standalone engine
    let mut standalone = standalone::StandaloneRunner::default();
    json_snapshot::initialize_engine_state(&standalone.storage, snapshot).unwrap();
    let standalone_result = standalone
        .submit_raw("submit", &runner.context, &[], None)
        .unwrap();
    assert_eq!(
        borsh::to_vec(&submit_result).unwrap(),
        borsh::to_vec(&standalone_result).unwrap()
    );
    standalone.close();
}

struct ReproContext<'a> {
    snapshot_path: &'a str,
    block_height: u64,
    block_timestamp: u64,
    input_path: &'a str,
    evm_gas_used: u64,
    near_gas_used: u64,
}<|MERGE_RESOLUTION|>--- conflicted
+++ resolved
@@ -51,11 +51,7 @@
         block_timestamp: 1_648_829_935_343_349_589,
         input_path: "src/tests/res/input_8ru7VEA.hex",
         evm_gas_used: 1_732_181,
-<<<<<<< HEAD
-        near_gas_used: 210,
-=======
         near_gas_used: 206,
->>>>>>> 5bd7b6bb
     });
 }
 
@@ -95,12 +91,7 @@
         block_timestamp: 1_651_073_772_931_594_646,
         input_path: "src/tests/res/input_5bEgfRQ.hex",
         evm_gas_used: 6_414_105,
-<<<<<<< HEAD
         near_gas_used: 604,
-
-=======
-        near_gas_used: 650,
->>>>>>> 5bd7b6bb
     });
 }
 
@@ -137,11 +128,7 @@
         block_timestamp: 1_662_118_048_636_713_538,
         input_path: "src/tests/res/input_Emufid2.hex",
         evm_gas_used: 1_156_364,
-<<<<<<< HEAD
         near_gas_used: 277,
-=======
-        near_gas_used: 294,
->>>>>>> 5bd7b6bb
     });
 }
 
