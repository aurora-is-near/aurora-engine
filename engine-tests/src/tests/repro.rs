//! A module containing tests which reproduce transactions sent to live networks.

use crate::utils::{standalone, AuroraRunner, ExecutionProfile};
use aurora_engine::parameters::SubmitResult;
use aurora_engine_types::borsh::BorshDeserialize;
use engine_standalone_storage::json_snapshot;

/// This test reproduces a transaction from testnet:
/// `https://explorer.testnet.near.org/transactions/GdASJ3KESs8VegpFECTveCwLQp8fxw8yvsauNEmGb6pZ`
/// It hit the NEAR gas limit even after the 2.4 engine release and limit increase to 300 Tgas.
/// The purpose of having it here is to be able to track it's performance as we continue to
/// optimize the Engine.
/// The test is somewhat inscrutable because the data was directly pulled from the Engine contract
/// on testnet, but according to the partner that submitted the transaction, the high level
/// description of what is happening is as follows:
/// "flashswap from uniswapv pool with call back to liquidate the user on compound and swap back the seized asset to payback the pool"
#[allow(non_snake_case)]
#[test]
fn repro_GdASJ3KESs() {
    // Note: this snapshot is pruned from the full Engine state on testnet at that block height.
    // The full snapshot is very large, and all that is necessary for this test are the keys used
    // in the transaction. This pruned snapshot contains precisely those keys, and no others.
    repro_common(&ReproContext {
        snapshot_path: "src/tests/res/aurora_state_GdASJ3KESs.json",
        block_height: 83_596_945,
        block_timestamp: 1_645_717_564_644_206_730,
        input_path: "src/tests/res/input_GdASJ3KESs.hex",
        evm_gas_used: 706_713,
<<<<<<< HEAD
        near_gas_used: 114,
=======
        near_gas_used: 115,
>>>>>>> 9cb8359b
    });
}

/// This test reproduces a transaction from mainnet:
/// `https://explorer.mainnet.near.org/transactions/8ru7VEAEbyfZdbC1W2PYQv2cY3W92rbTToDEN4yTp8aZ`
/// It hit the NEAR gas limit even after the 2.5.2 engine release and limit increase to 300 Tgas.
/// The purpose of having it here is to be able to track its performance as we continue to
/// optimize the Engine.
/// The test is somewhat inscrutable because the data was directly pulled from the Engine contract
/// on mainnet, but according to the partner that submitted the transaction, the transaction should
/// be doing something similar to this one on Ethereum itself:
/// `https://etherscan.io/tx/0x6c1ccadf6553f4f8bdb475667a91f050b1dfb63ded09053354f1e6fd78ff63a6`
#[allow(non_snake_case)]
#[test]
fn repro_8ru7VEA() {
    // Note: this snapshot is pruned from the full Engine state on mainnet at that block height.
    // The full snapshot is very large, and all that is necessary for this test are the keys used
    // in the transaction. This pruned snapshot contains precisely those keys, and no others.
    repro_common(&ReproContext {
        snapshot_path: "src/tests/res/aurora_state_8ru7VEA.json",
        block_height: 62_625_815,
        block_timestamp: 1_648_829_935_343_349_589,
        input_path: "src/tests/res/input_8ru7VEA.hex",
        evm_gas_used: 1_732_181,
<<<<<<< HEAD
        near_gas_used: 205,
=======
        near_gas_used: 206,
>>>>>>> 9cb8359b
    });
}

/// This test reproduces a transaction from mainnet:
/// `https://explorer.mainnet.near.org/transactions/FRcorNvFojoxBrdiVMTy9gRD3H8EYXXKau4feevMZmFV`
/// It hit the gas limit at the time of its execution (engine v2.5.2 after 300 Tgas limit increase).
/// The transaction performs some complex defi interaction (description from the user):
/// 1. It sells 30% BSTN to NEAR, and mint `cNEAR`
/// 2. It sells 35% BSTN to NEAR, and make NEAR-BSTN LP token
/// 3. Deposit LP token created from step2 to Trisolaris farm
#[allow(non_snake_case)]
#[test]
fn repro_FRcorNv() {
    repro_common(&ReproContext {
        snapshot_path: "src/tests/res/aurora_state_FRcorNv.json",
        block_height: 64_328_524,
        block_timestamp: 1_650_960_438_774_745_116,
        input_path: "src/tests/res/input_FRcorNv.hex",
        evm_gas_used: 1_239_721,
<<<<<<< HEAD
        near_gas_used: 167,
=======
        near_gas_used: 168,
>>>>>>> 9cb8359b
    });
}

/// This test reproduces a transaction from mainnet:
/// `https://explorer.mainnet.near.org/transactions/5bEgfRQ5TSJfN9XCqYkMr9cgBLToM7JmS1bNzKpDXJhT`
/// It hit the gas limit at the time of its execution (engine v2.5.2 after 300 Tgas limit increase).
/// The transaction is a "claim xp rewards action" from the game `CryptoBlades`.
#[allow(non_snake_case)]
#[test]
fn repro_5bEgfRQ() {
    repro_common(&ReproContext {
        snapshot_path: "src/tests/res/aurora_state_5bEgfRQ.json",
        block_height: 64_417_403,
        block_timestamp: 1_651_073_772_931_594_646,
        input_path: "src/tests/res/input_5bEgfRQ.hex",
        evm_gas_used: 6_414_105,
<<<<<<< HEAD
        near_gas_used: 649,
=======
        near_gas_used: 650,
>>>>>>> 9cb8359b
    });
}

/// This test reproduces a transaction from mainnet:
/// `https://explorer.mainnet.near.org/transactions/D98vwmi44hAYs8KtX5aLne1zEkj3MUss42e5SkG2a4SC`
/// It hit the gas limit at the time of its execution (engine v2.5.2 after 300 Tgas limit increase).
/// The transaction is a harvest action for some sort of defi contract. See the report here:
/// `https://github.com/aurora-is-near/aurora-relayer/issues/60#issuecomment-1118549256`
#[allow(non_snake_case)]
#[test]
fn repro_D98vwmi() {
    repro_common(&ReproContext {
        snapshot_path: "src/tests/res/aurora_state_D98vwmi.json",
        block_height: 64_945_381,
        block_timestamp: 1_651_753_443_421_003_245,
        input_path: "src/tests/res/input_D98vwmi.hex",
        evm_gas_used: 1_035_348,
<<<<<<< HEAD
        near_gas_used: 168,
=======
        near_gas_used: 169,
>>>>>>> 9cb8359b
    });
}

/// This test reproduces a transaction from testnet:
/// `https://explorer.testnet.near.org/transactions/Emufid2pv2UpxrZae4NyowF2N2ZHvYEPq16LsQc7Uoc6`
/// It hit the gas limit at the time of its execution (engine v2.7.0).
/// The transaction is some kind of multi-step token swap. The user says it should be similar
/// to this transaction on Polygon:
/// `https://mumbai.polygonscan.com/tx/0xd9ab182692c74a873f0c444854ed1045edbb32a252b561677042276143a024b7`
#[allow(non_snake_case)]
#[test]
fn repro_Emufid2() {
    repro_common(&ReproContext {
        snapshot_path: "src/tests/res/aurora_state_Emufid2.json",
        block_height: 99_197_180,
        block_timestamp: 1_662_118_048_636_713_538,
        input_path: "src/tests/res/input_Emufid2.hex",
        evm_gas_used: 1_156_364,
<<<<<<< HEAD
        near_gas_used: 293,
=======
        near_gas_used: 294,
>>>>>>> 9cb8359b
    });
}

fn repro_common(context: &ReproContext) {
    let ReproContext {
        snapshot_path,
        block_height,
        block_timestamp,
        input_path,
        evm_gas_used,
        near_gas_used,
    } = context;

    let snapshot = json_snapshot::types::JsonSnapshot::load_from_file(snapshot_path).unwrap();

    let mut runner = AuroraRunner {
        standalone_runner: None, // Turn off standalone here, validated separately below
        ..Default::default()
    };
    runner.max_gas_burnt(3_000_000_000_000_000);
    runner.context.storage_usage = 1_000_000_000;
    runner.consume_json_snapshot(snapshot.clone());
    runner.context.block_height = *block_height;
    runner.context.block_timestamp = *block_timestamp;

    let tx_hex = std::fs::read_to_string(input_path).unwrap();
    let tx_bytes = hex::decode(tx_hex.trim()).unwrap();

    // Make a random call that touches the Engine state to force the lazy migration
    runner
        .call("get_chain_id", "relay.aurora", Vec::new())
        .unwrap();
    // Run benchmark post-migration
    let outcome = runner.call("submit", "relay.aurora", tx_bytes).unwrap();
    let profile = ExecutionProfile::new(&outcome);
    let submit_result =
        SubmitResult::try_from_slice(&outcome.return_data.as_value().unwrap()).unwrap();

    assert_eq!(submit_result.gas_used, *evm_gas_used);
    assert_eq!(*near_gas_used, profile.all_gas() / 1_000_000_000_000);

    // Also validate the SubmitResult in the standalone engine
    let mut standalone = standalone::StandaloneRunner::default();
    json_snapshot::initialize_engine_state(&standalone.storage, snapshot).unwrap();
    let standalone_result = standalone
        .submit_raw("submit", &runner.context, &[], None)
        .unwrap();
    assert_eq!(
        borsh::to_vec(&submit_result).unwrap(),
        borsh::to_vec(&standalone_result).unwrap()
    );
    standalone.close();
}

struct ReproContext<'a> {
    snapshot_path: &'a str,
    block_height: u64,
    block_timestamp: u64,
    input_path: &'a str,
    evm_gas_used: u64,
    near_gas_used: u64,
}<|MERGE_RESOLUTION|>--- conflicted
+++ resolved
@@ -26,11 +26,7 @@
         block_timestamp: 1_645_717_564_644_206_730,
         input_path: "src/tests/res/input_GdASJ3KESs.hex",
         evm_gas_used: 706_713,
-<<<<<<< HEAD
-        near_gas_used: 114,
-=======
         near_gas_used: 115,
->>>>>>> 9cb8359b
     });
 }
 
@@ -55,11 +51,7 @@
         block_timestamp: 1_648_829_935_343_349_589,
         input_path: "src/tests/res/input_8ru7VEA.hex",
         evm_gas_used: 1_732_181,
-<<<<<<< HEAD
-        near_gas_used: 205,
-=======
         near_gas_used: 206,
->>>>>>> 9cb8359b
     });
 }
 
@@ -79,11 +71,7 @@
         block_timestamp: 1_650_960_438_774_745_116,
         input_path: "src/tests/res/input_FRcorNv.hex",
         evm_gas_used: 1_239_721,
-<<<<<<< HEAD
-        near_gas_used: 167,
-=======
         near_gas_used: 168,
->>>>>>> 9cb8359b
     });
 }
 
@@ -100,11 +88,7 @@
         block_timestamp: 1_651_073_772_931_594_646,
         input_path: "src/tests/res/input_5bEgfRQ.hex",
         evm_gas_used: 6_414_105,
-<<<<<<< HEAD
-        near_gas_used: 649,
-=======
         near_gas_used: 650,
->>>>>>> 9cb8359b
     });
 }
 
@@ -122,11 +106,7 @@
         block_timestamp: 1_651_753_443_421_003_245,
         input_path: "src/tests/res/input_D98vwmi.hex",
         evm_gas_used: 1_035_348,
-<<<<<<< HEAD
-        near_gas_used: 168,
-=======
         near_gas_used: 169,
->>>>>>> 9cb8359b
     });
 }
 
@@ -145,11 +125,7 @@
         block_timestamp: 1_662_118_048_636_713_538,
         input_path: "src/tests/res/input_Emufid2.hex",
         evm_gas_used: 1_156_364,
-<<<<<<< HEAD
-        near_gas_used: 293,
-=======
         near_gas_used: 294,
->>>>>>> 9cb8359b
     });
 }
 
