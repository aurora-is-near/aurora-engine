--- conflicted
+++ resolved
@@ -1023,7 +1023,6 @@
     );
 }
 
-<<<<<<< HEAD
 /// Tests transfer Eth from one account to another with custom argument `max_gas_price`.
 #[test]
 fn test_eth_transfer_with_max_gas_price() {
@@ -1063,7 +1062,9 @@
         dest_address,
         TRANSFER_AMOUNT,
         0.into(),
-=======
+    );
+}
+
 #[test]
 fn test_set_owner() {
     let mut runner = test_utils::deploy_evm();
@@ -1119,7 +1120,6 @@
     assert_eq!(
         error.unwrap().to_string(),
         "Smart contract panicked: ERR_SAME_OWNER"
->>>>>>> 5f5e2418
     );
 }
 
