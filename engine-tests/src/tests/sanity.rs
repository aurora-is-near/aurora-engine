use crate::prelude::{Address, U256};
use crate::prelude::{Wei, ERC20_MINT_SELECTOR};
use crate::utils::{self, str_to_account_id};
use aurora_engine::engine::{EngineErrorKind, GasPaymentError, ZERO_ADDRESS_FIX_HEIGHT};
use aurora_engine::parameters::{SetOwnerArgs, SetUpgradeDelayBlocksArgs, TransactionStatus};
use aurora_engine_sdk as sdk;
use aurora_engine_types::borsh::{BorshDeserialize, BorshSerialize};
use aurora_engine_types::H160;
use libsecp256k1::SecretKey;
use rand::RngCore;
use std::path::{Path, PathBuf};

const INITIAL_BALANCE: Wei = Wei::new_u64(1_000_000);
const INITIAL_NONCE: u64 = 0;
const TRANSFER_AMOUNT: Wei = Wei::new_u64(123);
const GAS_PRICE: u64 = 10;

#[test]
fn test_total_supply_accounting() {
    let (mut runner, mut signer, benefactor) = initialize_transfer();

    let constructor = utils::solidity::ContractConstructor::compile_from_source(
        "src/tests/res",
        "target/solidity_build",
        "self_destructor.sol",
        "SelfDestruct",
    );

    let deploy_contract = |runner: &mut utils::AuroraRunner,
                           signer: &mut utils::Signer|
     -> utils::solidity::DeployedContract {
        let submit_result = runner
            .submit_with_signer(signer, |nonce| {
                let mut deploy_tx = constructor.deploy_without_constructor(nonce);
                deploy_tx.value = TRANSFER_AMOUNT;
                deploy_tx
            })
            .unwrap();

        let contract_address =
            Address::try_from_slice(utils::unwrap_success_slice(&submit_result)).unwrap();
        constructor.deployed_at(contract_address)
    };

<<<<<<< HEAD
=======
    let get_total_supply = |runner: &utils::AuroraRunner| -> Wei {
        let result = runner
            .one_shot()
            .call("ft_total_eth_supply_on_aurora", "aurora", Vec::new());
        let amount: u128 = String::from_utf8(result.unwrap().return_data.as_value().unwrap())
            .unwrap()
            .replace('"', "")
            .parse()
            .unwrap();
        Wei::new(U256::from(amount))
    };

>>>>>>> b5ae3286
    // Self-destruct with some benefactor does not reduce the total supply
    let contract = deploy_contract(&mut runner, &mut signer);
    let _submit_result = runner
        .submit_with_signer(&mut signer, |nonce| {
            contract.call_method_with_args(
                "destruct",
                &[ethabi::Token::Address(benefactor.raw())],
                nonce,
            )
        })
        .unwrap();
    assert_eq!(runner.get_balance(benefactor), TRANSFER_AMOUNT);

    // Self-destruct with self benefactor burns any ETH in the destroyed contract
    let contract = deploy_contract(&mut runner, &mut signer);
    let _submit_result = runner
        .submit_with_signer(&mut signer, |nonce| {
            contract.call_method_with_args(
                "destruct",
                &[ethabi::Token::Address(contract.address.raw())],
                nonce,
            )
        })
        .unwrap();
}

#[test]
fn test_transaction_to_zero_address() {
    // Transactions that explicit list `0x0000...` as the `to` field in the transaction
    // should not be interpreted as contract creation. Previously this was the case
    // and it caused the Engine to incorrectly derive the sender's address.
    // See the mismatch between the sender address reported by the Aurora explorer
    // and the sender logged by the engine:
    //   - https://testnet.aurorascan.dev/tx/0x51846313113e13ff87ccbd153f1b339b857bf7729fe16af7d351ff06943c4c20
    //   - https://explorer.testnet.near.org/transactions/5URFuet378c6zokikG62uK4YH31AnZb99pDPRnVJBAy2
    // This is a test to show the bug is now fixed.
    let tx_hex = "f8648080836691b79400000000000000000000000000000000000000008080849c8a82caa0464cada9d6a907f5537dcc0f95274a30ddaeff33276e9b3993815586293a2010a07626bd794381ba59f30e26ec6f3448d19f63bb12dcda19acda429b2fb7d3dfba";
    let tx_bytes = hex::decode(tx_hex).unwrap();
    let tx = aurora_engine_transactions::EthTransactionKind::try_from(tx_bytes.as_slice()).unwrap();
    let normalized_tx = aurora_engine_transactions::NormalizedEthTransaction::try_from(tx).unwrap();
    let address = normalized_tx.address;
    let sender = hex::encode(address.as_bytes());
    assert_eq!(sender.as_str(), "63eafba871e0bda44be3cde19df5aa1c0f078142");

    // We want the standalone engine to still reproduce the old behaviour for blocks before the bug fix, and
    // to use the correct parsing for blocks after the fix.
    let mut runner = utils::standalone::StandaloneRunner::default();
    runner.init_evm_with_chain_id(normalized_tx.chain_id.unwrap());
    let mut context = utils::AuroraRunner::default().context;
    context.input = tx_bytes;
    // Prior to the fix the zero address is interpreted as None, causing a contract deployment.
    // It also incorrectly derives the sender address, so does not increment the right nonce.
    context.block_height = ZERO_ADDRESS_FIX_HEIGHT - 1;
    let result = runner.submit_raw(utils::SUBMIT, &context, &[]).unwrap();
    assert_eq!(result.gas_used, 53_000);
    runner.env.block_height = ZERO_ADDRESS_FIX_HEIGHT;
    assert_eq!(runner.get_nonce(&address), U256::zero());

    // After the fix this transaction is simply a transfer of 0 ETH to the zero address
    context.block_height = ZERO_ADDRESS_FIX_HEIGHT;
    let result = runner.submit_raw(utils::SUBMIT, &context, &[]).unwrap();
    assert_eq!(result.gas_used, 21_000);
    runner.env.block_height = ZERO_ADDRESS_FIX_HEIGHT + 1;
    assert_eq!(runner.get_nonce(&address), U256::one());
}

#[test]
fn test_state_format() {
    // The purpose of this test is to make sure that if we accidentally
    // change the binary format of the `EngineState` then we will know
    // about it. This is important because changing the state format will
    // break the contract unless we do a state migration.
    let args = aurora_engine::parameters::NewCallArgsV3 {
        chain_id: aurora_engine_types::types::u256_to_arr(&666.into()),
        owner_id: "boss".parse().unwrap(),
        upgrade_delay_blocks: 3,
        key_manager: "key_manager".parse().unwrap(),
    };
    let state: aurora_engine::state::EngineState = args.into();
    let expected_hex: String = [
        "02",                                                               // state version
        "000000000000000000000000000000000000000000000000000000000000029a", // chain id
        "04000000626f7373",                                                 // owner id
        "0300000000000000",                                                 // upgrade delay blocks
        "00",                                                               // contract mode
        "010b0000006b65795f6d616e61676572",                                 // key manager
    ]
    .concat();
    assert_eq!(hex::encode(state.borsh_serialize().unwrap()), expected_hex);
}

fn generate_code(len: usize) -> Vec<u8> {
    let mut rng = rand::thread_rng();
    let mut buf = vec![0u8; len];
    rng.fill_bytes(&mut buf);
    buf
}

#[test]
fn test_deploy_contract() {
    let (mut runner, mut signer, _) = initialize_transfer();

    // Randomly generate some "contract code"
    let code = generate_code(567);
    // Deploy that code
    let result = runner
        .submit_with_signer(&mut signer, |nonce| {
            utils::create_deploy_transaction(code.clone(), nonce)
        })
        .unwrap();
    let address = Address::try_from_slice(utils::unwrap_success_slice(&result)).unwrap();

    // Confirm the code stored at that address is equal to the input code.
    let stored_code = runner.get_code(address);
    assert_eq!(code, stored_code);
}

#[test]
fn test_deploy_largest_contract() {
    // Check to see we can deploy the largest allowed contract size within the
    // NEAR gas limit of 200 Tgas.
    let (mut runner, mut signer, _) = initialize_transfer();

    let len = evm::Config::berlin().create_contract_limit.unwrap();
    let code = generate_code(len);

    // Deploy that code
    let (result, profile) = runner
        .submit_with_signer_profiled(&mut signer, |nonce| {
            utils::create_deploy_transaction(code.clone(), nonce)
        })
        .unwrap();

    // At least 5 million EVM gas
    assert!(
        result.gas_used >= 5_000_000,
        "{:?} not greater than 5 million",
        result.gas_used,
    );

    // Less than 12 NEAR Tgas
    utils::assert_gas_bound(profile.all_gas(), 10);
}

#[test]
fn test_log_address() {
    let (mut runner, mut signer, _) = initialize_transfer();

    let mut deploy_contract = |name: &str, signer: &mut utils::Signer| {
        let constructor = utils::solidity::ContractConstructor::compile_from_source(
            "src/tests/res",
            "target/solidity_build",
            "caller.sol",
            name,
        );

        let nonce = signer.use_nonce();
        runner.deploy_contract(
            &signer.secret_key,
            |c| c.deploy_without_constructor(nonce.into()),
            constructor,
        )
    };

    let greet_contract = deploy_contract("Greeter", &mut signer);
    let caller_contract = deploy_contract("Caller", &mut signer);

    let result = runner
        .submit_with_signer(&mut signer, |nonce| {
            caller_contract.call_method_with_args(
                "greet",
                &[ethabi::Token::Address(greet_contract.address.raw())],
                nonce,
            )
        })
        .unwrap();

    // Address included in the log should come from the contract emitting the log,
    // not the contract that invoked the call.
    let log_address = result.logs.first().unwrap().address;
    assert_eq!(log_address, greet_contract.address);
}

#[test]
fn test_is_contract() {
    let (mut runner, mut signer, _) = initialize_transfer();
    let signer_address = utils::address_from_secret_key(&signer.secret_key);

    let constructor = utils::solidity::ContractConstructor::force_compile(
        "src/tests/res",
        "target/solidity_build",
        "is_contract.sol",
        "IsContract",
    );

    let nonce = signer.use_nonce();
    let contract = runner.deploy_contract(
        &signer.secret_key,
        |c| c.deploy_without_constructor(nonce.into()),
        constructor,
    );

    let call_contract =
        |account: Address, runner: &mut utils::AuroraRunner, signer: &mut utils::Signer| -> bool {
            let result = runner
                .submit_with_signer(signer, |nonce| {
                    contract.call_method_with_args(
                        "isContract",
                        &[ethabi::Token::Address(account.raw())],
                        nonce,
                    )
                })
                .unwrap();
            let bytes = utils::unwrap_success_slice(&result);
            ethabi::decode(&[ethabi::ParamType::Bool], bytes)
                .unwrap()
                .pop()
                .unwrap()
                .into_bool()
                .unwrap()
        };

    // Should return false for accounts that don't exist
    assert!(!call_contract(
        Address::from_array([1; 20]),
        &mut runner,
        &mut signer
    ));

    // Should return false for accounts that don't have contract code
    assert!(!call_contract(signer_address, &mut runner, &mut signer),);

    // Should return true for contracts
    let erc20_constructor = utils::solidity::erc20::ERC20Constructor::load();
    let nonce = signer.use_nonce();
    let token_a = runner.deploy_contract(
        &signer.secret_key,
        |c| c.deploy("TOKEN_A", "TA", nonce.into()),
        erc20_constructor,
    );
    assert!(call_contract(token_a.address, &mut runner, &mut signer),);
}

#[test]
fn test_solidity_pure_bench() {
    let (mut runner, mut signer, _) = initialize_transfer();
    runner.wasm_config.limit_config.max_gas_burnt = u64::MAX;

    let constructor = utils::solidity::ContractConstructor::force_compile(
        "src/tests/res",
        "target/solidity_build",
        "bench.sol",
        "Bencher",
    );

    let nonce = signer.use_nonce();
    let contract = runner.deploy_contract(
        &signer.secret_key,
        |c| c.deploy_without_constructor(nonce.into()),
        constructor,
    );

    // Number of iterations to do
    let loop_limit: u32 = 10_000;
    let (result, profile) = runner
        .submit_with_signer_profiled(&mut signer, |nonce| {
            contract.call_method_with_args(
                "cpu_ram_soak_test",
                &[ethabi::Token::Uint(loop_limit.into())],
                nonce,
            )
        })
        .unwrap();

    assert!(
        result.gas_used > 38_000_000,
        "Over 38 million EVM gas is used"
    );
    let near_gas = profile.all_gas();
    assert!(
        near_gas > 1500 * 1_000_000_000_000,
        "Expected 1500 NEAR Tgas to be used, but only consumed {}",
        near_gas / 1_000_000_000_000,
    );

    // Pure rust version of the same contract
    let base_path = Path::new("../etc").join("tests").join("benchmark-contract");
    let output_path =
        base_path.join("target/wasm32-unknown-unknown/release/benchmark_contract.wasm");
    utils::rust::compile(base_path);
    let contract_bytes = std::fs::read(output_path).unwrap();
    let code = near_primitives_core::contract::ContractCode::new(contract_bytes, None);
    let mut context = runner.context.clone();
    context.input = loop_limit.to_le_bytes().to_vec();
    let outcome = near_vm_runner::run(
        &code,
        "cpu_ram_soak_test",
        &mut runner.ext,
        context,
        &runner.wasm_config,
        &runner.fees_config,
        &[],
        runner.current_protocol_version,
        Some(&runner.cache),
    )
    .unwrap();
    let profile = utils::ExecutionProfile::new(&outcome);

    // Check the contract actually did the work.
    assert_eq!(&outcome.logs, &[format!("Done {loop_limit} iterations!")]);
    assert!(profile.all_gas() < 1_000_000_000_000); // Less than 1 Tgas used!
}

#[test]
fn test_revert_during_contract_deploy() {
    let (mut runner, mut signer, _) = initialize_transfer();

    let constructor = utils::solidity::ContractConstructor::compile_from_source(
        "src/tests/res",
        "target/solidity_build",
        "reverter.sol",
        "ReverterByDefault",
    );

    let nonce = signer.use_nonce();
    let deploy_tx =
        constructor.deploy_with_args(nonce.into(), &[ethabi::Token::Uint(U256::zero())]);
    let submit_result = runner
        .submit_transaction(&signer.secret_key, deploy_tx)
        .unwrap();

    let revert_bytes = utils::unwrap_revert_slice(&submit_result);
    // First 4 bytes is a function selector with signature `Error(string)`
    assert_eq!(&revert_bytes[0..4], &[8, 195, 121, 160]);
    // Remaining data is an ABI-encoded string
    let revert_message = ethabi::decode(&[ethabi::ParamType::String], &revert_bytes[4..])
        .unwrap()
        .pop()
        .unwrap()
        .into_string()
        .unwrap();

    assert_eq!(revert_message.as_str(), "Revert message");
}

#[test]
fn test_call_too_deep_error() {
    let (mut runner, mut signer, _) = initialize_transfer();

    let constructor = utils::solidity::ContractConstructor::compile_from_source(
        "src/tests/res",
        "target/solidity_build",
        "CallTooDeep.sol",
        "CallTooDeep",
    );

    let nonce = signer.use_nonce();
    let contract = runner.deploy_contract(
        &signer.secret_key,
        |c| c.deploy_without_constructor(nonce.into()),
        constructor,
    );

    let result = runner
        .submit_with_signer(&mut signer, |nonce| {
            contract.call_method_without_args("test", nonce)
        })
        .unwrap();

    // It is counter-intuitive that this returns a `Revert` instead of `CallTooDeep`.
    // The reason this is the case is because it is only the last call that triggers the
    // `CallTooDeep` exit status, while the one before only sees that the call it made failed
    // and therefore reverts. As a result, the `CallTooDeep` exit status is not actually
    // visible to users.
    match result.status {
        TransactionStatus::Revert(_) => (),
        other => panic!("Unexpected status {other:?}"),
    }
}

#[test]
fn test_create_out_of_gas() {
    let (mut runner, mut signer, _) = initialize_transfer();
    let constructor_code = {
        // This EVM bytecode caused an integer overflow in the SputnikVM gas calculation prior to
        // https://github.com/aurora-is-near/sputnikvm/pull/17
        let code = "60e041184138410745413205374848484848484848484848484848484848484848484541384107456969697835ffff004545453a4747f06262483b646464645454543030303030303030303030303030303030303030303136383432353936337a5a5a8154543838929260545454545454545454315555555555555555555a5a5a5a5a5a5a5a3d5a615a5a5a5a5a455858580153455858585801825858828282545360305858586158f05858f05830303030303030303136383431353936337a5a5a8154543838929260545454545454545454315555555d55555555555a5a5a5a5a5a5a5a5a5a5a5a5a5a5a4558585801534558585858018258588282825453601558583158183d60253d60013a58f08258853480f07e82823aabac9fcdcea7a758583d6015315858585858f058585860253d60013a3d381a3d3361333030305858586158f05858f0583af00133303030828258588282825453601531585858583d60253d60013a58f08258853580f03a82827eab3d4343468546464646464646464646836500838311111111111111111111837676767676765a5a1515fb41151514742393f0555555555555555555555555555555555555555555555555555555555555555a5a5a5a5a5a455858580153455858585801827676765a5a1515fb41151514742393f055555555555555555555554558585801534558585858018258588282825453601531585858183d60253d60013a5858853580f03a82827eab3d9fcdcea7a75858fe3d60153f484848c40200000000000034483b325885858585858585853d60013a58f08261333030305858853580f03a82827eab30ac9fcdcea7a758583d6085853d60013a58f08261333060253d5e013a3d381a3d3361333030305858586158f05858f0583af001333030308282585882828254535a1531585858583d60253d60013a58f08258853580f03a82827eab3d9fcdcea7a758583d60153f484848483b323a4545314545353a4545450945317432454545304545304545303a4545314545353a45454509453174324545453045453a3a4545453a4545303a454530453a4545303a4545324545353a454545094531743a4546464646303a4545314545353a45454509453174324545453045453a3a4545453a4545303a454530453a4545303a4545314545353a4545450945317432454545304545304545303a4545314545353a45454509453174324545453045453a3a4545453a4545303a454530453a4545303a4545324545353a454545094531743a4546464619464646464646464646464646464646464646468258588282825453601531585858183d60253d60013a58f08258853580f03a828255555555555555555555555555555555555555555555555555556b6b6b6b3a5a3a4447474747f045456464ae646464646464646c6464325858435858013658584337585843015836585858384358585858f15858f158585885854085855858f15858f158580136585843375858430158f1585836585843385843385858013658584337585843015836585843585843385843385858013658584337585843015836585843385858585858f15858f158585858f15858f15858385858585858f15858f1585858f158585858f1585836585843385843385858365858015858433758f15858385858585858f15858f1585858f158585858f158583658584338584338585801365858489292605454545454545454543030303030303030303030303030303030303030303136383431353936337a5a5a8154543838929260545454545454545454315555555555555555555a5a5a5a5a5a5a5a5a5a5a5a413205374848484848484848484848484848484848485a6128a756455f07ef93f31ef468d3bc0d17e020b320616161616161616161616161616161616161616161616161515151515151070707070707070707070707070707070707070707070707070707070707070707070707070707070707070707070707070707070707070707070707070707070707070751515151484848485151515151515151515151515151515151515151515151515151515151515151515151515151515151515151515151518d616161616141364107454132053748484848484848489060604145614138415a07614541325a5a4558585801534558585858018258588282825453601531585858183d60253d60013a58f08258853480f07e82823aabac9fcdcea7a758583d6015315858585858f058585860253d60013a3d381a3d3361333030305858586158f05858f05830303030303030303136383431353936337a5a5a815454383892926054545454827676765a5a1515fb41151514742393f05555555555555555555555555555555555555555453a4747f04545646464646464646464646c6464643a474745343a4747f045454545453a4747f06262483b646464646464646464646c64646464646464646445646464646464646464646c6464646464646464f0305830303030343a36321a34347a36311a34347d34343a30282828282828282828282828282828282828282828282828282828282828a2a230340b0b0b0b0b0b0b0b0b0b0b0b0b0b0b0b0b050b0b0b3030303030303030303030303030303031353038323036333333333333333333333333333333333345304545304545303a4545314545353a45454509453174324545453045453a3a454506060606060606060606060606065050505050505050505050505050505050505050503361333030305858586158f05858f0581af00133303030828258588282825453601531585858583d60253d60013a58f28258853580f03a82827eab3d9fcdcea7a7464646464646464646464646462946464646464646464646464631707432454545304545353a4545453a4545303a4545304545353a453b32588585858585853a000000000000000000583f48383838486158f05858f0583af00133303030828258588282825453601531585858583d60253d60013a58f08258853580f03a82827eab3d9fcdcea7a758583d60153f484848483b32583f48d93838483b32586e858585858585585858f058585860253d5e013a3d381a3d33613330303058584358585858f15858f158585885854085855858f15858f158580136585843375858430158f1585836585843385843385858013658584337585843015836585843585843385843385858013658584337585843015836585843385858585858f15858f158585858f15858f15858385858585858f15858f1585858f158585858f1585836585843385843385858365858015858433758586158f05858f0583af00133305858586025603d013a3d381a5d3d3361050000003b325885b0bd02f6a392af548bdf1cfaee5dfa0eefcc8eab82827eabac9fcdcea7a758583dfeffffffffffffff6015000000000000000000000000ffffff303d389a3d603dff7effffffffffffff0600f15858385858585858f15858f1585858f158585858f158583658584338584338585801365858489292605454545454545454543030303030303030303030303030303030303030303136383431353936337a5a5a8154543838929260545454545454545454315555555555555555555a5a5a5a5a5affffffffffffffffffffffffffffffffffffffffffffffffffff5a5a5a5a5a5a5a5a5a4558585801534558585858018258588282825453601531585858183d60253d60013a58f08258853480f07e82823aabac9fcdcea7a758583d6015315858580000f70000000037201616355858f058585860253d60013a3d381a3d336133303030585851586158f05858f05830303030303030303136383431353936337a5a5a8154543838929260545454545454545454315555555555555555555a5a5a325a5a5a5a5a5a5a5a5a5a5a5a4558585801534558585858018258588282825453601558583158183d60253d60013a58f08258853480f07e82823aabac000000000000000000000000000000000000000000000000000000000000000000000000000000000000000000000000000000000000000000000000000000000000000000000000000000000000000000000000000000000000000000000000000000000000000000009fcdcea7a758583d6015315858585858f058585860253d60013a3d381a3d3361333030305858586158f05858f0583af0013330303082825858828282545360153155555555555555555555555a5a5a5a5a5a4558585843468546464646464646464646838383111111111111111111ffff11837676767676765a5a1515fb41151514742393f0555555555555555555555555555555555555555555555555555555555555555a5a5a5a5a5a455858580153455858585801827676765a5a1515fb41151516742393f055555555555555555555555562483b45454545ff3a4747f06262483b4545454545453a47474745343a4747f045454555555555555555555555555555553d3d838311111111111111111111837676767676765a5a1515fb41151514742393f055483f3f453f484848483b32583f48383838483b3258858561616161616161616161616161616161615555555555555555555555555555555555555555555555556155555555618255555a82";
        hex::decode(code).unwrap()
    };
    let result = runner
        .submit_with_signer(&mut signer, |nonce| {
            aurora_engine_transactions::legacy::TransactionLegacy {
                nonce,
                gas_price: U256::zero(),
                gas_limit: u64::MAX.into(),
                to: None,
                value: Wei::zero(),
                data: constructor_code,
            }
        })
        .unwrap();
    assert!(
        matches!(result.status, TransactionStatus::OutOfGas),
        "Unexpected status: {:?}",
        result.status
    );
}

#[test]
fn test_timestamp() {
    let (mut runner, mut signer, _) = initialize_transfer();

    let constructor = utils::solidity::ContractConstructor::compile_from_source(
        "src/tests/res",
        "target/solidity_build",
        "timestamp.sol",
        "Timestamp",
    );

    // deploy contract
    let nonce = signer.use_nonce();
    let contract = runner.deploy_contract(
        &signer.secret_key,
        |c| c.deploy_without_constructor(nonce.into()),
        constructor,
    );

    // set timestamp
    let t = std::time::SystemTime::now()
        .duration_since(std::time::UNIX_EPOCH)
        .unwrap();
    let nanos = t.as_nanos();
    let secs = U256::from(t.as_secs());
    runner.context.block_timestamp = u64::try_from(nanos).unwrap();

    // call contract
    let result = runner
        .submit_with_signer(&mut signer, |nonce| {
            contract.call_method_without_args("getCurrentBlockTimestamp", nonce)
        })
        .unwrap();
    let timestamp = U256::from_big_endian(&utils::unwrap_success(result));

    // Check time is correct.
    // The `+1`  is needed here because the runner increments the context
    // timestamp by 1 second automatically before each transaction.
    assert_eq!(secs + 1, timestamp);
}

#[test]
fn test_override_state() {
    let (mut runner, mut account1, viewer_address) = initialize_transfer();
    let account1_address = utils::address_from_secret_key(&account1.secret_key);
    let mut account2 = utils::Signer::random();
    let account2_address = utils::address_from_secret_key(&account2.secret_key);
    runner.create_address(account2_address, INITIAL_BALANCE, INITIAL_NONCE.into());

    let contract = utils::solidity::ContractConstructor::compile_from_source(
        "src/tests/res",
        "target/solidity_build",
        "poster.sol",
        "Poster",
    );

    // deploy contract
    let result = runner
        .submit_with_signer(&mut account1, |nonce| {
            crate::prelude::transactions::legacy::TransactionLegacy {
                nonce,
                gas_price: U256::default(),
                gas_limit: u64::MAX.into(),
                to: None,
                value: Wei::default(),
                data: contract.code.clone(),
            }
        })
        .unwrap();
    let address = Address::try_from_slice(&utils::unwrap_success(result)).unwrap();
    let contract = contract.deployed_at(address);

    // define functions to interact with the contract
    let get_address = |runner: &utils::AuroraRunner| {
        let result = runner
            .view_call(&utils::as_view_call(
                contract.call_method_without_args("get", U256::zero()),
                viewer_address,
            ))
            .unwrap();
        match result {
            TransactionStatus::Succeed(bytes) => Address::try_from_slice(&bytes[12..32]).unwrap(),
            _ => panic!("tx failed"),
        }
    };

    let post_address = |runner: &mut utils::AuroraRunner, signer: &mut utils::Signer| {
        let result = runner
            .submit_with_signer(signer, |nonce| {
                contract.call_method_with_args(
                    "post",
                    &[ethabi::Token::String("Hello, world!".to_string())],
                    nonce,
                )
            })
            .unwrap();
        assert!(result.status.is_ok());
    };

    // Assert the initial state is 0
    assert_eq!(get_address(&runner), Address::new(H160([0; 20])));
    post_address(&mut runner, &mut account1);
    // Assert the address matches the first caller
    assert_eq!(get_address(&runner), account1_address);
    post_address(&mut runner, &mut account2);
    // Assert the address matches the second caller
    assert_eq!(get_address(&runner), account2_address);
}

#[test]
fn test_num_wasm_functions() {
    // Counts the number of functions in our wasm output.
    // See https://github.com/near/nearcore/issues/4814 for context
    let runner = utils::deploy_runner();
    let module = walrus::ModuleConfig::default()
        .parse(runner.code.code())
        .unwrap();
    let num_functions = module.funcs.iter().count();
    assert!(
        num_functions <= 1440,
        "{num_functions} is not less than 1440",
    );
}

/// Tests we can transfer Eth from one account to another and that the balances are correctly
/// updated.
#[test]
fn test_eth_transfer_success() {
    // set up Aurora runner and accounts
    let (mut runner, mut source_account, dest_address) = initialize_transfer();
    let source_address = utils::address_from_secret_key(&source_account.secret_key);

    // validate pre-state
    utils::validate_address_balance_and_nonce(
        &runner,
        source_address,
        INITIAL_BALANCE,
        INITIAL_NONCE.into(),
    );
    utils::validate_address_balance_and_nonce(&runner, dest_address, Wei::zero(), 0.into());

    // perform transfer
    runner
        .submit_with_signer(&mut source_account, |nonce| {
            utils::transfer(dest_address, TRANSFER_AMOUNT, nonce)
        })
        .unwrap();

    // validate post-state
    utils::validate_address_balance_and_nonce(
        &runner,
        source_address,
        INITIAL_BALANCE - TRANSFER_AMOUNT,
        (INITIAL_NONCE + 1).into(),
    );
    utils::validate_address_balance_and_nonce(&runner, dest_address, TRANSFER_AMOUNT, 0.into());
}

/// Tests the case where the transfer amount is larger than the address balance
#[test]
fn test_eth_transfer_insufficient_balance() {
    let (mut runner, mut source_account, dest_address) = initialize_transfer();
    let source_address = utils::address_from_secret_key(&source_account.secret_key);

    // validate pre-state
    utils::validate_address_balance_and_nonce(
        &runner,
        source_address,
        INITIAL_BALANCE,
        INITIAL_NONCE.into(),
    );
    utils::validate_address_balance_and_nonce(&runner, dest_address, Wei::zero(), 0.into());

    // attempt transfer
    let result = runner
        .submit_with_signer(&mut source_account, |nonce| {
            // try to transfer more than we have
            utils::transfer(dest_address, INITIAL_BALANCE + INITIAL_BALANCE, nonce)
        })
        .unwrap();
    assert_eq!(result.status, TransactionStatus::OutOfFund);

    // validate post-state
    utils::validate_address_balance_and_nonce(
        &runner,
        source_address,
        INITIAL_BALANCE,
        // the nonce is still incremented even though the transfer failed
        (INITIAL_NONCE + 1).into(),
    );
    utils::validate_address_balance_and_nonce(&runner, dest_address, Wei::zero(), 0.into());
}

/// Tests the case where the nonce on the transaction does not match the address
#[test]
fn test_eth_transfer_incorrect_nonce() {
    let (mut runner, mut source_account, dest_address) = initialize_transfer();
    let source_address = utils::address_from_secret_key(&source_account.secret_key);

    // validate pre-state
    utils::validate_address_balance_and_nonce(
        &runner,
        source_address,
        INITIAL_BALANCE,
        INITIAL_NONCE.into(),
    );
    utils::validate_address_balance_and_nonce(&runner, dest_address, Wei::zero(), 0.into());

    // attempt transfer
    let error = runner
        .submit_with_signer(&mut source_account, |nonce| {
            // creating transaction with incorrect nonce
            utils::transfer(dest_address, TRANSFER_AMOUNT, nonce + 1)
        })
        .unwrap_err();
    assert_eq!(error.kind, EngineErrorKind::IncorrectNonce);

    // validate post-state (which is the same as pre-state in this case)
    utils::validate_address_balance_and_nonce(
        &runner,
        source_address,
        INITIAL_BALANCE,
        INITIAL_NONCE.into(),
    );
    utils::validate_address_balance_and_nonce(&runner, dest_address, Wei::zero(), 0.into());
}

#[test]
fn test_tx_support_shanghai() {
    let (mut runner, mut source_account, _) = initialize_transfer();
    // Encoded EVM transaction with parameter: `evmVersion: 'shanghai'`.
    let data = "6080604052348015600e575f80fd5b50607480601a5f395ff3fe6080604052348015600e575\
    f80fd5b50600436106026575f3560e01c8063919840ad14602a575b5f80fd5b600560405190815260200160\
    405180910390f3fea2646970667358221220cb01b9b9c75e5cd079a1980af2fe4397d2029888d12737d74cb\
    bc10e0de65bd364736f6c63430008150033";

    let result = runner
        .submit_with_signer(&mut source_account, |nonce| {
            aurora_engine_transactions::legacy::TransactionLegacy {
                nonce,
                gas_price: 0.into(),
                gas_limit: u64::MAX.into(),
                to: None,
                value: Wei::zero(),
                data: hex::decode(data).unwrap(),
            }
        })
        .expect("Should be able to execute EVM bytecode including PUSH0");

    assert!(result.status.is_ok());
}

#[test]
fn test_eth_transfer_not_enough_gas() {
    let (mut runner, mut source_account, dest_address) = initialize_transfer();
    let source_address = utils::address_from_secret_key(&source_account.secret_key);
    let transaction = |nonce| {
        let mut tx = utils::transfer(dest_address, TRANSFER_AMOUNT, nonce);
        tx.gas_limit = 10_000.into(); // this is not enough gas
        tx
    };

    // validate pre-state
    utils::validate_address_balance_and_nonce(
        &runner,
        source_address,
        INITIAL_BALANCE,
        INITIAL_NONCE.into(),
    );
    utils::validate_address_balance_and_nonce(&runner, dest_address, Wei::zero(), 0.into());

    // attempt transfer
    let error = runner
        .submit_with_signer(&mut source_account, transaction)
        .unwrap_err();
    assert_eq!(error.kind, EngineErrorKind::IntrinsicGasNotMet);

    // validate post-state (which is the same as pre-state in this case)
    utils::validate_address_balance_and_nonce(
        &runner,
        source_address,
        INITIAL_BALANCE,
        INITIAL_NONCE.into(),
    );
    utils::validate_address_balance_and_nonce(&runner, dest_address, Wei::zero(), 0.into());
}

#[test]
fn test_transfer_charging_gas_success() {
    let (mut runner, mut source_account, dest_address) = initialize_transfer();
    let source_address = utils::address_from_secret_key(&source_account.secret_key);
    let transaction = |nonce| {
        let mut tx = utils::transfer(dest_address, TRANSFER_AMOUNT, nonce);
        tx.gas_limit = 30_000.into();
        tx.gas_price = GAS_PRICE.into();
        tx
    };

    // validate pre-state
    utils::validate_address_balance_and_nonce(
        &runner,
        source_address,
        INITIAL_BALANCE,
        INITIAL_NONCE.into(),
    );
    utils::validate_address_balance_and_nonce(&runner, dest_address, Wei::zero(), 0.into());

    // do transfer
    let result = runner
        .submit_with_signer(&mut source_account, transaction)
        .unwrap();
    let spent_amount = Wei::new_u64(GAS_PRICE * result.gas_used);
    let expected_source_balance = INITIAL_BALANCE - TRANSFER_AMOUNT - spent_amount;
    let expected_dest_balance = TRANSFER_AMOUNT;
    let expected_relayer_balance = spent_amount;
    let relayer_address = sdk::types::near_account_to_evm_address(
        runner.context.predecessor_account_id.as_ref().as_bytes(),
    );

    // validate post-state
    utils::validate_address_balance_and_nonce(
        &runner,
        source_address,
        expected_source_balance,
        (INITIAL_NONCE + 1).into(),
    );
    utils::validate_address_balance_and_nonce(
        &runner,
        dest_address,
        expected_dest_balance,
        0.into(),
    );
    utils::validate_address_balance_and_nonce(
        &runner,
        relayer_address,
        expected_relayer_balance,
        0.into(),
    );
}

#[test]
fn test_eth_transfer_charging_gas_not_enough_balance() {
    let (mut runner, mut source_account, dest_address) = initialize_transfer();
    let source_address = utils::address_from_secret_key(&source_account.secret_key);
    let transaction = |nonce| {
        let mut tx = utils::transfer(dest_address, TRANSFER_AMOUNT, nonce);
        // With this gas limit and price the account does not
        // have enough balance to cover the gas cost
        tx.gas_limit = 3_000_000.into();
        tx.gas_price = GAS_PRICE.into();
        tx
    };

    // validate pre-state
    utils::validate_address_balance_and_nonce(
        &runner,
        source_address,
        INITIAL_BALANCE,
        INITIAL_NONCE.into(),
    );
    utils::validate_address_balance_and_nonce(&runner, dest_address, Wei::zero(), 0.into());

    // attempt transfer
    let error = runner
        .submit_with_signer(&mut source_account, transaction)
        .unwrap_err();
    assert_eq!(
        error.kind,
        EngineErrorKind::GasPayment(GasPaymentError::OutOfFund)
    );

    // validate post-state
    let relayer = sdk::types::near_account_to_evm_address(
        runner.context.predecessor_account_id.as_ref().as_bytes(),
    );

    utils::validate_address_balance_and_nonce(
        &runner,
        source_address,
        INITIAL_BALANCE,
        // nonce is still not incremented since the transaction was invalid
        INITIAL_NONCE.into(),
    );
    utils::validate_address_balance_and_nonce(&runner, dest_address, Wei::zero(), 0.into());
    utils::validate_address_balance_and_nonce(&runner, relayer, Wei::zero(), 0.into());
}

pub fn initialize_transfer() -> (utils::AuroraRunner, utils::Signer, Address) {
    // set up Aurora runner and accounts
    let mut runner = utils::deploy_runner();
    let mut rng = rand::thread_rng();
    let source_account = SecretKey::random(&mut rng);
    let source_address = utils::address_from_secret_key(&source_account);
    runner.create_address(source_address, INITIAL_BALANCE, INITIAL_NONCE.into());
    let dest_address = utils::address_from_secret_key(&SecretKey::random(&mut rng));
    let mut signer = utils::Signer::new(source_account);
    signer.nonce = INITIAL_NONCE;

    (runner, signer, dest_address)
}

#[test]
fn check_selector() {
    // Selector to call mint function in ERC-20 contract
    //
    // keccak("mint(address,uint256)".as_bytes())[..4];
    use sha3::Digest;
    let mut hasher = sha3::Keccak256::default();
    hasher.update(b"mint(address,uint256)");
    assert_eq!(hasher.finalize()[..4].to_vec(), ERC20_MINT_SELECTOR);
}

#[test]
fn test_block_hash() {
    let runner = utils::AuroraRunner::default();
    let chain_id = {
        let number = crate::prelude::U256::from(runner.chain_id);
        crate::prelude::u256_to_arr(&number)
    };
    let account_id = runner.aurora_account_id.as_bytes();
    let block_hash = aurora_engine::engine::compute_block_hash(chain_id, 10, account_id);

    assert_eq!(
        hex::encode(block_hash.0).as_str(),
        "c4a46f076b64877cbd8c5dbfd7bfbbea21a5653b79e3b6d06b6dfb5c88f1c384",
    );
}

#[test]
fn test_block_hash_api() {
    let runner = utils::deploy_runner();
    let block_height: u64 = 10;
    let outcome = runner
        .one_shot()
        .call(
            "get_block_hash",
            "any.near",
            block_height.try_to_vec().unwrap(),
        )
        .unwrap();
    let block_hash = outcome.return_data.as_value().unwrap();

    assert_eq!(
        hex::encode(block_hash).as_str(),
        "c4a46f076b64877cbd8c5dbfd7bfbbea21a5653b79e3b6d06b6dfb5c88f1c384",
    );
}

#[test]
fn test_block_hash_contract() {
    let (mut runner, mut source_account, _) = initialize_transfer();
    let test_constructor = utils::solidity::ContractConstructor::compile_from_source(
        ["src", "tests", "res"].iter().collect::<PathBuf>(),
        Path::new("target").join("solidity_build"),
        "blockhash.sol",
        "BlockHash",
    );
    let nonce = source_account.use_nonce();
    let test_contract = runner.deploy_contract(
        &source_account.secret_key,
        |c| c.deploy_without_args(nonce.into()),
        test_constructor,
    );

    let result = runner
        .submit_with_signer(&mut source_account, |nonce| {
            test_contract.call_method_without_args("test", nonce)
        })
        .unwrap();

    utils::panic_on_fail(result.status);
}

<<<<<<< HEAD
=======
#[test]
fn test_ft_metadata() {
    let runner = utils::deploy_runner();
    let account_id: String = runner.context.signer_account_id.clone().into();
    let outcome = runner
        .one_shot()
        .call("ft_metadata", &account_id, Vec::new())
        .unwrap();
    let metadata =
        serde_json::from_slice::<FungibleTokenMetadata>(&outcome.return_data.as_value().unwrap())
            .unwrap();

    assert_eq!(metadata, FungibleTokenMetadata::default());
}

>>>>>>> b5ae3286
/// Tests transfer Eth from one account to another with custom argument `max_gas_price`.
#[test]
fn test_eth_transfer_with_max_gas_price() {
    // set up Aurora runner and accounts
    let (mut runner, source_account, dest_address) = initialize_transfer();
    let source_address = utils::address_from_secret_key(&source_account.secret_key);

    // validate pre-state
    utils::validate_address_balance_and_nonce(
        &runner,
        source_address,
        INITIAL_BALANCE,
        INITIAL_NONCE.into(),
    );
    utils::validate_address_balance_and_nonce(&runner, dest_address, Wei::zero(), 0.into());

    // perform transfer
    let max_gas_price = 5;
    let mut transaction = utils::transfer(dest_address, TRANSFER_AMOUNT, INITIAL_NONCE.into());
    transaction.gas_price = 10.into();
    transaction.gas_limit = 30_000.into();

    let result = runner
        .submit_transaction_with_args(&source_account.secret_key, transaction, max_gas_price, None)
        .unwrap();

    let fee = u128::from(result.gas_used) * max_gas_price;
    // validate post-state
    utils::validate_address_balance_and_nonce(
        &runner,
        source_address,
        INITIAL_BALANCE - TRANSFER_AMOUNT - Wei::new_u128(fee),
        (INITIAL_NONCE + 1).into(),
    );
    utils::validate_address_balance_and_nonce(&runner, dest_address, TRANSFER_AMOUNT, 0.into());
}

#[test]
fn test_set_owner() {
    let mut runner = utils::deploy_runner();
    let aurora_account_id = runner.aurora_account_id.clone();

    // set owner args
    let set_owner_args = SetOwnerArgs {
        new_owner: str_to_account_id("new_owner.near"),
    };

    let result = runner.call(
        "set_owner",
        &aurora_account_id,
        set_owner_args.try_to_vec().unwrap(),
    );

    // setting owner from the owner with same owner id should succeed
    assert!(result.is_ok());

    // get owner to see if the owner_id property has changed
    let outcome = runner
        .one_shot()
        .call("get_owner", &aurora_account_id, vec![])
        .unwrap();

    // check if the owner_id property has changed to new_owner.near
    assert_eq!(
        b"new_owner.near",
        outcome.return_data.as_value().unwrap().as_slice()
    );
}

#[test]
fn test_set_owner_fail_on_same_owner() {
    let mut runner = utils::deploy_runner();
    let aurora_account_id = runner.aurora_account_id.clone();

    // set owner args
    let set_owner_args = SetOwnerArgs {
        new_owner: str_to_account_id(&aurora_account_id),
    };

    let error = runner
        .call(
            "set_owner",
            &aurora_account_id,
            set_owner_args.try_to_vec().unwrap(),
        )
        .unwrap_err();

    // check error equality
    assert_eq!(error.kind, EngineErrorKind::SameOwner);
}

#[test]
fn test_set_upgrade_delay_blocks() {
    let mut runner = utils::deploy_runner();
    let aurora_account_id = runner.aurora_account_id.clone();

    // set upgrade_delay_blocks args
    let set_upgrade_delay_blocks = SetUpgradeDelayBlocksArgs {
        upgrade_delay_blocks: 2,
    };

    let result = runner.call(
        "set_upgrade_delay_blocks",
        &aurora_account_id,
        set_upgrade_delay_blocks.try_to_vec().unwrap(),
    );

    // should succeed
    assert!(result.is_ok());

    // get upgrade_delay_blocks to see if the upgrade_delay_blocks property has changed
    let result = runner
        .one_shot()
        .call("get_upgrade_delay_blocks", &aurora_account_id, vec![]);

    // check if the query goes through the standalone runner
    assert!(result.is_ok());

    // check if the upgrade_delay_blocks property has changed to 2
    let result = SetUpgradeDelayBlocksArgs::try_from_slice(
        result.unwrap().return_data.as_value().unwrap().as_slice(),
    )
    .unwrap();
    assert_eq!(result.upgrade_delay_blocks, 2);
}

mod workspace {
    use crate::prelude::{Address, U256};
    use crate::tests::sanity::{GAS_PRICE, INITIAL_BALANCE, INITIAL_NONCE, TRANSFER_AMOUNT};
    use crate::utils;
    use aurora_engine_types::parameters::engine::TransactionStatus;
    use aurora_engine_workspace::EngineContract;

    // Same as `test_eth_transfer_insufficient_balance` above, except runs through
    // `aurora-engine-workspace` instead of `near-vm-runner`. This is important because
    // `aurora-engine-workspace` has more production logic, in particular, state revert on
    // contract panic.
    // TODO: should be able to generalize the `call` backend of `AuroraRunner` so that this
    //       test does not need to be written twice.
    #[tokio::test]
    async fn test_eth_transfer_insufficient_balance() {
        let (aurora, mut signer, address) = initialize_engine().await;

        // Run transaction which will fail (transfer more than current balance)
        let nonce = signer.use_nonce();
        let tx = utils::transfer(
            Address::from_array([1; 20]),
            INITIAL_BALANCE + INITIAL_BALANCE,
            nonce.into(),
        );
        let signed_tx = utils::sign_transaction(
            tx,
            Some(utils::AuroraRunner::default().chain_id),
            &signer.secret_key,
        );
        let result = aurora
            .submit(rlp::encode(&signed_tx).to_vec())
            .transact()
            .await
            .unwrap()
            .into_value();
        assert_eq!(result.status, TransactionStatus::OutOfFund);

        // validate post-state
        assert_eq!(
            aurora.get_nonce(address).await.unwrap().result,
            (INITIAL_NONCE + 1).into(),
        );
        assert_eq!(
            aurora.get_balance(address).await.unwrap().result,
            INITIAL_BALANCE.raw(),
        );
    }

    // Same as `test_eth_transfer_charging_gas_not_enough_balance` but run through
    // `aurora-engine-workspace`.
    #[tokio::test]
    async fn test_eth_transfer_charging_gas_not_enough_balance() {
        let (aurora, mut signer, address) = initialize_engine().await;

        // Run transaction which will fail (not enough balance to cover gas)
        let nonce = signer.use_nonce();
        let mut tx = utils::transfer(Address::from_array([1; 20]), TRANSFER_AMOUNT, nonce.into());
        tx.gas_limit = 3_000_000.into();
        tx.gas_price = GAS_PRICE.into();
        let signed_tx = utils::sign_transaction(
            tx,
            Some(utils::AuroraRunner::default().chain_id),
            &signer.secret_key,
        );
        let error = aurora
            .submit(rlp::encode(&signed_tx).to_vec())
            .transact()
            .await
            .err()
            .unwrap();
        assert!(error.to_string().contains("ERR_OUT_OF_FUND"));

        // validate post-state
        assert_eq!(
            aurora.get_nonce(address).await.unwrap().result,
            INITIAL_NONCE.into(), // nonce hasn't been changed because an error occurs
        );
        assert_eq!(
            aurora.get_balance(address).await.unwrap().result,
            INITIAL_BALANCE.raw(),
        );
    }
    async fn initialize_engine() -> (EngineContract, utils::Signer, Address) {
        let engine = utils::workspace::deploy_engine().await;
        let signer = utils::Signer::random();
        let address = utils::address_from_secret_key(&signer.secret_key);
        let result = engine
            .mint_account(address, INITIAL_NONCE, INITIAL_BALANCE.raw().low_u64())
            .max_gas()
            .transact()
            .await
            .unwrap();
        assert!(result.is_success());

        // validate pre-state
        let nonce = engine.get_nonce(address).await.unwrap();
        assert_eq!(nonce.result, U256::from(INITIAL_NONCE),);

        let balance = engine.get_balance(address).await.unwrap();
        assert_eq!(balance.result, INITIAL_BALANCE.raw(),);

        (engine, signer, address)
    }
}<|MERGE_RESOLUTION|>--- conflicted
+++ resolved
@@ -42,21 +42,6 @@
         constructor.deployed_at(contract_address)
     };
 
-<<<<<<< HEAD
-=======
-    let get_total_supply = |runner: &utils::AuroraRunner| -> Wei {
-        let result = runner
-            .one_shot()
-            .call("ft_total_eth_supply_on_aurora", "aurora", Vec::new());
-        let amount: u128 = String::from_utf8(result.unwrap().return_data.as_value().unwrap())
-            .unwrap()
-            .replace('"', "")
-            .parse()
-            .unwrap();
-        Wei::new(U256::from(amount))
-    };
-
->>>>>>> b5ae3286
     // Self-destruct with some benefactor does not reduce the total supply
     let contract = deploy_contract(&mut runner, &mut signer);
     let _submit_result = runner
@@ -938,24 +923,6 @@
     utils::panic_on_fail(result.status);
 }
 
-<<<<<<< HEAD
-=======
-#[test]
-fn test_ft_metadata() {
-    let runner = utils::deploy_runner();
-    let account_id: String = runner.context.signer_account_id.clone().into();
-    let outcome = runner
-        .one_shot()
-        .call("ft_metadata", &account_id, Vec::new())
-        .unwrap();
-    let metadata =
-        serde_json::from_slice::<FungibleTokenMetadata>(&outcome.return_data.as_value().unwrap())
-            .unwrap();
-
-    assert_eq!(metadata, FungibleTokenMetadata::default());
-}
-
->>>>>>> b5ae3286
 /// Tests transfer Eth from one account to another with custom argument `max_gas_price`.
 #[test]
 fn test_eth_transfer_with_max_gas_price() {
