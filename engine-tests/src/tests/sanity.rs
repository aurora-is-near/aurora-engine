--- conflicted
+++ resolved
@@ -1085,11 +1085,7 @@
         })
         .unwrap();
 
-<<<<<<< HEAD
-    let res = utils::get_error_message(result.status);
-=======
     let res = utils::panic_on_fail(result.status);
->>>>>>> 9cb8359b
     assert!(res.is_none(), "Status: {res:?}");
 }
 
