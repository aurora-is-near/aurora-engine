--- conflicted
+++ resolved
@@ -1,8 +1,4 @@
-<<<<<<< HEAD
-use crate::test_utils;
-=======
 use crate::utils::{self, standalone};
->>>>>>> 0ffcf0d0
 use aurora_engine_precompiles::prepaid_gas;
 use aurora_engine_transactions::legacy::TransactionLegacy;
 use aurora_engine_types::{types::Wei, U256};
@@ -10,18 +6,9 @@
 #[test]
 fn test_prepaid_gas_precompile() {
     const EXPECTED_VALUE: u64 = 157_277_246_352_223;
-<<<<<<< HEAD
-    let mut signer = test_utils::Signer::random();
-    let mut runner = test_utils::deploy_evm();
-    runner.cancel_hashchain();
-=======
     let mut signer = utils::Signer::random();
     let mut runner = utils::deploy_runner();
-    let mut standalone = standalone::StandaloneRunner::default();
-
-    standalone.init_evm();
-    runner.standalone_runner = Some(standalone);
->>>>>>> 0ffcf0d0
+    runner.cancel_hashchain();
 
     let transaction = TransactionLegacy {
         nonce: signer.use_nonce().into(),
