use crate::prelude::Wei;
use crate::utils::{
    self,
    solidity::standard_precompiles::{PrecompilesConstructor, PrecompilesContract},
    AuroraRunner, ExecutionProfile, Signer,
};

const INITIAL_BALANCE: Wei = Wei::new_u64(1000);
const INITIAL_NONCE: u64 = 0;

fn precompile_execution_profile(method: &str) -> ExecutionProfile {
    let (mut runner, mut signer, contract) = initialize();
    let (_result, profile) = runner
        .submit_with_signer_profiled(&mut signer, |nonce| contract.call_method(method, nonce))
        .unwrap();
    profile
}

#[test]
fn test_standard_precompiles() {
    let (mut runner, mut signer, contract) = initialize();

    let outcome = runner
        .submit_with_signer(&mut signer, |nonce| contract.call_method("test_all", nonce))
        .unwrap();

<<<<<<< HEAD
    let res = utils::get_error_message(outcome.status);
=======
    let res = utils::panic_on_fail(outcome.status);
>>>>>>> 9cb8359b
    assert!(res.is_none(), "Status: {res:?}");
}

#[test]
fn profile_ecrecover() {
    let profile = precompile_execution_profile("test_ecrecover");
    utils::assert_gas_bound(profile.all_gas(), 7);
}

#[test]
fn profile_sha256() {
    let profile = precompile_execution_profile("test_sha256");
    utils::assert_gas_bound(profile.all_gas(), 6);
}

#[test]
fn profile_ripemd160() {
    let profile = precompile_execution_profile("test_ripemd160");
    utils::assert_gas_bound(profile.all_gas(), 6);
}

#[test]
fn profile_identity() {
    let profile = precompile_execution_profile("test_identity");
    utils::assert_gas_bound(profile.all_gas(), 6);
}

#[test]
fn profile_modexp() {
    let profile = precompile_execution_profile("test_modexp");
    utils::assert_gas_bound(profile.all_gas(), 8);
}

#[test]
fn profile_ecadd() {
    let profile = precompile_execution_profile("test_ecadd");
    utils::assert_gas_bound(profile.all_gas(), 6);
}

#[test]
fn profile_ecmul() {
    let profile = precompile_execution_profile("test_ecmul");
    utils::assert_gas_bound(profile.all_gas(), 7);
}

#[test]
fn profile_ecpair() {
    let profile = precompile_execution_profile("test_ecpair");
    utils::assert_gas_bound(profile.all_gas(), 116);
}

#[test]
fn profile_blake2f() {
    let profile = precompile_execution_profile("test_blake2f");
    utils::assert_gas_bound(profile.all_gas(), 6);
}

fn initialize() -> (AuroraRunner, Signer, PrecompilesContract) {
    let mut runner = utils::deploy_runner();
    let mut signer = Signer::random();
    signer.nonce = INITIAL_NONCE;
    runner.create_address(
        utils::address_from_secret_key(&signer.secret_key),
        INITIAL_BALANCE,
        INITIAL_NONCE.into(),
    );

    let constructor = PrecompilesConstructor::load();
    let nonce = signer.use_nonce();
    let contract = PrecompilesContract(runner.deploy_contract(
        &signer.secret_key,
        |c| c.deploy(nonce.into()),
        constructor,
    ));

    (runner, signer, contract)
}<|MERGE_RESOLUTION|>--- conflicted
+++ resolved
@@ -24,11 +24,7 @@
         .submit_with_signer(&mut signer, |nonce| contract.call_method("test_all", nonce))
         .unwrap();
 
-<<<<<<< HEAD
-    let res = utils::get_error_message(outcome.status);
-=======
     let res = utils::panic_on_fail(outcome.status);
->>>>>>> 9cb8359b
     assert!(res.is_none(), "Status: {res:?}");
 }
 
