--- conflicted
+++ resolved
@@ -39,12 +39,8 @@
     let call_args = PausePrecompilesCallArgs {
         paused_mask: EXIT_TO_ETHEREUM_FLAG,
     };
-<<<<<<< HEAD
-    let input = call_args.try_to_vec().unwrap();
-=======
     let input = borsh::to_vec(&call_args).unwrap();
 
->>>>>>> c03a2d86
     let _res = runner.call(PAUSE_PRECOMPILES, CALLED_ACCOUNT_ID, input);
     let is_to_near = false;
     let error = tester
