--- conflicted
+++ resolved
@@ -51,16 +51,8 @@
 #[test]
 fn test_promise_result_gas_cost() {
     let mut runner = test_utils::deploy_evm();
-<<<<<<< HEAD
     runner.set_hashchain_activation(false);
-    runner.context.block_index = aurora_engine::engine::ZERO_ADDRESS_FIX_HEIGHT + 1;
-=======
-    let mut standalone = standalone::StandaloneRunner::default();
-    standalone.init_evm();
-    runner.standalone_runner = Some(standalone);
-    let mut signer = test_utils::Signer::random();
     runner.context.block_height = aurora_engine::engine::ZERO_ADDRESS_FIX_HEIGHT + 1;
->>>>>>> 6b8d1ceb
 
     let mut signer = test_utils::Signer::random();
 
