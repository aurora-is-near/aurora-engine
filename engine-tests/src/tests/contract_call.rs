--- conflicted
+++ resolved
@@ -2,11 +2,7 @@
 use crate::utils::solidity::exit_precompile::{
     Tester, TesterConstructor, DEST_ACCOUNT, DEST_ADDRESS,
 };
-<<<<<<< HEAD
-use crate::utils::{self, deploy_runner, AuroraRunner, Signer, ORIGIN};
-=======
-use crate::utils::{self, AuroraRunner, Signer, DEFAULT_AURORA_ACCOUNT_ID};
->>>>>>> b5ae3286
+use crate::utils::{self, deploy_runner, AuroraRunner, Signer, DEFAULT_AURORA_ACCOUNT_ID};
 
 fn setup_test() -> (AuroraRunner, Signer, Address, Tester) {
     let mut runner = AuroraRunner::new();
