use aurora_engine::engine::{EngineError, EngineErrorKind, GasPaymentError};
use aurora_engine::parameters::{SubmitArgs, ViewCallArgs};
use aurora_engine_types::account_id::AccountId;
use aurora_engine_types::borsh::{BorshDeserialize, BorshSerialize};
use aurora_engine_types::types::{NEP141Wei, PromiseResult};
use evm::ExitFatal;
use libsecp256k1::{self, Message, PublicKey, SecretKey};
use near_primitives::runtime::config_store::RuntimeConfigStore;
use near_primitives::version::PROTOCOL_VERSION;
use near_primitives_core::config::VMConfig;
use near_primitives_core::contract::ContractCode;
use near_primitives_core::profile::ProfileDataV3;
use near_primitives_core::runtime::fees::RuntimeFeesConfig;
use near_vm_errors::{FunctionCallError, HostError};
use near_vm_logic::mocks::mock_external::MockedExternal;
use near_vm_logic::types::ReturnData;
use near_vm_logic::{VMContext, VMOutcome, ViewConfig};
use near_vm_runner::MockCompiledContractCache;
use rlp::RlpStream;
use std::borrow::Cow;

use crate::prelude::fungible_token::{FungibleToken, FungibleTokenMetadata};
use crate::prelude::parameters::{
    InitCallArgs, LegacyNewCallArgs, SubmitResult, TransactionStatus,
};
use crate::prelude::transactions::{
    eip_1559::{self, SignedTransaction1559, Transaction1559},
    eip_2930::{self, SignedTransaction2930, Transaction2930},
    legacy::{LegacyEthSignedTransaction, TransactionLegacy},
};
use crate::prelude::{sdk, Address, Wei, H256, U256};
use crate::utils::solidity::{ContractConstructor, DeployedContract};

pub const DEFAULT_AURORA_ACCOUNT_ID: &str = "aurora";
pub const SUBMIT: &str = "submit";
pub const SUBMIT_WITH_ARGS: &str = "submit_with_args";
pub const PAUSE_PRECOMPILES: &str = "pause_precompiles";
pub const PAUSED_PRECOMPILES: &str = "paused_precompiles";
pub const RESUME_PRECOMPILES: &str = "resume_precompiles";
<<<<<<< HEAD
pub const SET_OWNER: &str = "set_owner";
pub const SET_UPGRADE_DELAY_BLOCKS: &str = "set_upgrade_delay_blocks";
pub const FACTORY_SET_WNEAR_ADDRESS: &str = "factory_set_wnear_address";
pub const PAUSE_CONTRACT: &str = "pause_contract";
pub const RESUME_CONTRACT: &str = "resume_contract";
pub const SET_KEY_MANAGER: &str = "set_key_manager";
=======
pub const DEFAULT_CHAIN_ID: u64 = 1_313_161_556; // NEAR localnet
>>>>>>> 880da840

const CALLER_ACCOUNT_ID: &str = "some-account.near";

pub mod mocked_external;
pub mod one_inch;
pub mod rust;
pub mod solidity;
pub mod standalone;
pub mod workspace;

pub struct Signer {
    pub nonce: u64,
    pub secret_key: SecretKey,
}

impl Signer {
    pub const fn new(secret_key: SecretKey) -> Self {
        Self {
            nonce: 0,
            secret_key,
        }
    }

    pub fn random() -> Self {
        let mut rng = rand::thread_rng();
        let sk = SecretKey::random(&mut rng);
        Self::new(sk)
    }

    pub fn use_nonce(&mut self) -> u64 {
        let nonce = self.nonce;
        self.nonce += 1;
        nonce
    }
}

pub struct AuroraRunner {
    pub aurora_account_id: String,
    pub chain_id: u64,
    pub code: ContractCode,
    pub cache: MockCompiledContractCache,
    pub ext: mocked_external::MockedExternalWithTrie,
    pub context: VMContext,
    pub wasm_config: VMConfig,
    pub fees_config: RuntimeFeesConfig,
    pub current_protocol_version: u32,
    pub previous_logs: Vec<String>,
    // Use the standalone in parallel if set. This allows checking both
    // implementations give the same results.
    pub standalone_runner: Option<standalone::StandaloneRunner>,
    // Empty by default. Can be set in tests if the transaction should be
    // executed as if it was a callback.
    pub promise_results: Vec<PromiseResult>,
}

/// Same as `AuroraRunner`, but consumes `self` on execution (thus preventing building on
/// the `ext` post-state with future calls to the contract.
#[derive(Clone)]
pub struct OneShotAuroraRunner<'a> {
    pub base: &'a AuroraRunner,
    pub ext: mocked_external::MockedExternalWithTrie,
    pub context: VMContext,
}

impl<'a> OneShotAuroraRunner<'a> {
    pub fn profiled_call(
        self,
        method_name: &str,
        caller_account_id: &str,
        input: Vec<u8>,
    ) -> Result<(VMOutcome, ExecutionProfile), EngineError> {
        self.call(method_name, caller_account_id, input)
            .map(|outcome| {
                let profile = ExecutionProfile::new(&outcome);
                (outcome, profile)
            })
    }

    pub fn call(
        mut self,
        method_name: &str,
        caller_account_id: &str,
        input: Vec<u8>,
    ) -> Result<VMOutcome, EngineError> {
        AuroraRunner::update_context(
            &mut self.context,
            caller_account_id,
            caller_account_id,
            input,
        );

        let outcome = near_vm_runner::run(
            &self.base.code,
            method_name,
            &mut self.ext,
            self.context.clone(),
            &self.base.wasm_config,
            &self.base.fees_config,
            &[],
            self.base.current_protocol_version,
            Some(&self.base.cache),
        )
        .unwrap();

        if let Some(aborted) = outcome.aborted.as_ref() {
            Err(into_engine_error(outcome.used_gas, aborted))
        } else {
            Ok(outcome)
        }
    }
}

impl AuroraRunner {
    pub fn one_shot(&self) -> OneShotAuroraRunner {
        OneShotAuroraRunner {
            base: self,
            ext: self.ext.clone(),
            context: self.context.clone(),
        }
    }

    pub fn update_context(
        context: &mut VMContext,
        caller_account_id: &str,
        signer_account_id: &str,
        input: Vec<u8>,
    ) {
        context.block_height += 1;
        context.block_timestamp += 1_000_000_000;
        context.input = input;
        context.signer_account_id = signer_account_id.parse().unwrap();
        context.predecessor_account_id = caller_account_id.parse().unwrap();
    }

    pub fn call(
        &mut self,
        method_name: &str,
        caller_account_id: &str,
        input: Vec<u8>,
    ) -> Result<VMOutcome, EngineError> {
        self.call_with_signer(method_name, caller_account_id, caller_account_id, input)
    }

    pub fn call_with_signer(
        &mut self,
        method_name: &str,
        caller_account_id: &str,
        signer_account_id: &str,
        input: Vec<u8>,
    ) -> Result<VMOutcome, EngineError> {
        Self::update_context(
            &mut self.context,
            caller_account_id,
            signer_account_id,
            input,
        );

        let vm_promise_results: Vec<_> = self
            .promise_results
            .iter()
            .map(|p| match p {
                PromiseResult::Failed => near_vm_logic::types::PromiseResult::Failed,
                PromiseResult::NotReady => near_vm_logic::types::PromiseResult::NotReady,
                PromiseResult::Successful(bytes) => {
                    near_vm_logic::types::PromiseResult::Successful(bytes.clone())
                }
            })
            .collect();
        let outcome = near_vm_runner::run(
            &self.code,
            method_name,
            &mut self.ext,
            self.context.clone(),
            &self.wasm_config,
            &self.fees_config,
            &vm_promise_results,
            self.current_protocol_version,
            Some(&self.cache),
        )
        .unwrap();

        if let Some(error) = outcome.aborted.as_ref() {
            return Err(into_engine_error(outcome.used_gas, error));
        }

        self.context.storage_usage = outcome.storage_usage;
        self.previous_logs = outcome.logs.clone();

        if let Some(standalone_runner) = &mut self.standalone_runner {
<<<<<<< HEAD
            if method_name == SUBMIT
                || method_name == SUBMIT_WITH_ARGS
                || method_name == CALL
                || method_name == DEPLOY_ERC20
                || method_name == PAUSE_PRECOMPILES
                || method_name == RESUME_PRECOMPILES
                || method_name == SET_OWNER
                || method_name == SET_UPGRADE_DELAY_BLOCKS
                || method_name == FACTORY_SET_WNEAR_ADDRESS
                || method_name == PAUSE_CONTRACT
                || method_name == RESUME_CONTRACT
                || method_name == SET_KEY_MANAGER
            {
                standalone_runner.submit_raw(method_name, &self.context, &self.promise_results)?;
                self.validate_standalone();
            }
=======
            standalone_runner.submit_raw(method_name, &self.context, &self.promise_results)?;
            self.validate_standalone();
>>>>>>> 880da840
        }

        Ok(outcome)
    }

    pub fn consume_json_snapshot(
        &mut self,
        snapshot: engine_standalone_storage::json_snapshot::types::JsonSnapshot,
    ) {
        let trie = &mut self.ext.underlying.fake_trie;
        for entry in snapshot.result.values {
            let key = aurora_engine_sdk::base64::decode(entry.key).unwrap();
            let value = aurora_engine_sdk::base64::decode(entry.value).unwrap();
            trie.insert(key, value);
        }
    }

    pub fn create_address(&mut self, address: Address, init_balance: Wei, init_nonce: U256) {
        self.internal_create_address(address, init_balance, init_nonce, None);
    }

    pub fn create_address_with_code(
        &mut self,
        address: Address,
        init_balance: Wei,
        init_nonce: U256,
        code: Vec<u8>,
    ) {
        self.internal_create_address(address, init_balance, init_nonce, Some(code));
    }

    fn internal_create_address(
        &mut self,
        address: Address,
        init_balance: Wei,
        init_nonce: U256,
        code: Option<Vec<u8>>,
    ) {
        let trie = &mut self.ext.underlying.fake_trie;

        let balance_key = crate::prelude::storage::address_to_key(
            crate::prelude::storage::KeyPrefix::Balance,
            &address,
        );
        let balance_value = init_balance.to_bytes();

        let nonce_key = crate::prelude::storage::address_to_key(
            crate::prelude::storage::KeyPrefix::Nonce,
            &address,
        );
        let nonce_value = crate::prelude::u256_to_arr(&init_nonce);

        if let Some(code) = code.clone() {
            let code_key = crate::prelude::storage::address_to_key(
                crate::prelude::storage::KeyPrefix::Code,
                &address,
            );
            trie.insert(code_key.to_vec(), code);
        }

        let ft_key = crate::prelude::storage::bytes_to_key(
            crate::prelude::storage::KeyPrefix::EthConnector,
            &[crate::prelude::storage::EthConnectorStorageId::FungibleToken.into()],
        );
        let ft_value = {
            let mut current_ft: FungibleToken = trie
                .get(&ft_key)
                .map(|bytes| FungibleToken::try_from_slice(bytes).unwrap())
                .unwrap_or_default();
            current_ft.total_eth_supply_on_near =
                current_ft.total_eth_supply_on_near + NEP141Wei::new(init_balance.raw().as_u128());
            current_ft.total_eth_supply_on_aurora = current_ft.total_eth_supply_on_aurora
                + NEP141Wei::new(init_balance.raw().as_u128());
            current_ft
        };

        let aurora_balance_key = [
            ft_key.as_slice(),
            self.context.current_account_id.as_ref().as_bytes(),
        ]
        .concat();
        let aurora_balance_value = {
            let mut current_balance: u128 = trie
                .get(&aurora_balance_key)
                .map(|bytes| u128::try_from_slice(bytes).unwrap())
                .unwrap_or_default();
            current_balance += init_balance.raw().as_u128();
            current_balance
        };

        let proof_key = crate::prelude::storage::bytes_to_key(
            crate::prelude::storage::KeyPrefix::EthConnector,
            &[crate::prelude::storage::EthConnectorStorageId::UsedEvent.into()],
        );

        trie.insert(balance_key.to_vec(), balance_value.to_vec());
        if !init_nonce.is_zero() {
            trie.insert(nonce_key.to_vec(), nonce_value.to_vec());
        }
        trie.insert(ft_key, ft_value.try_to_vec().unwrap());
        trie.insert(proof_key, vec![0]);
        trie.insert(
            aurora_balance_key,
            aurora_balance_value.try_to_vec().unwrap(),
        );

        if let Some(standalone_runner) = &mut self.standalone_runner {
            standalone_runner.env.block_height = self.context.block_height;
            standalone_runner.mint_account(address, init_balance, init_nonce, code);
            self.validate_standalone();
        }

        self.context.block_height += 1;
    }

    pub fn submit_with_signer<F: FnOnce(U256) -> TransactionLegacy>(
        &mut self,
        signer: &mut Signer,
        make_tx: F,
    ) -> Result<SubmitResult, EngineError> {
        self.submit_with_signer_profiled(signer, make_tx)
            .map(|(result, _)| result)
    }

    pub fn submit_with_signer_profiled<F: FnOnce(U256) -> TransactionLegacy>(
        &mut self,
        signer: &mut Signer,
        make_tx: F,
    ) -> Result<(SubmitResult, ExecutionProfile), EngineError> {
        let nonce = signer.use_nonce();
        let tx = make_tx(nonce.into());
        self.submit_transaction_profiled(&signer.secret_key, tx)
    }

    pub fn submit_transaction(
        &mut self,
        account: &SecretKey,
        transaction: TransactionLegacy,
    ) -> Result<SubmitResult, EngineError> {
        self.submit_transaction_profiled(account, transaction)
            .map(|(result, _)| result)
    }

    pub fn submit_transaction_profiled(
        &mut self,
        account: &SecretKey,
        transaction: TransactionLegacy,
    ) -> Result<(SubmitResult, ExecutionProfile), EngineError> {
        let signed_tx = sign_transaction(transaction, Some(self.chain_id), account);
        self.call(SUBMIT, CALLER_ACCOUNT_ID, rlp::encode(&signed_tx).to_vec())
            .map(Self::profile_outcome)
    }

    pub fn submit_transaction_with_args(
        &mut self,
        account: &SecretKey,
        transaction: TransactionLegacy,
        max_gas_price: u128,
        gas_token_address: Option<Address>,
    ) -> Result<SubmitResult, EngineError> {
        self.submit_transaction_with_args_profiled(
            account,
            transaction,
            max_gas_price,
            gas_token_address,
        )
        .map(|(result, _)| result)
    }

    pub fn submit_transaction_with_args_profiled(
        &mut self,
        account: &SecretKey,
        transaction: TransactionLegacy,
        max_gas_price: u128,
        gas_token_address: Option<Address>,
    ) -> Result<(SubmitResult, ExecutionProfile), EngineError> {
        let signed_tx = sign_transaction(transaction, Some(self.chain_id), account);
        let args = SubmitArgs {
            tx_data: rlp::encode(&signed_tx).to_vec(),
            max_gas_price: Some(max_gas_price),
            gas_token_address,
        };

        self.call(
            SUBMIT_WITH_ARGS,
            CALLER_ACCOUNT_ID,
            args.try_to_vec().unwrap(),
        )
        .map(Self::profile_outcome)
    }

    fn profile_outcome(outcome: VMOutcome) -> (SubmitResult, ExecutionProfile) {
        let profile = ExecutionProfile::new(&outcome);
        let submit_result =
            SubmitResult::try_from_slice(&outcome.return_data.as_value().unwrap()).unwrap();

        (submit_result, profile)
    }

    pub fn deploy_contract<F: FnOnce(&T) -> TransactionLegacy, T: Into<ContractConstructor>>(
        &mut self,
        account: &SecretKey,
        constructor_tx: F,
        contract_constructor: T,
    ) -> DeployedContract {
        let tx = constructor_tx(&contract_constructor);
        let signed_tx = sign_transaction(tx, Some(self.chain_id), account);
        let outcome = self.call(SUBMIT, CALLER_ACCOUNT_ID, rlp::encode(&signed_tx).to_vec());
        let submit_result =
            SubmitResult::try_from_slice(&outcome.unwrap().return_data.as_value().unwrap())
                .unwrap();
        let address = Address::try_from_slice(&unwrap_success(submit_result)).unwrap();
        let contract_constructor: ContractConstructor = contract_constructor.into();
        DeployedContract {
            abi: contract_constructor.abi,
            address,
        }
    }

    pub fn view_call(&self, args: &ViewCallArgs) -> Result<TransactionStatus, EngineError> {
        let input = args.try_to_vec().unwrap();
        let mut runner = self.one_shot();
        runner.context.view_config = Some(ViewConfig {
            max_gas_burnt: u64::MAX,
        });

        runner.call("view", "viewer", input).map(|outcome| {
            TransactionStatus::try_from_slice(&outcome.return_data.as_value().unwrap()).unwrap()
        })
    }

    pub fn profiled_view_call(
        &self,
        args: &ViewCallArgs,
    ) -> Result<(TransactionStatus, ExecutionProfile), EngineError> {
        let input = args.try_to_vec().unwrap();
        let mut runner = self.one_shot();
        runner.context.view_config = Some(ViewConfig {
            max_gas_burnt: u64::MAX,
        });
        let (outcome, profile) = runner.profiled_call("view", "viewer", input)?;
        let status =
            TransactionStatus::try_from_slice(&outcome.return_data.as_value().unwrap()).unwrap();

        Ok((status, profile))
    }

    pub fn get_balance(&self, address: Address) -> Wei {
        Wei::new(self.u256_getter_method_call("get_balance", address))
    }

    pub fn get_nonce(&self, address: Address) -> U256 {
        self.u256_getter_method_call("get_nonce", address)
    }

    pub fn get_code(&self, address: Address) -> Vec<u8> {
        self.getter_method_call("get_code", address)
    }

    pub fn get_storage(&self, address: Address, key: H256) -> H256 {
        let input = aurora_engine::parameters::GetStorageAtArgs {
            address,
            key: key.0,
        };
        let outcome = self
            .one_shot()
            .call("get_storage_at", "getter", input.try_to_vec().unwrap())
            .unwrap();
        let output = outcome.return_data.as_value().unwrap();
        let mut result = [0u8; 32];
        result.copy_from_slice(&output);
        H256(result)
    }

    fn u256_getter_method_call(&self, method_name: &str, address: Address) -> U256 {
        let bytes = self.getter_method_call(method_name, address);
        U256::from_big_endian(&bytes)
    }

    // Used in `get_balance` and `get_nonce`. This function exists to avoid code duplication
    // since the contract's `get_nonce` and `get_balance` have the same type signature.
    fn getter_method_call(&self, method_name: &str, address: Address) -> Vec<u8> {
        let outcome = self
            .one_shot()
            .call(method_name, "getter", address.as_bytes().to_vec())
            .unwrap();
        outcome.return_data.as_value().unwrap()
    }

    pub fn with_random_seed(mut self, random_seed: H256) -> Self {
        self.context.random_seed = random_seed.as_bytes().to_vec();
        self
    }

    fn validate_standalone(&self) {
        if let Some(standalone_runner) = &self.standalone_runner {
            let standalone_state = standalone_runner.get_current_state();
            // The number of keys in standalone_state may be larger because values are never deleted
            // (they are replaced with a Deleted identifier instead; this is important for replaying transactions).
            assert!(self.ext.underlying.fake_trie.len() <= standalone_state.iter().count());
            for (key, value) in standalone_state.iter() {
                let trie_value = self.ext.underlying.fake_trie.get(key).map(Vec::as_slice);
                let standalone_value = value.value();
                assert_eq!(
                    trie_value, standalone_value,
                    "Standalone mismatch at {key:?}.\nStandlaone: {standalone_value:?}\nWasm: {trie_value:?}",
                );
            }
        }
    }
}

impl Default for AuroraRunner {
    fn default() -> Self {
        let evm_wasm_bytes = if cfg!(feature = "mainnet-test") {
            std::fs::read("../bin/aurora-mainnet-test.wasm").unwrap()
        } else if cfg!(feature = "testnet-test") {
            std::fs::read("../bin/aurora-testnet-test.wasm").unwrap()
        } else {
            panic!("AuroraRunner requires mainnet-test or testnet-test feature enabled.")
        };

        // Fetch config (mainly costs) for the latest protocol version.
        let runtime_config_store = RuntimeConfigStore::new(None);
        let runtime_config = runtime_config_store.get_config(PROTOCOL_VERSION);
        let wasm_config = runtime_config.wasm_config.clone();
        let origin_account_id: near_primitives::types::AccountId =
            DEFAULT_AURORA_ACCOUNT_ID.parse().unwrap();

        Self {
            aurora_account_id: DEFAULT_AURORA_ACCOUNT_ID.to_string(),
            chain_id: DEFAULT_CHAIN_ID,
            code: ContractCode::new(evm_wasm_bytes, None),
            cache: MockCompiledContractCache::default(),
            ext: mocked_external::MockedExternalWithTrie::new(MockedExternal::default()),
            context: VMContext {
                current_account_id: origin_account_id.clone(),
                signer_account_id: origin_account_id.clone(),
                signer_account_pk: vec![],
                predecessor_account_id: origin_account_id,
                input: vec![],
                block_height: 0,
                block_timestamp: 0,
                epoch_height: 0,
                account_balance: 10u128.pow(25),
                account_locked_balance: 0,
                storage_usage: 100,
                attached_deposit: 0,
                prepaid_gas: 10u64.pow(18),
                random_seed: vec![],
                view_config: None,
                output_data_receivers: vec![],
            },
            wasm_config,
            fees_config: RuntimeFeesConfig::test(),
            current_protocol_version: u32::MAX,
            previous_logs: Vec::new(),
            standalone_runner: Some(standalone::StandaloneRunner::default()),
            promise_results: Vec::new(),
        }
    }
}

/// Wrapper around `ProfileData` to still include the wasm gas usage
/// (which was removed in `https://github.com/near/nearcore/pull/4438`).
#[derive(Debug, Default, Clone)]
pub struct ExecutionProfile {
    pub host_breakdown: ProfileDataV3,
    total_gas_cost: u64,
}

impl ExecutionProfile {
    pub fn new(outcome: &VMOutcome) -> Self {
        Self {
            host_breakdown: outcome.profile.clone(),
            total_gas_cost: outcome.burnt_gas,
        }
    }

    pub fn wasm_gas(&self) -> u64 {
        self.host_breakdown.get_wasm_cost()
    }

    pub const fn all_gas(&self) -> u64 {
        self.total_gas_cost
    }
}

pub fn deploy_runner() -> AuroraRunner {
    let mut runner = AuroraRunner::default();
    let args = LegacyNewCallArgs {
        chain_id: crate::prelude::u256_to_arr(&U256::from(runner.chain_id)),
        owner_id: str_to_account_id(runner.aurora_account_id.as_str()),
        bridge_prover_id: str_to_account_id("bridge_prover.near"),
        upgrade_delay_blocks: 1,
    };

    let account_id = runner.aurora_account_id.clone();
    let result = runner.call("new", &account_id, args.try_to_vec().unwrap());

    assert!(result.is_ok());

    let args = InitCallArgs {
        prover_account: str_to_account_id("prover.near"),
        eth_custodian_address: "d045f7e19B2488924B97F9c145b5E51D0D895A65".to_string(),
        metadata: FungibleTokenMetadata::default(),
    };
    let result = runner.call("new_eth_connector", &account_id, args.try_to_vec().unwrap());

    assert!(result.is_ok());

    runner
}

pub fn transfer(to: Address, amount: Wei, nonce: U256) -> TransactionLegacy {
    TransactionLegacy {
        nonce,
        gas_price: U256::default(),
        gas_limit: u64::MAX.into(),
        to: Some(to),
        value: amount,
        data: Vec::new(),
    }
}

pub fn create_deploy_transaction(contract_bytes: Vec<u8>, nonce: U256) -> TransactionLegacy {
    let len = u16::try_from(contract_bytes.len())
        .unwrap_or_else(|_| panic!("Cannot deploy a contract with that many bytes!"));
    // This bit of EVM byte code essentially says:
    // "If msg.value > 0 revert; otherwise return `len` amount of bytes that come after me
    // in the code." By prepending this to `contract_bytes` we create a valid EVM program which
    // returns `contract_bytes`, which is exactly what we want.
    let init_code = format!(
        "608060405234801561001057600080fd5b5061{}806100206000396000f300",
        hex::encode(len.to_be_bytes())
    );
    let data = hex::decode(init_code)
        .unwrap()
        .into_iter()
        .chain(contract_bytes.into_iter())
        .collect();

    TransactionLegacy {
        nonce,
        gas_price: U256::default(),
        gas_limit: u64::MAX.into(),
        to: None,
        value: Wei::zero(),
        data,
    }
}

pub fn create_eth_transaction(
    to: Option<Address>,
    value: Wei,
    data: Vec<u8>,
    chain_id: Option<u64>,
    secret_key: &SecretKey,
) -> LegacyEthSignedTransaction {
    // nonce, gas_price and gas are not used by EVM contract currently
    let tx = TransactionLegacy {
        nonce: U256::default(),
        gas_price: U256::default(),
        gas_limit: u64::MAX.into(),
        to,
        value,
        data,
    };
    sign_transaction(tx, chain_id, secret_key)
}

pub fn as_view_call(tx: TransactionLegacy, sender: Address) -> ViewCallArgs {
    ViewCallArgs {
        sender,
        address: tx.to.unwrap(),
        amount: tx.value.to_bytes(),
        input: tx.data,
    }
}

pub fn sign_transaction(
    tx: TransactionLegacy,
    chain_id: Option<u64>,
    secret_key: &SecretKey,
) -> LegacyEthSignedTransaction {
    let mut rlp_stream = RlpStream::new();
    tx.rlp_append_unsigned(&mut rlp_stream, chain_id);
    let message_hash = sdk::keccak(rlp_stream.as_raw());
    let message = Message::parse_slice(message_hash.as_bytes()).unwrap();

    let (signature, recovery_id) = libsecp256k1::sign(&message, secret_key);
    let v: u64 = chain_id.map_or_else(
        || u64::from(recovery_id.serialize()) + 27,
        |chain_id| u64::from(recovery_id.serialize()) + 2 * chain_id + 35,
    );
    let r = U256::from_big_endian(&signature.r.b32());
    let s = U256::from_big_endian(&signature.s.b32());
    LegacyEthSignedTransaction {
        transaction: tx,
        v,
        r,
        s,
    }
}

pub fn sign_access_list_transaction(
    tx: Transaction2930,
    secret_key: &SecretKey,
) -> SignedTransaction2930 {
    let mut rlp_stream = RlpStream::new();
    rlp_stream.append(&eip_2930::TYPE_BYTE);
    tx.rlp_append_unsigned(&mut rlp_stream);
    let message_hash = sdk::keccak(rlp_stream.as_raw());
    let message = Message::parse_slice(message_hash.as_bytes()).unwrap();

    let (signature, recovery_id) = libsecp256k1::sign(&message, secret_key);
    let r = U256::from_big_endian(&signature.r.b32());
    let s = U256::from_big_endian(&signature.s.b32());

    SignedTransaction2930 {
        transaction: tx,
        parity: recovery_id.serialize(),
        r,
        s,
    }
}

pub fn sign_eip_1559_transaction(
    tx: Transaction1559,
    secret_key: &SecretKey,
) -> SignedTransaction1559 {
    let mut rlp_stream = RlpStream::new();
    rlp_stream.append(&eip_1559::TYPE_BYTE);
    tx.rlp_append_unsigned(&mut rlp_stream);
    let message_hash = sdk::keccak(rlp_stream.as_raw());
    let message = Message::parse_slice(message_hash.as_bytes()).unwrap();

    let (signature, recovery_id) = libsecp256k1::sign(&message, secret_key);
    let r = U256::from_big_endian(&signature.r.b32());
    let s = U256::from_big_endian(&signature.s.b32());

    SignedTransaction1559 {
        transaction: tx,
        parity: recovery_id.serialize(),
        r,
        s,
    }
}

pub fn address_from_secret_key(sk: &SecretKey) -> Address {
    let pk = PublicKey::from_secret_key(sk);
    let hash = sdk::keccak(&pk.serialize()[1..]);
    Address::try_from_slice(&hash[12..]).unwrap()
}

pub fn parse_eth_gas(output: &VMOutcome) -> u64 {
    let submit_result_bytes = match &output.return_data {
        ReturnData::Value(bytes) => bytes.as_slice(),
        ReturnData::None | ReturnData::ReceiptIndex(_) => panic!("Unexpected ReturnData"),
    };
    let submit_result = SubmitResult::try_from_slice(submit_result_bytes).unwrap();
    submit_result.gas_used
}

pub fn validate_address_balance_and_nonce(
    runner: &AuroraRunner,
    address: Address,
    expected_balance: Wei,
    expected_nonce: U256,
) {
    assert_eq!(runner.get_balance(address), expected_balance, "balance");
    assert_eq!(runner.get_nonce(address), expected_nonce, "nonce");
}

pub fn address_from_hex(address: &str) -> Address {
    let bytes = address.strip_prefix("0x").map_or_else(
        || hex::decode(address).unwrap(),
        |address| hex::decode(address).unwrap(),
    );

    Address::try_from_slice(&bytes).unwrap()
}

pub fn str_to_account_id(account_id: &str) -> AccountId {
    account_id.parse().unwrap()
}

pub fn unwrap_success(result: SubmitResult) -> Vec<u8> {
    match result.status {
        TransactionStatus::Succeed(ret) => ret,
        other => panic!("Unexpected status: {other:?}"),
    }
}

pub fn unwrap_success_slice(result: &SubmitResult) -> &[u8] {
    match &result.status {
        TransactionStatus::Succeed(ret) => ret,
        other => panic!("Unexpected status: {other:?}"),
    }
}

pub fn unwrap_revert_slice(result: &SubmitResult) -> &[u8] {
    match &result.status {
        TransactionStatus::Revert(ret) => ret,
        other => panic!("Unexpected status: {other:?}"),
    }
}

pub fn panic_on_fail(status: TransactionStatus) {
    match status {
        TransactionStatus::Succeed(_) => (),
        TransactionStatus::Revert(message) => panic!("{}", String::from_utf8_lossy(&message)),
        other => panic!("{}", String::from_utf8_lossy(other.as_ref())),
    }
}

/// Checks if `total_gas` is within 1 Tgas of `tgas_bound`.
pub fn assert_gas_bound(total_gas: u64, tgas_bound: u64) {
    const TERA: i128 = 1_000_000_000_000;
    let total_gas: i128 = total_gas.into();
    let tgas_bound: i128 = i128::from(tgas_bound) * TERA;
    let diff = (total_gas - tgas_bound).abs() / TERA;
    assert_eq!(
        diff,
        0,
        "{} Tgas is not equal to {} Tgas",
        total_gas / TERA,
        tgas_bound / TERA,
    );
}

/// Returns true if `abs(a - b) / max(a, b) <= x / 100`. The implementation is written differently than
/// this simpler formula to avoid floating point arithmetic.
pub const fn within_x_percent(x: u64, a: u64, b: u64) -> bool {
    let (larger, smaller) = if a < b { (b, a) } else { (a, b) };

    (100 / x) * (larger - smaller) <= larger
}

fn into_engine_error(gas_used: u64, aborted: &FunctionCallError) -> EngineError {
    let kind = match aborted {
        FunctionCallError::HostError(HostError::GuestPanic { panic_msg }) => {
            match panic_msg.as_str() {
                "ERR_INVALID_CHAIN_ID" => EngineErrorKind::InvalidChainId,
                "ERR_OUT_OF_FUND" => EngineErrorKind::GasPayment(GasPaymentError::OutOfFund),
                "ERR_GAS_OVERFLOW" => EngineErrorKind::GasOverflow,
                "ERR_INTRINSIC_GAS" => EngineErrorKind::IntrinsicGasNotMet,
                "ERR_INCORRECT_NONCE" => EngineErrorKind::IncorrectNonce,
                "ERR_PAUSED" => EngineErrorKind::EvmFatal(ExitFatal::Other("ERR_PAUSED".into())),
                msg => EngineErrorKind::EvmFatal(ExitFatal::Other(Cow::Owned(msg.into()))),
            }
        }
        other => panic!("Other FunctionCallError: {other:?}"),
    };

    EngineError { kind, gas_used }
}<|MERGE_RESOLUTION|>--- conflicted
+++ resolved
@@ -37,16 +37,7 @@
 pub const PAUSE_PRECOMPILES: &str = "pause_precompiles";
 pub const PAUSED_PRECOMPILES: &str = "paused_precompiles";
 pub const RESUME_PRECOMPILES: &str = "resume_precompiles";
-<<<<<<< HEAD
-pub const SET_OWNER: &str = "set_owner";
-pub const SET_UPGRADE_DELAY_BLOCKS: &str = "set_upgrade_delay_blocks";
-pub const FACTORY_SET_WNEAR_ADDRESS: &str = "factory_set_wnear_address";
-pub const PAUSE_CONTRACT: &str = "pause_contract";
-pub const RESUME_CONTRACT: &str = "resume_contract";
-pub const SET_KEY_MANAGER: &str = "set_key_manager";
-=======
 pub const DEFAULT_CHAIN_ID: u64 = 1_313_161_556; // NEAR localnet
->>>>>>> 880da840
 
 const CALLER_ACCOUNT_ID: &str = "some-account.near";
 
@@ -236,27 +227,8 @@
         self.previous_logs = outcome.logs.clone();
 
         if let Some(standalone_runner) = &mut self.standalone_runner {
-<<<<<<< HEAD
-            if method_name == SUBMIT
-                || method_name == SUBMIT_WITH_ARGS
-                || method_name == CALL
-                || method_name == DEPLOY_ERC20
-                || method_name == PAUSE_PRECOMPILES
-                || method_name == RESUME_PRECOMPILES
-                || method_name == SET_OWNER
-                || method_name == SET_UPGRADE_DELAY_BLOCKS
-                || method_name == FACTORY_SET_WNEAR_ADDRESS
-                || method_name == PAUSE_CONTRACT
-                || method_name == RESUME_CONTRACT
-                || method_name == SET_KEY_MANAGER
-            {
-                standalone_runner.submit_raw(method_name, &self.context, &self.promise_results)?;
-                self.validate_standalone();
-            }
-=======
             standalone_runner.submit_raw(method_name, &self.context, &self.promise_results)?;
             self.validate_standalone();
->>>>>>> 880da840
         }
 
         Ok(outcome)
