use aurora_engine::engine;
use aurora_engine::parameters::{SubmitResult, TransactionStatus};
use aurora_engine_modexp::AuroraModExp;
use aurora_engine_sdk::env::{self, Env};
use aurora_engine_transactions::legacy::{LegacyEthSignedTransaction, TransactionLegacy};
<<<<<<< HEAD
use aurora_engine_types::borsh::BorshDeserialize;
use aurora_engine_types::parameters::engine::RelayerKeyManagerArgs;
use aurora_engine_types::parameters::silo::{
    FixedGasCostArgs, SiloParamsArgs, WhitelistArgs, WhitelistStatusArgs,
};
=======
>>>>>>> 2e1f1a08
use aurora_engine_types::types::{Address, NearGas, PromiseResult, Wei};
use aurora_engine_types::{H256, U256};
use engine_standalone_storage::{
    sync::{
        self,
        types::{TransactionKind, TransactionMessage},
    },
    BlockMetadata, Diff, Storage,
};
use libsecp256k1::SecretKey;
use tempfile::TempDir;

use crate::utils;

pub mod mocks;
pub mod storage;

pub struct StandaloneRunner {
    pub storage_dir: TempDir,
    pub storage: Storage,
    pub env: env::Fixed,
    pub chain_id: u64,
    // Cumulative diff from all transactions (ie full state representation)
    pub cumulative_diff: Diff,
}

impl StandaloneRunner {
    pub fn init_evm(&mut self) {
        self.init_evm_with_chain_id(self.chain_id);
    }

    pub fn init_evm_with_chain_id(&mut self, chain_id: u64) {
        self.chain_id = chain_id;
        let storage = &mut self.storage;
        let env = &mut self.env;
        storage
            .set_engine_account_id(&env.current_account_id)
            .unwrap();
        env.block_height += 1;
        let transaction_hash = H256::zero();
        let tx_msg = Self::template_tx_msg(storage, env, 0, transaction_hash, &[]);
        let result = storage.with_engine_access(env.block_height, 0, &[], |io| {
            mocks::init_evm(io, env, chain_id);
        });
        let outcome = sync::TransactionIncludedOutcome {
            hash: transaction_hash,
            info: tx_msg,
            diff: result.diff,
            maybe_result: Ok(None),
        };
        self.cumulative_diff.append(outcome.diff.clone());
        storage::commit(storage, &outcome);
    }

    pub fn mint_account(
        &mut self,
        address: Address,
        balance: Wei,
        nonce: U256,
        code: Option<Vec<u8>>,
    ) {
        let storage = &mut self.storage;
        let env = &mut self.env;
        let transaction_hash = {
            let bytes = [
                address.raw().as_ref(),
                &balance.to_bytes(),
                &aurora_engine_types::types::u256_to_arr(&nonce),
            ]
            .concat();
            aurora_engine_sdk::keccak(&bytes)
        };

        env.block_height += 1;
        let tx_msg = Self::template_tx_msg(storage, env, 0, transaction_hash, &[]);

        let result = storage.with_engine_access(env.block_height, 0, &[], |io| {
            mocks::mint_evm_account(address, balance, nonce, code, io, env);
        });
        let outcome = sync::TransactionIncludedOutcome {
            hash: transaction_hash,
            info: tx_msg,
            diff: result.diff,
            maybe_result: Ok(None),
        };
        self.cumulative_diff.append(outcome.diff.clone());
        storage::commit(storage, &outcome);
    }

    pub fn transfer_with_signer(
        &mut self,
        signer: &mut utils::Signer,
        amount: Wei,
        dest: Address,
    ) -> Result<SubmitResult, engine::EngineError> {
        let tx = TransactionLegacy {
            nonce: signer.use_nonce().into(),
            gas_price: U256::zero(),
            gas_limit: u64::MAX.into(),
            to: Some(dest),
            value: amount,
            data: Vec::new(),
        };
        self.submit_transaction(&signer.secret_key, tx)
    }

    pub fn submit_transaction(
        &mut self,
        account: &SecretKey,
        transaction: TransactionLegacy,
    ) -> Result<SubmitResult, engine::EngineError> {
        let storage = &mut self.storage;
        let env = &mut self.env;
        env.block_height += 1;
        let signed_tx = utils::sign_transaction(transaction, Some(self.chain_id), account);
        let transaction_bytes = rlp::encode(&signed_tx).to_vec();

        Self::internal_submit_transaction(
            &transaction_bytes,
            0,
            storage,
            env,
            &mut self.cumulative_diff,
            &[],
        )
    }

    pub fn submit_raw_transaction_bytes(
        &mut self,
        transaction_bytes: &[u8],
    ) -> Result<SubmitResult, engine::EngineError> {
        self.env.predecessor_account_id = "some-account.near".parse().unwrap();
        let storage = &mut self.storage;
        let env = &mut self.env;
        env.block_height += 1;

        Self::internal_submit_transaction(
            transaction_bytes,
            0,
            storage,
            env,
            &mut self.cumulative_diff,
            &[],
        )
    }

    /// Note: does not persist the diff in the DB.
    pub fn execute_transaction_at_position(
        &mut self,
        signed_tx: &LegacyEthSignedTransaction,
        block_height: u64,
        transaction_position: u16,
    ) -> Result<sync::TransactionIncludedOutcome, engine::EngineError> {
        let storage = &mut self.storage;
        let env = &mut self.env;

        env.block_height = block_height;
        let transaction_bytes = rlp::encode(signed_tx).to_vec();
        let transaction_hash = aurora_engine_sdk::keccak(&transaction_bytes);

        let mut tx_msg = Self::template_tx_msg(storage, env, 0, transaction_hash, &[]);
        tx_msg.position = transaction_position;
        tx_msg.transaction =
            TransactionKind::Submit(transaction_bytes.as_slice().try_into().unwrap());
        let outcome = sync::execute_transaction_message::<AuroraModExp>(storage, tx_msg).unwrap();

        match outcome.maybe_result.as_ref().unwrap().as_ref().unwrap() {
            sync::TransactionExecutionResult::Submit(result) => {
                if let Err(e) = result.as_ref() {
                    return Err(e.clone());
                }
            }
            _ => unreachable!(),
        };

        Ok(outcome)
    }

    #[allow(clippy::too_many_lines)]
    pub fn submit_raw(
        &mut self,
        method_name: &str,
        ctx: &near_vm_logic::VMContext,
        promise_results: &[PromiseResult],
    ) -> Result<SubmitResult, engine::EngineError> {
        let mut env = self.env.clone();
        env.block_height = ctx.block_height;
        env.attached_deposit = ctx.attached_deposit;
        env.block_timestamp = env::Timestamp::new(ctx.block_timestamp);
        env.predecessor_account_id = ctx.predecessor_account_id.as_ref().parse().unwrap();
        env.current_account_id = ctx.current_account_id.as_ref().parse().unwrap();
        env.signer_account_id = ctx.signer_account_id.as_ref().parse().unwrap();
        env.prepaid_gas = NearGas::new(ctx.prepaid_gas);

        let promise_data: Vec<_> = promise_results
            .iter()
            .map(|r| match r {
                PromiseResult::Successful(bytes) => Some(bytes.clone()),
                PromiseResult::Failed | PromiseResult::NotReady => None,
            })
            .collect();
        let transaction_kind = engine_standalone_storage::sync::parse_transaction_kind(
            method_name,
            ctx.input.clone(),
            &promise_data,
        )
        .expect("All method names must be known by standalone");

        let transaction_hash = if let TransactionKind::SubmitWithArgs(args) = &transaction_kind {
            aurora_engine_sdk::keccak(&args.tx_data)
        } else {
            aurora_engine_sdk::keccak(&ctx.input)
        };

        let storage = &mut self.storage;
<<<<<<< HEAD

        match method_name {
            utils::SUBMIT => {
                let transaction_bytes = &ctx.input;
                Self::internal_submit_transaction(
                    transaction_bytes,
                    0,
                    storage,
                    &mut env,
                    &mut self.cumulative_diff,
                    promise_results,
                )
            }
            utils::SUBMIT_WITH_ARGS => {
                let submit_args = SubmitArgs::try_from_slice(&ctx.input).unwrap();
                let transaction_hash = aurora_engine_sdk::keccak(&submit_args.tx_data);
                let mut tx_msg =
                    Self::template_tx_msg(storage, &env, 0, transaction_hash, promise_results);
                tx_msg.transaction = TransactionKind::SubmitWithArgs(submit_args);

                let outcome =
                    sync::execute_transaction_message::<AuroraModExp>(storage, tx_msg).unwrap();
                self.cumulative_diff.append(outcome.diff.clone());
                storage::commit(storage, &outcome);

                unwrap_result(outcome)
            }
            utils::CALL => {
                let call_args = CallArgs::try_from_slice(&ctx.input).unwrap();
                let transaction_hash = aurora_engine_sdk::keccak(&ctx.input);
                let mut tx_msg =
                    Self::template_tx_msg(storage, &env, 0, transaction_hash, promise_results);
                tx_msg.transaction = TransactionKind::Call(call_args);

                let outcome =
                    sync::execute_transaction_message::<AuroraModExp>(storage, tx_msg).unwrap();
                self.cumulative_diff.append(outcome.diff.clone());
                storage::commit(storage, &outcome);

                unwrap_result(outcome)
            }
            utils::DEPLOY_ERC20 => {
                let deploy_args = DeployErc20TokenArgs::try_from_slice(&ctx.input).unwrap();
                let transaction_hash = aurora_engine_sdk::keccak(&ctx.input);
                let mut tx_msg =
                    Self::template_tx_msg(storage, &env, 0, transaction_hash, promise_results);
                tx_msg.transaction = TransactionKind::DeployErc20(deploy_args);

                let outcome =
                    sync::execute_transaction_message::<AuroraModExp>(storage, tx_msg).unwrap();
                self.cumulative_diff.append(outcome.diff.clone());
                storage::commit(storage, &outcome);

                let sync::TransactionExecutionResult::DeployErc20(address) = outcome.maybe_result.unwrap().unwrap() else { unreachable!() };

                Ok(SubmitResult::new(
                    TransactionStatus::Succeed(address.raw().as_ref().to_vec()),
                    0,
                    Vec::new(),
                ))
            }
            utils::RESUME_PRECOMPILES => {
                let call_args = PausePrecompilesCallArgs::try_from_slice(&ctx.input)
                    .expect("Unable to parse input as PausePrecompilesCallArgs");

                let transaction_hash = aurora_engine_sdk::keccak(&ctx.input);
                let mut tx_msg =
                    Self::template_tx_msg(storage, &env, 0, transaction_hash, promise_results);
                tx_msg.transaction = TransactionKind::ResumePrecompiles(call_args);

                let outcome =
                    sync::execute_transaction_message::<AuroraModExp>(storage, tx_msg).unwrap();
                self.cumulative_diff.append(outcome.diff.clone());
                storage::commit(storage, &outcome);

                Ok(SubmitResult::new(
                    TransactionStatus::Succeed(Vec::new()),
                    0,
                    Vec::new(),
                ))
            }
            utils::PAUSE_PRECOMPILES => {
                let call_args = PausePrecompilesCallArgs::try_from_slice(&ctx.input)
                    .expect("Unable to parse input as PausePrecompilesCallArgs");

                let transaction_hash = aurora_engine_sdk::keccak(&ctx.input);
                let mut tx_msg =
                    Self::template_tx_msg(storage, &env, 0, transaction_hash, promise_results);
                tx_msg.transaction = TransactionKind::PausePrecompiles(call_args);

                let outcome =
                    sync::execute_transaction_message::<AuroraModExp>(storage, tx_msg).unwrap();
                self.cumulative_diff.append(outcome.diff.clone());
                storage::commit(storage, &outcome);

                Ok(SubmitResult::new(
                    TransactionStatus::Succeed(Vec::new()),
                    0,
                    Vec::new(),
                ))
            }
            utils::SET_OWNER => {
                let call_args = SetOwnerArgs::try_from_slice(&ctx.input)
                    .expect("Unable to parse input as SetOwnerArgs");
                let transaction_hash = aurora_engine_sdk::keccak(&ctx.input);
                let mut tx_msg =
                    Self::template_tx_msg(storage, &env, 0, transaction_hash, promise_results);
                tx_msg.transaction = TransactionKind::SetOwner(call_args);

                let outcome =
                    sync::execute_transaction_message::<AuroraModExp>(storage, tx_msg).unwrap();
                self.cumulative_diff.append(outcome.diff.clone());
                storage::commit(storage, &outcome);

                Ok(SubmitResult::new(
                    TransactionStatus::Succeed(Vec::new()),
                    0,
                    Vec::new(),
                ))
            }
            utils::SET_UPGRADE_DELAY_BLOCKS => {
                let input = &ctx.input;
                let call_args = SetUpgradeDelayBlocksArgs::try_from_slice(input)
                    .expect("Unable to parse input as SetUpgradeDelayBlocksArgs");

                let transaction_hash = aurora_engine_sdk::keccak(&ctx.input);
                let mut tx_msg =
                    Self::template_tx_msg(storage, &env, 0, transaction_hash, promise_results);
                tx_msg.transaction = TransactionKind::SetUpgradeDelayBlocks(call_args);

                let outcome =
                    sync::execute_transaction_message::<AuroraModExp>(storage, tx_msg).unwrap();
                self.cumulative_diff.append(outcome.diff.clone());
                storage::commit(storage, &outcome);

                Ok(SubmitResult::new(
                    TransactionStatus::Succeed(Vec::new()),
                    0,
                    Vec::new(),
                ))
            }
            utils::PAUSE_CONTRACT => {
                let transaction_hash = aurora_engine_sdk::keccak(&ctx.input);
                let mut tx_msg =
                    Self::template_tx_msg(storage, &env, 0, transaction_hash, promise_results);
                tx_msg.transaction = TransactionKind::PauseContract;

                let outcome =
                    sync::execute_transaction_message::<AuroraModExp>(storage, tx_msg).unwrap();
                self.cumulative_diff.append(outcome.diff.clone());
                storage::commit(storage, &outcome);

                Ok(SubmitResult::new(
                    TransactionStatus::Succeed(Vec::new()),
                    0,
                    Vec::new(),
                ))
            }
            utils::RESUME_CONTRACT => {
                let transaction_hash = aurora_engine_sdk::keccak(&ctx.input);
                let mut tx_msg =
                    Self::template_tx_msg(storage, &env, 0, transaction_hash, promise_results);
                tx_msg.transaction = TransactionKind::ResumeContract;

                let outcome =
                    sync::execute_transaction_message::<AuroraModExp>(storage, tx_msg).unwrap();
                self.cumulative_diff.append(outcome.diff.clone());
                storage::commit(storage, &outcome);

                Ok(SubmitResult::new(
                    TransactionStatus::Succeed(Vec::new()),
                    0,
                    Vec::new(),
                ))
            }
            utils::SET_KEY_MANAGER => {
                let transaction_hash = aurora_engine_sdk::keccak(&ctx.input);
                let call_args: RelayerKeyManagerArgs = serde_json::from_slice(&ctx.input)
                    .expect("Unable to parse input as RelayerKeyManagerArgs");

                let mut tx_msg =
                    Self::template_tx_msg(storage, &env, 0, transaction_hash, promise_results);
                tx_msg.transaction = TransactionKind::SetKeyManager(call_args);

                let outcome =
                    sync::execute_transaction_message::<AuroraModExp>(storage, tx_msg).unwrap();
                self.cumulative_diff.append(outcome.diff.clone());
                storage::commit(storage, &outcome);

                Ok(SubmitResult::new(
                    TransactionStatus::Succeed(Vec::new()),
                    0,
                    Vec::new(),
                ))
            }
            utils::SET_FIXED_GAS_COST => {
                let call_args = FixedGasCostArgs::try_from_slice(&ctx.input)
                    .expect("Unable to parse input as FixedGasCostArgs");
                let transaction_hash = aurora_engine_sdk::keccak(&ctx.input);
                let mut tx_msg =
                    Self::template_tx_msg(storage, &env, 0, transaction_hash, promise_results);
                tx_msg.transaction = TransactionKind::SetFixedGasCost(call_args);

                let outcome =
                    sync::execute_transaction_message::<AuroraModExp>(storage, tx_msg).unwrap();
                self.cumulative_diff.append(outcome.diff.clone());
                storage::commit(storage, &outcome);
                Ok(SubmitResult::new(
                    TransactionStatus::Succeed(Vec::new()),
                    0,
                    Vec::new(),
                ))
            }
            utils::SET_SILO_PARAMS => {
                let call_args: Option<SiloParamsArgs> =
                    BorshDeserialize::try_from_slice(&ctx.input)
                        .expect("Unable to parse input as SiloParamsArgs");
                let transaction_hash = aurora_engine_sdk::keccak(&ctx.input);
                let mut tx_msg =
                    Self::template_tx_msg(storage, &env, 0, transaction_hash, promise_results);
                tx_msg.transaction = TransactionKind::SetSiloParams(call_args);

                let outcome =
                    sync::execute_transaction_message::<AuroraModExp>(storage, tx_msg).unwrap();
                self.cumulative_diff.append(outcome.diff.clone());
                storage::commit(storage, &outcome);

                Ok(SubmitResult::new(
                    TransactionStatus::Succeed(Vec::new()),
                    0,
                    Vec::new(),
                ))
            }
            utils::ADD_ENTRY_TO_WHITELIST => {
                let call_args = WhitelistArgs::try_from_slice(&ctx.input)
                    .expect("Unable to parse input as WhitelistArgs");
                let transaction_hash = aurora_engine_sdk::keccak(&ctx.input);
                let mut tx_msg =
                    Self::template_tx_msg(storage, &env, 0, transaction_hash, promise_results);
                tx_msg.transaction = TransactionKind::AddEntryToWhitelist(call_args);

                let outcome =
                    sync::execute_transaction_message::<AuroraModExp>(storage, tx_msg).unwrap();
                self.cumulative_diff.append(outcome.diff.clone());
                storage::commit(storage, &outcome);

                Ok(SubmitResult::new(
                    TransactionStatus::Succeed(Vec::new()),
                    0,
                    Vec::new(),
                ))
            }
            utils::ADD_ENTRY_TO_WHITELIST_BATCH => {
                let call_args: Vec<WhitelistArgs> = BorshDeserialize::try_from_slice(&ctx.input)
                    .expect("Unable to parse input as vector of WhitelistArgs");
                let transaction_hash = aurora_engine_sdk::keccak(&ctx.input);
                let mut tx_msg =
                    Self::template_tx_msg(storage, &env, 0, transaction_hash, promise_results);
                tx_msg.transaction = TransactionKind::AddEntryToWhitelistBatch(call_args);

                let outcome =
                    sync::execute_transaction_message::<AuroraModExp>(storage, tx_msg).unwrap();
                self.cumulative_diff.append(outcome.diff.clone());
                storage::commit(storage, &outcome);

                Ok(SubmitResult::new(
                    TransactionStatus::Succeed(Vec::new()),
                    0,
                    Vec::new(),
                ))
            }
            utils::REMOVE_ENTRY_FROM_WHITELIST => {
                let call_args = WhitelistArgs::try_from_slice(&ctx.input)
                    .expect("Unable to parse WhitelistArgs");
                let transaction_hash = aurora_engine_sdk::keccak(&ctx.input);
                let mut tx_msg =
                    Self::template_tx_msg(storage, &env, 0, transaction_hash, promise_results);
                tx_msg.transaction = TransactionKind::RemoveEntryFromWhitelist(call_args);

                let outcome =
                    sync::execute_transaction_message::<AuroraModExp>(storage, tx_msg).unwrap();
                self.cumulative_diff.append(outcome.diff.clone());
                storage::commit(storage, &outcome);

                Ok(SubmitResult::new(
                    TransactionStatus::Succeed(Vec::new()),
                    0,
                    Vec::new(),
                ))
            }
            utils::SET_WHITELIST_STATUS => {
                let call_args = WhitelistStatusArgs::try_from_slice(&ctx.input)
                    .expect("Unable to parse WhitelistStatusArgs");
                let transaction_hash = aurora_engine_sdk::keccak(&ctx.input);
                let mut tx_msg =
                    Self::template_tx_msg(storage, &env, 0, transaction_hash, promise_results);
                tx_msg.transaction = TransactionKind::SetWhitelistStatus(call_args);

                let outcome =
                    sync::execute_transaction_message::<AuroraModExp>(storage, tx_msg).unwrap();
                self.cumulative_diff.append(outcome.diff.clone());
                storage::commit(storage, &outcome);

                Ok(SubmitResult::new(
                    TransactionStatus::Succeed(Vec::new()),
                    0,
                    Vec::new(),
                ))
            }
            _ => panic!("Unsupported standalone method {method_name}"),
=======
        let mut tx_msg = Self::template_tx_msg(storage, &env, 0, transaction_hash, promise_results);
        tx_msg.transaction = transaction_kind;

        let outcome = sync::execute_transaction_message::<AuroraModExp>(storage, tx_msg).unwrap();
        self.cumulative_diff.append(outcome.diff.clone());
        storage::commit(storage, &outcome);

        match outcome.maybe_result.unwrap() {
            Some(sync::TransactionExecutionResult::Submit(result)) => result,
            Some(sync::TransactionExecutionResult::DeployErc20(address)) => Ok(SubmitResult::new(
                TransactionStatus::Succeed(address.raw().as_ref().to_vec()),
                0,
                Vec::new(),
            )),
            _ => Ok(SubmitResult::new(
                TransactionStatus::Succeed(Vec::new()),
                0,
                Vec::new(),
            )),
>>>>>>> 2e1f1a08
        }
    }

    pub const fn get_current_state(&self) -> &Diff {
        &self.cumulative_diff
    }

    pub fn get_balance(&mut self, address: &Address) -> Wei {
        self.storage
            .with_engine_access(self.env.block_height + 1, 0, &[], |io| {
                engine::get_balance(&io, address)
            })
            .result
    }

    pub fn get_nonce(&mut self, address: &Address) -> U256 {
        self.storage
            .with_engine_access(self.env.block_height + 1, 0, &[], |io| {
                engine::get_nonce(&io, address)
            })
            .result
    }

    pub fn get_code(&mut self, address: &Address) -> Vec<u8> {
        self.storage
            .with_engine_access(self.env.block_height + 1, 0, &[], |io| {
                engine::get_code(&io, address)
            })
            .result
    }

    pub fn close(self) {
        drop(self.storage);
        self.storage_dir.close().unwrap();
    }

    pub(crate) fn template_tx_msg(
        storage: &mut Storage,
        env: &env::Fixed,
        transaction_position: u16,
        transaction_hash: H256,
        promise_results: &[PromiseResult],
    ) -> TransactionMessage {
        let block_hash = mocks::compute_block_hash(env.block_height);
        let block_metadata = BlockMetadata {
            timestamp: env.block_timestamp,
            random_seed: env.random_seed,
        };
        storage
            .set_block_data(block_hash, env.block_height, &block_metadata)
            .unwrap();
        let promise_data = promise_results
            .iter()
            .map(|p| match p {
                PromiseResult::Failed | PromiseResult::NotReady => None,
                PromiseResult::Successful(bytes) => Some(bytes.clone()),
            })
            .collect();
        TransactionMessage {
            block_hash,
            near_receipt_id: transaction_hash,
            position: transaction_position,
            succeeded: true,
            signer: env.signer_account_id(),
            caller: env.predecessor_account_id(),
            attached_near: env.attached_deposit,
            transaction: TransactionKind::Unknown,
            promise_data,
        }
    }

    fn internal_submit_transaction(
        transaction_bytes: &[u8],
        transaction_position: u16,
        storage: &mut Storage,
        env: &mut env::Fixed,
        cumulative_diff: &mut Diff,
        promise_results: &[PromiseResult],
    ) -> Result<SubmitResult, engine::EngineError> {
        let transaction_hash = aurora_engine_sdk::keccak(transaction_bytes);
        let mut tx_msg = Self::template_tx_msg(
            storage,
            env,
            transaction_position,
            transaction_hash,
            promise_results,
        );
        tx_msg.transaction = TransactionKind::Submit(transaction_bytes.try_into().unwrap());

        let outcome = sync::execute_transaction_message::<AuroraModExp>(storage, tx_msg).unwrap();
        cumulative_diff.append(outcome.diff.clone());
        storage::commit(storage, &outcome);

        unwrap_result(outcome)
    }
}

fn unwrap_result(
    outcome: sync::TransactionIncludedOutcome,
) -> Result<SubmitResult, engine::EngineError> {
    match outcome.maybe_result.unwrap().unwrap() {
        sync::TransactionExecutionResult::Submit(result) => result,
        sync::TransactionExecutionResult::Promise(_) => panic!("Unexpected promise."),
        sync::TransactionExecutionResult::DeployErc20(_) => panic!("Unexpected DeployErc20."),
    }
}

impl Default for StandaloneRunner {
    fn default() -> Self {
        let (storage_dir, mut storage) = storage::create_db();
        let env = mocks::default_env(0);
        storage
            .set_engine_account_id(&env.current_account_id)
            .unwrap();
        Self {
            storage_dir,
            storage,
            env,
            chain_id: utils::DEFAULT_CHAIN_ID,
            cumulative_diff: Diff::default(),
        }
    }
}<|MERGE_RESOLUTION|>--- conflicted
+++ resolved
@@ -3,14 +3,6 @@
 use aurora_engine_modexp::AuroraModExp;
 use aurora_engine_sdk::env::{self, Env};
 use aurora_engine_transactions::legacy::{LegacyEthSignedTransaction, TransactionLegacy};
-<<<<<<< HEAD
-use aurora_engine_types::borsh::BorshDeserialize;
-use aurora_engine_types::parameters::engine::RelayerKeyManagerArgs;
-use aurora_engine_types::parameters::silo::{
-    FixedGasCostArgs, SiloParamsArgs, WhitelistArgs, WhitelistStatusArgs,
-};
-=======
->>>>>>> 2e1f1a08
 use aurora_engine_types::types::{Address, NearGas, PromiseResult, Wei};
 use aurora_engine_types::{H256, U256};
 use engine_standalone_storage::{
@@ -226,318 +218,6 @@
         };
 
         let storage = &mut self.storage;
-<<<<<<< HEAD
-
-        match method_name {
-            utils::SUBMIT => {
-                let transaction_bytes = &ctx.input;
-                Self::internal_submit_transaction(
-                    transaction_bytes,
-                    0,
-                    storage,
-                    &mut env,
-                    &mut self.cumulative_diff,
-                    promise_results,
-                )
-            }
-            utils::SUBMIT_WITH_ARGS => {
-                let submit_args = SubmitArgs::try_from_slice(&ctx.input).unwrap();
-                let transaction_hash = aurora_engine_sdk::keccak(&submit_args.tx_data);
-                let mut tx_msg =
-                    Self::template_tx_msg(storage, &env, 0, transaction_hash, promise_results);
-                tx_msg.transaction = TransactionKind::SubmitWithArgs(submit_args);
-
-                let outcome =
-                    sync::execute_transaction_message::<AuroraModExp>(storage, tx_msg).unwrap();
-                self.cumulative_diff.append(outcome.diff.clone());
-                storage::commit(storage, &outcome);
-
-                unwrap_result(outcome)
-            }
-            utils::CALL => {
-                let call_args = CallArgs::try_from_slice(&ctx.input).unwrap();
-                let transaction_hash = aurora_engine_sdk::keccak(&ctx.input);
-                let mut tx_msg =
-                    Self::template_tx_msg(storage, &env, 0, transaction_hash, promise_results);
-                tx_msg.transaction = TransactionKind::Call(call_args);
-
-                let outcome =
-                    sync::execute_transaction_message::<AuroraModExp>(storage, tx_msg).unwrap();
-                self.cumulative_diff.append(outcome.diff.clone());
-                storage::commit(storage, &outcome);
-
-                unwrap_result(outcome)
-            }
-            utils::DEPLOY_ERC20 => {
-                let deploy_args = DeployErc20TokenArgs::try_from_slice(&ctx.input).unwrap();
-                let transaction_hash = aurora_engine_sdk::keccak(&ctx.input);
-                let mut tx_msg =
-                    Self::template_tx_msg(storage, &env, 0, transaction_hash, promise_results);
-                tx_msg.transaction = TransactionKind::DeployErc20(deploy_args);
-
-                let outcome =
-                    sync::execute_transaction_message::<AuroraModExp>(storage, tx_msg).unwrap();
-                self.cumulative_diff.append(outcome.diff.clone());
-                storage::commit(storage, &outcome);
-
-                let sync::TransactionExecutionResult::DeployErc20(address) = outcome.maybe_result.unwrap().unwrap() else { unreachable!() };
-
-                Ok(SubmitResult::new(
-                    TransactionStatus::Succeed(address.raw().as_ref().to_vec()),
-                    0,
-                    Vec::new(),
-                ))
-            }
-            utils::RESUME_PRECOMPILES => {
-                let call_args = PausePrecompilesCallArgs::try_from_slice(&ctx.input)
-                    .expect("Unable to parse input as PausePrecompilesCallArgs");
-
-                let transaction_hash = aurora_engine_sdk::keccak(&ctx.input);
-                let mut tx_msg =
-                    Self::template_tx_msg(storage, &env, 0, transaction_hash, promise_results);
-                tx_msg.transaction = TransactionKind::ResumePrecompiles(call_args);
-
-                let outcome =
-                    sync::execute_transaction_message::<AuroraModExp>(storage, tx_msg).unwrap();
-                self.cumulative_diff.append(outcome.diff.clone());
-                storage::commit(storage, &outcome);
-
-                Ok(SubmitResult::new(
-                    TransactionStatus::Succeed(Vec::new()),
-                    0,
-                    Vec::new(),
-                ))
-            }
-            utils::PAUSE_PRECOMPILES => {
-                let call_args = PausePrecompilesCallArgs::try_from_slice(&ctx.input)
-                    .expect("Unable to parse input as PausePrecompilesCallArgs");
-
-                let transaction_hash = aurora_engine_sdk::keccak(&ctx.input);
-                let mut tx_msg =
-                    Self::template_tx_msg(storage, &env, 0, transaction_hash, promise_results);
-                tx_msg.transaction = TransactionKind::PausePrecompiles(call_args);
-
-                let outcome =
-                    sync::execute_transaction_message::<AuroraModExp>(storage, tx_msg).unwrap();
-                self.cumulative_diff.append(outcome.diff.clone());
-                storage::commit(storage, &outcome);
-
-                Ok(SubmitResult::new(
-                    TransactionStatus::Succeed(Vec::new()),
-                    0,
-                    Vec::new(),
-                ))
-            }
-            utils::SET_OWNER => {
-                let call_args = SetOwnerArgs::try_from_slice(&ctx.input)
-                    .expect("Unable to parse input as SetOwnerArgs");
-                let transaction_hash = aurora_engine_sdk::keccak(&ctx.input);
-                let mut tx_msg =
-                    Self::template_tx_msg(storage, &env, 0, transaction_hash, promise_results);
-                tx_msg.transaction = TransactionKind::SetOwner(call_args);
-
-                let outcome =
-                    sync::execute_transaction_message::<AuroraModExp>(storage, tx_msg).unwrap();
-                self.cumulative_diff.append(outcome.diff.clone());
-                storage::commit(storage, &outcome);
-
-                Ok(SubmitResult::new(
-                    TransactionStatus::Succeed(Vec::new()),
-                    0,
-                    Vec::new(),
-                ))
-            }
-            utils::SET_UPGRADE_DELAY_BLOCKS => {
-                let input = &ctx.input;
-                let call_args = SetUpgradeDelayBlocksArgs::try_from_slice(input)
-                    .expect("Unable to parse input as SetUpgradeDelayBlocksArgs");
-
-                let transaction_hash = aurora_engine_sdk::keccak(&ctx.input);
-                let mut tx_msg =
-                    Self::template_tx_msg(storage, &env, 0, transaction_hash, promise_results);
-                tx_msg.transaction = TransactionKind::SetUpgradeDelayBlocks(call_args);
-
-                let outcome =
-                    sync::execute_transaction_message::<AuroraModExp>(storage, tx_msg).unwrap();
-                self.cumulative_diff.append(outcome.diff.clone());
-                storage::commit(storage, &outcome);
-
-                Ok(SubmitResult::new(
-                    TransactionStatus::Succeed(Vec::new()),
-                    0,
-                    Vec::new(),
-                ))
-            }
-            utils::PAUSE_CONTRACT => {
-                let transaction_hash = aurora_engine_sdk::keccak(&ctx.input);
-                let mut tx_msg =
-                    Self::template_tx_msg(storage, &env, 0, transaction_hash, promise_results);
-                tx_msg.transaction = TransactionKind::PauseContract;
-
-                let outcome =
-                    sync::execute_transaction_message::<AuroraModExp>(storage, tx_msg).unwrap();
-                self.cumulative_diff.append(outcome.diff.clone());
-                storage::commit(storage, &outcome);
-
-                Ok(SubmitResult::new(
-                    TransactionStatus::Succeed(Vec::new()),
-                    0,
-                    Vec::new(),
-                ))
-            }
-            utils::RESUME_CONTRACT => {
-                let transaction_hash = aurora_engine_sdk::keccak(&ctx.input);
-                let mut tx_msg =
-                    Self::template_tx_msg(storage, &env, 0, transaction_hash, promise_results);
-                tx_msg.transaction = TransactionKind::ResumeContract;
-
-                let outcome =
-                    sync::execute_transaction_message::<AuroraModExp>(storage, tx_msg).unwrap();
-                self.cumulative_diff.append(outcome.diff.clone());
-                storage::commit(storage, &outcome);
-
-                Ok(SubmitResult::new(
-                    TransactionStatus::Succeed(Vec::new()),
-                    0,
-                    Vec::new(),
-                ))
-            }
-            utils::SET_KEY_MANAGER => {
-                let transaction_hash = aurora_engine_sdk::keccak(&ctx.input);
-                let call_args: RelayerKeyManagerArgs = serde_json::from_slice(&ctx.input)
-                    .expect("Unable to parse input as RelayerKeyManagerArgs");
-
-                let mut tx_msg =
-                    Self::template_tx_msg(storage, &env, 0, transaction_hash, promise_results);
-                tx_msg.transaction = TransactionKind::SetKeyManager(call_args);
-
-                let outcome =
-                    sync::execute_transaction_message::<AuroraModExp>(storage, tx_msg).unwrap();
-                self.cumulative_diff.append(outcome.diff.clone());
-                storage::commit(storage, &outcome);
-
-                Ok(SubmitResult::new(
-                    TransactionStatus::Succeed(Vec::new()),
-                    0,
-                    Vec::new(),
-                ))
-            }
-            utils::SET_FIXED_GAS_COST => {
-                let call_args = FixedGasCostArgs::try_from_slice(&ctx.input)
-                    .expect("Unable to parse input as FixedGasCostArgs");
-                let transaction_hash = aurora_engine_sdk::keccak(&ctx.input);
-                let mut tx_msg =
-                    Self::template_tx_msg(storage, &env, 0, transaction_hash, promise_results);
-                tx_msg.transaction = TransactionKind::SetFixedGasCost(call_args);
-
-                let outcome =
-                    sync::execute_transaction_message::<AuroraModExp>(storage, tx_msg).unwrap();
-                self.cumulative_diff.append(outcome.diff.clone());
-                storage::commit(storage, &outcome);
-                Ok(SubmitResult::new(
-                    TransactionStatus::Succeed(Vec::new()),
-                    0,
-                    Vec::new(),
-                ))
-            }
-            utils::SET_SILO_PARAMS => {
-                let call_args: Option<SiloParamsArgs> =
-                    BorshDeserialize::try_from_slice(&ctx.input)
-                        .expect("Unable to parse input as SiloParamsArgs");
-                let transaction_hash = aurora_engine_sdk::keccak(&ctx.input);
-                let mut tx_msg =
-                    Self::template_tx_msg(storage, &env, 0, transaction_hash, promise_results);
-                tx_msg.transaction = TransactionKind::SetSiloParams(call_args);
-
-                let outcome =
-                    sync::execute_transaction_message::<AuroraModExp>(storage, tx_msg).unwrap();
-                self.cumulative_diff.append(outcome.diff.clone());
-                storage::commit(storage, &outcome);
-
-                Ok(SubmitResult::new(
-                    TransactionStatus::Succeed(Vec::new()),
-                    0,
-                    Vec::new(),
-                ))
-            }
-            utils::ADD_ENTRY_TO_WHITELIST => {
-                let call_args = WhitelistArgs::try_from_slice(&ctx.input)
-                    .expect("Unable to parse input as WhitelistArgs");
-                let transaction_hash = aurora_engine_sdk::keccak(&ctx.input);
-                let mut tx_msg =
-                    Self::template_tx_msg(storage, &env, 0, transaction_hash, promise_results);
-                tx_msg.transaction = TransactionKind::AddEntryToWhitelist(call_args);
-
-                let outcome =
-                    sync::execute_transaction_message::<AuroraModExp>(storage, tx_msg).unwrap();
-                self.cumulative_diff.append(outcome.diff.clone());
-                storage::commit(storage, &outcome);
-
-                Ok(SubmitResult::new(
-                    TransactionStatus::Succeed(Vec::new()),
-                    0,
-                    Vec::new(),
-                ))
-            }
-            utils::ADD_ENTRY_TO_WHITELIST_BATCH => {
-                let call_args: Vec<WhitelistArgs> = BorshDeserialize::try_from_slice(&ctx.input)
-                    .expect("Unable to parse input as vector of WhitelistArgs");
-                let transaction_hash = aurora_engine_sdk::keccak(&ctx.input);
-                let mut tx_msg =
-                    Self::template_tx_msg(storage, &env, 0, transaction_hash, promise_results);
-                tx_msg.transaction = TransactionKind::AddEntryToWhitelistBatch(call_args);
-
-                let outcome =
-                    sync::execute_transaction_message::<AuroraModExp>(storage, tx_msg).unwrap();
-                self.cumulative_diff.append(outcome.diff.clone());
-                storage::commit(storage, &outcome);
-
-                Ok(SubmitResult::new(
-                    TransactionStatus::Succeed(Vec::new()),
-                    0,
-                    Vec::new(),
-                ))
-            }
-            utils::REMOVE_ENTRY_FROM_WHITELIST => {
-                let call_args = WhitelistArgs::try_from_slice(&ctx.input)
-                    .expect("Unable to parse WhitelistArgs");
-                let transaction_hash = aurora_engine_sdk::keccak(&ctx.input);
-                let mut tx_msg =
-                    Self::template_tx_msg(storage, &env, 0, transaction_hash, promise_results);
-                tx_msg.transaction = TransactionKind::RemoveEntryFromWhitelist(call_args);
-
-                let outcome =
-                    sync::execute_transaction_message::<AuroraModExp>(storage, tx_msg).unwrap();
-                self.cumulative_diff.append(outcome.diff.clone());
-                storage::commit(storage, &outcome);
-
-                Ok(SubmitResult::new(
-                    TransactionStatus::Succeed(Vec::new()),
-                    0,
-                    Vec::new(),
-                ))
-            }
-            utils::SET_WHITELIST_STATUS => {
-                let call_args = WhitelistStatusArgs::try_from_slice(&ctx.input)
-                    .expect("Unable to parse WhitelistStatusArgs");
-                let transaction_hash = aurora_engine_sdk::keccak(&ctx.input);
-                let mut tx_msg =
-                    Self::template_tx_msg(storage, &env, 0, transaction_hash, promise_results);
-                tx_msg.transaction = TransactionKind::SetWhitelistStatus(call_args);
-
-                let outcome =
-                    sync::execute_transaction_message::<AuroraModExp>(storage, tx_msg).unwrap();
-                self.cumulative_diff.append(outcome.diff.clone());
-                storage::commit(storage, &outcome);
-
-                Ok(SubmitResult::new(
-                    TransactionStatus::Succeed(Vec::new()),
-                    0,
-                    Vec::new(),
-                ))
-            }
-            _ => panic!("Unsupported standalone method {method_name}"),
-=======
         let mut tx_msg = Self::template_tx_msg(storage, &env, 0, transaction_hash, promise_results);
         tx_msg.transaction = transaction_kind;
 
@@ -557,7 +237,6 @@
                 0,
                 Vec::new(),
             )),
->>>>>>> 2e1f1a08
         }
     }
 
