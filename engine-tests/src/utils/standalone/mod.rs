use aurora_engine::engine;
use aurora_engine::parameters::{SubmitResult, TransactionStatus};
use aurora_engine_modexp::AuroraModExp;
use aurora_engine_sdk::env::{self, Env};
use aurora_engine_transactions::legacy::{LegacyEthSignedTransaction, TransactionLegacy};
use aurora_engine_types::types::{Address, NearGas, PromiseResult, Wei};
use aurora_engine_types::{H256, U256};
use engine_standalone_storage::{
    sync::{
        self,
        types::{TransactionKind, TransactionMessage},
    },
    BlockMetadata, Diff, Storage,
};
use libsecp256k1::SecretKey;
use tempfile::TempDir;

use crate::utils;

pub mod mocks;
pub mod storage;

pub struct StandaloneRunner {
    pub storage_dir: TempDir,
    pub storage: Storage,
    pub env: env::Fixed,
    pub chain_id: u64,
    // Cumulative diff from all transactions (ie full state representation)
    pub cumulative_diff: Diff,
    pub init_legacy_connector: bool,
}

impl StandaloneRunner {
    pub fn init_evm(&mut self) {
        self.init_evm_with_chain_id(self.chain_id);
    }

    pub fn init_evm_with_chain_id(&mut self, chain_id: u64) {
        self.chain_id = chain_id;
        let storage = &mut self.storage;
        let env = &mut self.env;
        storage
            .set_engine_account_id(&env.current_account_id)
            .unwrap();
        env.block_height += 1;
        let transaction_hash = H256::zero();
<<<<<<< HEAD
        let tx_msg = Self::template_tx_msg(storage, env, 0, transaction_hash, &[]);
        let init_legacy_connector = self.init_legacy_connector;
=======
        let tx_msg = Self::template_tx_msg(storage, env, 0, transaction_hash, &[], Vec::new());
>>>>>>> 0731841c
        let result = storage.with_engine_access(env.block_height, 0, &[], |io| {
            mocks::init_evm(io, env, chain_id);
            if init_legacy_connector {
                mocks::init_legacy_connector(io, env);
            }
        });
        let outcome = sync::TransactionIncludedOutcome {
            hash: transaction_hash,
            info: tx_msg,
            diff: result.diff,
            maybe_result: Ok(None),
        };
        self.cumulative_diff.append(outcome.diff.clone());
        storage::commit(storage, &outcome);
    }

    pub fn mint_account(
        &mut self,
        address: Address,
        balance: Wei,
        nonce: U256,
        code: Option<Vec<u8>>,
    ) {
        let storage = &mut self.storage;
        let env = &mut self.env;
        let transaction_hash = {
            let bytes = [
                address.raw().as_ref(),
                &balance.to_bytes(),
                &aurora_engine_types::types::u256_to_arr(&nonce),
            ]
            .concat();
            aurora_engine_sdk::keccak(&bytes)
        };

        env.block_height += 1;
        let tx_msg = Self::template_tx_msg(storage, env, 0, transaction_hash, &[], Vec::new());

        let result = storage.with_engine_access(env.block_height, 0, &[], |io| {
            mocks::mint_evm_account(address, balance, nonce, code, io, env);
        });
        let outcome = sync::TransactionIncludedOutcome {
            hash: transaction_hash,
            info: tx_msg,
            diff: result.diff,
            maybe_result: Ok(None),
        };
        self.cumulative_diff.append(outcome.diff.clone());
        storage::commit(storage, &outcome);
    }

    pub fn transfer_with_signer(
        &mut self,
        signer: &mut utils::Signer,
        amount: Wei,
        dest: Address,
    ) -> Result<SubmitResult, sync::error::Error> {
        let tx = TransactionLegacy {
            nonce: signer.use_nonce().into(),
            gas_price: U256::zero(),
            gas_limit: u64::MAX.into(),
            to: Some(dest),
            value: amount,
            data: Vec::new(),
        };
        self.submit_transaction(&signer.secret_key, tx)
    }

    pub fn submit_transaction(
        &mut self,
        account: &SecretKey,
        transaction: TransactionLegacy,
    ) -> Result<SubmitResult, sync::error::Error> {
        let storage = &mut self.storage;
        let env = &mut self.env;
        env.block_height += 1;
        let signed_tx = utils::sign_transaction(transaction, Some(self.chain_id), account);
        let transaction_bytes = rlp::encode(&signed_tx).to_vec();

        Self::internal_submit_transaction(
            &transaction_bytes,
            0,
            storage,
            env,
            &mut self.cumulative_diff,
            &[],
        )
    }

    pub fn submit_raw_transaction_bytes(
        &mut self,
        transaction_bytes: &[u8],
    ) -> Result<SubmitResult, sync::error::Error> {
        self.env.predecessor_account_id = "some-account.near".parse().unwrap();
        let storage = &mut self.storage;
        let env = &mut self.env;
        env.block_height += 1;

        Self::internal_submit_transaction(
            transaction_bytes,
            0,
            storage,
            env,
            &mut self.cumulative_diff,
            &[],
        )
    }

    /// Note: does not persist the diff in the DB.
    pub fn execute_transaction_at_position(
        &mut self,
        signed_tx: &LegacyEthSignedTransaction,
        block_height: u64,
        transaction_position: u16,
    ) -> Result<sync::TransactionIncludedOutcome, engine::EngineError> {
        let storage = &mut self.storage;
        let env = &mut self.env;

        env.block_height = block_height;
        let transaction_bytes = rlp::encode(signed_tx).to_vec();
        let transaction_hash = aurora_engine_sdk::keccak(&transaction_bytes);

        let mut tx_msg = Self::template_tx_msg(
            storage,
            env,
            0,
            transaction_hash,
            &[],
            transaction_bytes.clone(),
        );
        tx_msg.position = transaction_position;
        tx_msg.transaction =
            TransactionKind::Submit(transaction_bytes.as_slice().try_into().unwrap());
        let outcome = sync::execute_transaction_message::<AuroraModExp>(storage, tx_msg).unwrap();

        match outcome.maybe_result.as_ref().unwrap().as_ref().unwrap() {
            sync::TransactionExecutionResult::Submit(result) => {
                if let Err(e) = result.as_ref() {
                    return Err(e.clone());
                }
            }
            _ => unreachable!(),
        };

        Ok(outcome)
    }

    #[allow(clippy::too_many_lines)]
    pub fn submit_raw(
        &mut self,
        method_name: &str,
        ctx: &near_vm_logic::VMContext,
        promise_results: &[PromiseResult],
    ) -> Result<SubmitResult, engine::EngineError> {
        let mut env = self.env.clone();
        env.block_height = ctx.block_height;
        env.attached_deposit = ctx.attached_deposit;
        env.block_timestamp = env::Timestamp::new(ctx.block_timestamp);
        env.predecessor_account_id = ctx.predecessor_account_id.as_ref().parse().unwrap();
        env.current_account_id = ctx.current_account_id.as_ref().parse().unwrap();
        env.signer_account_id = ctx.signer_account_id.as_ref().parse().unwrap();
        env.prepaid_gas = NearGas::new(ctx.prepaid_gas);
        if ctx.random_seed.len() == 32 {
            env.random_seed = H256::from_slice(&ctx.random_seed);
        }

        let promise_data: Vec<_> = promise_results
            .iter()
            .map(|r| match r {
                PromiseResult::Successful(bytes) => Some(bytes.clone()),
                PromiseResult::Failed | PromiseResult::NotReady => None,
            })
            .collect();
        let transaction_kind = engine_standalone_storage::sync::parse_transaction_kind(
            method_name,
            ctx.input.clone(),
            &promise_data,
        )
        .expect("All method names must be known by standalone");

        let transaction_hash = if let TransactionKind::SubmitWithArgs(args) = &transaction_kind {
            aurora_engine_sdk::keccak(&args.tx_data)
        } else {
            aurora_engine_sdk::keccak(&ctx.input)
        };

        let storage = &mut self.storage;
        let mut tx_msg = Self::template_tx_msg(
            storage,
            &env,
            0,
            transaction_hash,
            promise_results,
            ctx.input.clone(),
        );
        tx_msg.transaction = transaction_kind;

        let outcome = sync::execute_transaction_message::<AuroraModExp>(storage, tx_msg).unwrap();
        self.cumulative_diff.append(outcome.diff.clone());
        storage::commit(storage, &outcome);

        match outcome.maybe_result.unwrap() {
            Some(sync::TransactionExecutionResult::Submit(result)) => result,
            Some(sync::TransactionExecutionResult::DeployErc20(address)) => Ok(SubmitResult::new(
                TransactionStatus::Succeed(address.raw().as_ref().to_vec()),
                0,
                Vec::new(),
            )),
            _ => Ok(SubmitResult::new(
                TransactionStatus::Succeed(Vec::new()),
                0,
                Vec::new(),
            )),
        }
    }

    pub const fn get_current_state(&self) -> &Diff {
        &self.cumulative_diff
    }

    pub fn get_balance(&mut self, address: &Address) -> Wei {
        self.storage
            .with_engine_access(self.env.block_height + 1, 0, &[], |io| {
                engine::get_balance(&io, address)
            })
            .result
    }

    pub fn get_nonce(&mut self, address: &Address) -> U256 {
        self.storage
            .with_engine_access(self.env.block_height + 1, 0, &[], |io| {
                engine::get_nonce(&io, address)
            })
            .result
    }

    pub fn get_code(&mut self, address: &Address) -> Vec<u8> {
        self.storage
            .with_engine_access(self.env.block_height + 1, 0, &[], |io| {
                engine::get_code(&io, address)
            })
            .result
    }

    pub fn close(self) {
        drop(self.storage);
        self.storage_dir.close().unwrap();
    }

    pub(crate) fn template_tx_msg(
        storage: &mut Storage,
        env: &env::Fixed,
        transaction_position: u16,
        transaction_hash: H256,
        promise_results: &[PromiseResult],
        raw_input: Vec<u8>,
    ) -> TransactionMessage {
        let block_hash = mocks::compute_block_hash(env.block_height);
        let block_metadata = BlockMetadata {
            timestamp: env.block_timestamp,
            random_seed: env.random_seed,
        };
        storage
            .set_block_data(block_hash, env.block_height, &block_metadata)
            .unwrap();
        let promise_data = promise_results
            .iter()
            .map(|p| match p {
                PromiseResult::Failed | PromiseResult::NotReady => None,
                PromiseResult::Successful(bytes) => Some(bytes.clone()),
            })
            .collect();
        TransactionMessage {
            block_hash,
            near_receipt_id: transaction_hash,
            position: transaction_position,
            succeeded: true,
            signer: env.signer_account_id(),
            caller: env.predecessor_account_id(),
            attached_near: env.attached_deposit,
            transaction: TransactionKind::Unknown,
            promise_data,
            raw_input,
        }
    }

    fn internal_submit_transaction(
        transaction_bytes: &[u8],
        transaction_position: u16,
        storage: &mut Storage,
        env: &env::Fixed,
        cumulative_diff: &mut Diff,
        promise_results: &[PromiseResult],
    ) -> Result<SubmitResult, sync::error::Error> {
        let transaction_hash = aurora_engine_sdk::keccak(transaction_bytes);
        let mut tx_msg = Self::template_tx_msg(
            storage,
            env,
            transaction_position,
            transaction_hash,
            promise_results,
            transaction_bytes.to_vec(),
        );
        tx_msg.transaction = TransactionKind::Submit(transaction_bytes.try_into().unwrap());

        let outcome = sync::execute_transaction_message::<AuroraModExp>(storage, tx_msg).unwrap();
        cumulative_diff.append(outcome.diff.clone());
        storage::commit(storage, &outcome);

        unwrap_result(outcome)
    }
}

fn unwrap_result(
    outcome: sync::TransactionIncludedOutcome,
) -> Result<SubmitResult, sync::error::Error> {
    match outcome.maybe_result?.unwrap() {
        sync::TransactionExecutionResult::Submit(result) => result.map_err(Into::into),
        sync::TransactionExecutionResult::Promise(_) => panic!("Unexpected promise."),
        sync::TransactionExecutionResult::DeployErc20(_) => panic!("Unexpected DeployErc20."),
    }
}

impl Default for StandaloneRunner {
    fn default() -> Self {
        let (storage_dir, mut storage) = storage::create_db();
        let env = mocks::default_env(0);
        storage
            .set_engine_account_id(&env.current_account_id)
            .unwrap();
        Self {
            storage_dir,
            storage,
            env,
            chain_id: utils::DEFAULT_CHAIN_ID,
            cumulative_diff: Diff::default(),
            init_legacy_connector: false,
        }
    }
}<|MERGE_RESOLUTION|>--- conflicted
+++ resolved
@@ -44,12 +44,8 @@
             .unwrap();
         env.block_height += 1;
         let transaction_hash = H256::zero();
-<<<<<<< HEAD
-        let tx_msg = Self::template_tx_msg(storage, env, 0, transaction_hash, &[]);
+        let tx_msg = Self::template_tx_msg(storage, env, 0, transaction_hash, &[], Vec::new());
         let init_legacy_connector = self.init_legacy_connector;
-=======
-        let tx_msg = Self::template_tx_msg(storage, env, 0, transaction_hash, &[], Vec::new());
->>>>>>> 0731841c
         let result = storage.with_engine_access(env.block_height, 0, &[], |io| {
             mocks::init_evm(io, env, chain_id);
             if init_legacy_connector {
