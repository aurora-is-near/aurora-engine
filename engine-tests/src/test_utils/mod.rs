use aurora_engine::parameters::{SubmitArgs, ViewCallArgs};
use aurora_engine_types::account_id::AccountId;
use aurora_engine_types::types::{NEP141Wei, PromiseResult};
use borsh::{BorshDeserialize, BorshSerialize};
use libsecp256k1::{self, Message, PublicKey, SecretKey};
use near_primitives::runtime::config_store::RuntimeConfigStore;
use near_primitives::version::PROTOCOL_VERSION;
use near_primitives_core::config::VMConfig;
use near_primitives_core::contract::ContractCode;
use near_primitives_core::profile::ProfileData;
use near_primitives_core::runtime::fees::RuntimeFeesConfig;
use near_vm_logic::mocks::mock_external::MockedExternal;
use near_vm_logic::types::ReturnData;
use near_vm_logic::{VMContext, VMOutcome, ViewConfig};
use near_vm_runner::{MockCompiledContractCache, VMError};
use rlp::RlpStream;

use crate::prelude::fungible_token::{FungibleToken, FungibleTokenMetadata};
use crate::prelude::parameters::{InitCallArgs, NewCallArgs, SubmitResult, TransactionStatus};
use crate::prelude::transactions::{
    eip_1559::{self, SignedTransaction1559, Transaction1559},
    eip_2930::{self, SignedTransaction2930, Transaction2930},
    legacy::{LegacyEthSignedTransaction, TransactionLegacy},
};
use crate::prelude::{sdk, Address, Wei, H256, U256};
use crate::test_utils::solidity::{ContractConstructor, DeployedContract};

// TODO(Copied from #84): Make sure that there is only one Signer after both PR are merged.
pub const ORIGIN: &str = "aurora";
pub const SUBMIT: &str = "submit";
pub const SUBMIT_WITH_ARGS: &str = "submit_with_args";
pub const CALL: &str = "call";
pub const DEPLOY_ERC20: &str = "deploy_erc20_token";
pub const PAUSE_PRECOMPILES: &str = "pause_precompiles";
pub const PAUSED_PRECOMPILES: &str = "paused_precompiles";
pub const RESUME_PRECOMPILES: &str = "resume_precompiles";
pub const SET_OWNER: &str = "set_owner";
<<<<<<< HEAD
pub const NEW: &str = "new";
pub const NEW_ETH_CONNECTOR: &str = "new_eth_connector";
=======
pub const SET_UPGRADE_DELAY_BLOCKS: &str = "set_upgrade_delay_blocks";
>>>>>>> 430bd79a

const CALLER_ACCOUNT_ID: &str = "some-account.near";

pub mod erc20;
pub mod exit_precompile;
pub mod mocked_external;
pub mod one_inch;
pub mod random;
pub mod rust;
pub mod self_destruct;
pub mod solidity;
pub mod standalone;
pub mod standard_precompiles;
pub mod uniswap;
pub mod weth;

pub struct Signer {
    pub nonce: u64,
    pub secret_key: SecretKey,
}

impl Signer {
    pub const fn new(secret_key: SecretKey) -> Self {
        Self {
            nonce: 0,
            secret_key,
        }
    }

    pub fn random() -> Self {
        let mut rng = rand::thread_rng();
        let sk = SecretKey::random(&mut rng);
        Self::new(sk)
    }

    pub fn use_nonce(&mut self) -> u64 {
        let nonce = self.nonce;
        self.nonce += 1;
        nonce
    }
}

pub struct AuroraRunner {
    pub aurora_account_id: String,
    pub chain_id: u64,
    pub code: ContractCode,
    pub cache: MockCompiledContractCache,
    pub ext: mocked_external::MockedExternalWithTrie,
    pub context: VMContext,
    pub wasm_config: VMConfig,
    pub fees_config: RuntimeFeesConfig,
    pub current_protocol_version: u32,
    pub previous_logs: Vec<String>,
    // Use the standalone in parallel if set. This allows checking both
    // implementations give the same results.
    pub standalone_runner: Option<standalone::StandaloneRunner>,
    // Empty by default. Can be set in tests if the transaction should be
    // executed as if it was a callback.
    pub promise_results: Vec<PromiseResult>,
}

/// Same as `AuroraRunner`, but consumes `self` on execution (thus preventing building on
/// the `ext` post-state with future calls to the contract.
#[derive(Clone)]
pub struct OneShotAuroraRunner<'a> {
    pub base: &'a AuroraRunner,
    pub ext: mocked_external::MockedExternalWithTrie,
    pub context: VMContext,
}

impl<'a> OneShotAuroraRunner<'a> {
    pub fn profiled_call(
        self,
        method_name: &str,
        caller_account_id: &str,
        input: Vec<u8>,
    ) -> (Option<VMOutcome>, Option<VMError>, ExecutionProfile) {
        let (outcome, error) = self.call(method_name, caller_account_id, input);
        let profile = outcome
            .as_ref()
            .map(ExecutionProfile::new)
            .unwrap_or_default();
        (outcome, error, profile)
    }

    pub fn call(
        mut self,
        method_name: &str,
        caller_account_id: &str,
        input: Vec<u8>,
    ) -> (Option<VMOutcome>, Option<VMError>) {
        AuroraRunner::update_context(
            &mut self.context,
            caller_account_id,
            caller_account_id,
            input,
        );

        match near_vm_runner::run(
            &self.base.code,
            method_name,
            &mut self.ext,
            self.context.clone(),
            &self.base.wasm_config,
            &self.base.fees_config,
            &[],
            self.base.current_protocol_version,
            Some(&self.base.cache),
        ) {
            near_vm_runner::VMResult::Aborted(outcome, error) => (Some(outcome), Some(error)),
            near_vm_runner::VMResult::Ok(outcome) => (Some(outcome), None),
        }
    }
}

impl AuroraRunner {
    pub fn one_shot(&self) -> OneShotAuroraRunner {
        OneShotAuroraRunner {
            base: self,
            ext: self.ext.clone(),
            context: self.context.clone(),
        }
    }

    pub fn update_context(
        context: &mut VMContext,
        caller_account_id: &str,
        signer_account_id: &str,
        input: Vec<u8>,
    ) {
        context.block_index += 1;
        context.block_timestamp += 1_000_000_000;
        context.input = input;
        context.signer_account_id = as_account_id(signer_account_id);
        context.predecessor_account_id = as_account_id(caller_account_id);
    }

    pub fn call(
        &mut self,
        method_name: &str,
        caller_account_id: &str,
        input: Vec<u8>,
    ) -> (Option<VMOutcome>, Option<VMError>) {
        self.call_with_signer(method_name, caller_account_id, caller_account_id, input)
    }

    pub fn call_with_signer(
        &mut self,
        method_name: &str,
        caller_account_id: &str,
        signer_account_id: &str,
        input: Vec<u8>,
    ) -> (Option<VMOutcome>, Option<VMError>) {
        Self::update_context(
            &mut self.context,
            caller_account_id,
            signer_account_id,
            input,
        );

        let vm_promise_results: Vec<_> = self
            .promise_results
            .iter()
            .map(|p| match p {
                PromiseResult::Failed => near_vm_logic::types::PromiseResult::Failed,
                PromiseResult::NotReady => near_vm_logic::types::PromiseResult::NotReady,
                PromiseResult::Successful(bytes) => {
                    near_vm_logic::types::PromiseResult::Successful(bytes.clone())
                }
            })
            .collect();
        let (maybe_outcome, maybe_error) = match near_vm_runner::run(
            &self.code,
            method_name,
            &mut self.ext,
            self.context.clone(),
            &self.wasm_config,
            &self.fees_config,
            &vm_promise_results,
            self.current_protocol_version,
            Some(&self.cache),
        ) {
            near_vm_runner::VMResult::Aborted(outcome, error) => (Some(outcome), Some(error)),
            near_vm_runner::VMResult::Ok(outcome) => (Some(outcome), None),
        };
        if let Some(outcome) = &maybe_outcome {
            self.context.storage_usage = outcome.storage_usage;
            self.previous_logs = outcome.logs.clone();
        }

        if let Some(standalone_runner) = &mut self.standalone_runner {
            if maybe_error.is_none()
                && (method_name == SUBMIT
                    || method_name == SUBMIT_WITH_ARGS
                    || method_name == CALL
                    || method_name == DEPLOY_ERC20
                    || method_name == PAUSE_PRECOMPILES
                    || method_name == RESUME_PRECOMPILES
                    || method_name == SET_OWNER
<<<<<<< HEAD
                    || method_name == NEW
                    || method_name == NEW_ETH_CONNECTOR)
=======
                    || method_name == SET_UPGRADE_DELAY_BLOCKS)
>>>>>>> 430bd79a
            {
                standalone_runner
                    .submit_raw(method_name, &self.context, &self.promise_results)
                    .unwrap();
                self.validate_standalone();
            }
        }

        (maybe_outcome, maybe_error)
    }

    pub fn consume_json_snapshot(
        &mut self,
        snapshot: engine_standalone_storage::json_snapshot::types::JsonSnapshot,
    ) {
        let trie = &mut self.ext.underlying.fake_trie;
        for entry in snapshot.result.values {
            let key = aurora_engine_sdk::base64::decode(entry.key).unwrap();
            let value = aurora_engine_sdk::base64::decode(entry.value).unwrap();
            trie.insert(key, value);
        }
    }

    pub fn create_address(
        &mut self,
        address: Address,
        init_balance: crate::prelude::Wei,
        init_nonce: U256,
    ) {
        self.internal_create_address(address, init_balance, init_nonce, None);
    }

    pub fn create_address_with_code(
        &mut self,
        address: Address,
        init_balance: crate::prelude::Wei,
        init_nonce: U256,
        code: Vec<u8>,
    ) {
        self.internal_create_address(address, init_balance, init_nonce, Some(code));
    }

    fn internal_create_address(
        &mut self,
        address: Address,
        init_balance: crate::prelude::Wei,
        init_nonce: U256,
        code: Option<Vec<u8>>,
    ) {
        let trie = &mut self.ext.underlying.fake_trie;

        let balance_key = crate::prelude::storage::address_to_key(
            crate::prelude::storage::KeyPrefix::Balance,
            &address,
        );
        let balance_value = init_balance.to_bytes();

        let nonce_key = crate::prelude::storage::address_to_key(
            crate::prelude::storage::KeyPrefix::Nonce,
            &address,
        );
        let nonce_value = crate::prelude::u256_to_arr(&init_nonce);

        if let Some(code) = code.clone() {
            let code_key = crate::prelude::storage::address_to_key(
                crate::prelude::storage::KeyPrefix::Code,
                &address,
            );
            trie.insert(code_key.to_vec(), code);
        }

        let ft_key = crate::prelude::storage::bytes_to_key(
            crate::prelude::storage::KeyPrefix::EthConnector,
            &[crate::prelude::storage::EthConnectorStorageId::FungibleToken.into()],
        );
        let ft_value = {
            let mut current_ft: FungibleToken = trie
                .get(&ft_key)
                .map(|bytes| FungibleToken::try_from_slice(bytes).unwrap())
                .unwrap_or_default();
            current_ft.total_eth_supply_on_near =
                current_ft.total_eth_supply_on_near + NEP141Wei::new(init_balance.raw().as_u128());
            current_ft.total_eth_supply_on_aurora = current_ft.total_eth_supply_on_aurora
                + NEP141Wei::new(init_balance.raw().as_u128());
            current_ft
        };

        let aurora_balance_key = [
            ft_key.as_slice(),
            self.context.current_account_id.as_ref().as_bytes(),
        ]
        .concat();
        let aurora_balance_value = {
            let mut current_balance: u128 = trie
                .get(&aurora_balance_key)
                .map(|bytes| u128::try_from_slice(bytes).unwrap())
                .unwrap_or_default();
            current_balance += init_balance.raw().as_u128();
            current_balance
        };

        let proof_key = crate::prelude::storage::bytes_to_key(
            crate::prelude::storage::KeyPrefix::EthConnector,
            &[crate::prelude::storage::EthConnectorStorageId::UsedEvent.into()],
        );

        trie.insert(balance_key.to_vec(), balance_value.to_vec());
        if !init_nonce.is_zero() {
            trie.insert(nonce_key.to_vec(), nonce_value.to_vec());
        }
        trie.insert(ft_key, ft_value.try_to_vec().unwrap());
        trie.insert(proof_key, vec![0]);
        trie.insert(
            aurora_balance_key,
            aurora_balance_value.try_to_vec().unwrap(),
        );

        if let Some(standalone_runner) = &mut self.standalone_runner {
            standalone_runner.env.block_height = self.context.block_index;
            standalone_runner.mint_account(address, init_balance, init_nonce, code);
            self.validate_standalone();
        }

        self.context.block_index += 1;
    }

    pub fn submit_with_signer<F: FnOnce(U256) -> TransactionLegacy>(
        &mut self,
        signer: &mut Signer,
        make_tx: F,
    ) -> Result<SubmitResult, VMError> {
        self.submit_with_signer_profiled(signer, make_tx)
            .map(|(result, _)| result)
    }

    pub fn submit_with_signer_profiled<F: FnOnce(U256) -> TransactionLegacy>(
        &mut self,
        signer: &mut Signer,
        make_tx: F,
    ) -> Result<(SubmitResult, ExecutionProfile), VMError> {
        let nonce = signer.use_nonce();
        let tx = make_tx(nonce.into());
        self.submit_transaction_profiled(&signer.secret_key, tx)
    }

    pub fn submit_transaction(
        &mut self,
        account: &SecretKey,
        transaction: TransactionLegacy,
    ) -> Result<SubmitResult, VMError> {
        self.submit_transaction_profiled(account, transaction)
            .map(|(result, _)| result)
    }

    pub fn submit_transaction_profiled(
        &mut self,
        account: &SecretKey,
        transaction: TransactionLegacy,
    ) -> Result<(SubmitResult, ExecutionProfile), VMError> {
        let signed_tx = sign_transaction(transaction, Some(self.chain_id), account);
        let (output, maybe_err) =
            self.call(SUBMIT, CALLER_ACCOUNT_ID, rlp::encode(&signed_tx).to_vec());

        Self::profile_outcome(output, maybe_err)
    }

    pub fn submit_transaction_with_args(
        &mut self,
        account: &SecretKey,
        transaction: TransactionLegacy,
        max_gas_price: u128,
        gas_token_address: Option<Address>,
    ) -> Result<SubmitResult, VMError> {
        self.submit_transaction_with_args_profiled(
            account,
            transaction,
            max_gas_price,
            gas_token_address,
        )
        .map(|(result, _)| result)
    }

    pub fn submit_transaction_with_args_profiled(
        &mut self,
        account: &SecretKey,
        transaction: TransactionLegacy,
        max_gas_price: u128,
        gas_token_address: Option<Address>,
    ) -> Result<(SubmitResult, ExecutionProfile), VMError> {
        let signed_tx = sign_transaction(transaction, Some(self.chain_id), account);
        let args = SubmitArgs {
            tx_data: rlp::encode(&signed_tx).to_vec(),
            max_gas_price: Some(max_gas_price),
            gas_token_address,
        };
        let (output, maybe_err) = self.call(
            SUBMIT_WITH_ARGS,
            CALLER_ACCOUNT_ID,
            args.try_to_vec().unwrap(),
        );

        Self::profile_outcome(output, maybe_err)
    }

    fn profile_outcome(
        output: Option<VMOutcome>,
        error: Option<VMError>,
    ) -> Result<(SubmitResult, ExecutionProfile), VMError> {
        error.map_or_else(
            || {
                let output = output.unwrap();
                let profile = ExecutionProfile::new(&output);
                let submit_result =
                    SubmitResult::try_from_slice(&output.return_data.as_value().unwrap()).unwrap();
                Ok((submit_result, profile))
            },
            Err,
        )
    }

    pub fn deploy_contract<F: FnOnce(&T) -> TransactionLegacy, T: Into<ContractConstructor>>(
        &mut self,
        account: &SecretKey,
        constructor_tx: F,
        contract_constructor: T,
    ) -> DeployedContract {
        let tx = constructor_tx(&contract_constructor);
        let signed_tx = sign_transaction(tx, Some(self.chain_id), account);
        let (output, maybe_err) =
            self.call(SUBMIT, CALLER_ACCOUNT_ID, rlp::encode(&signed_tx).to_vec());
        assert!(maybe_err.is_none());
        let submit_result =
            SubmitResult::try_from_slice(&output.unwrap().return_data.as_value().unwrap()).unwrap();
        let address = Address::try_from_slice(&unwrap_success(submit_result)).unwrap();
        let contract_constructor: ContractConstructor = contract_constructor.into();
        DeployedContract {
            abi: contract_constructor.abi,
            address,
        }
    }

    pub fn view_call(&self, args: &ViewCallArgs) -> Result<TransactionStatus, VMError> {
        let input = args.try_to_vec().unwrap();
        let mut runner = self.one_shot();
        runner.context.view_config = Some(ViewConfig {
            max_gas_burnt: u64::MAX,
        });
        let (outcome, maybe_error) = runner.call("view", "viewer", input);
        Ok(
            TransactionStatus::try_from_slice(&Self::bytes_from_outcome(outcome, maybe_error)?)
                .unwrap(),
        )
    }

    pub fn profiled_view_call(
        &self,
        args: &ViewCallArgs,
    ) -> (Result<TransactionStatus, VMError>, ExecutionProfile) {
        let input = args.try_to_vec().unwrap();
        let mut runner = self.one_shot();
        runner.context.view_config = Some(ViewConfig {
            max_gas_burnt: u64::MAX,
        });
        let (outcome, maybe_error, profile) = runner.profiled_call("view", "viewer", input);
        let status = Self::bytes_from_outcome(outcome, maybe_error)
            .map(|bytes| TransactionStatus::try_from_slice(&bytes).unwrap());

        (status, profile)
    }

    pub fn get_balance(&self, address: Address) -> Wei {
        Wei::new(self.u256_getter_method_call("get_balance", address))
    }

    pub fn get_nonce(&self, address: Address) -> U256 {
        self.u256_getter_method_call("get_nonce", address)
    }

    pub fn get_code(&self, address: Address) -> Vec<u8> {
        self.getter_method_call("get_code", address)
    }

    pub fn get_storage(&self, address: Address, key: H256) -> H256 {
        let input = aurora_engine::parameters::GetStorageAtArgs {
            address,
            key: key.0,
        };
        let (outcome, maybe_error) =
            self.one_shot()
                .call("get_storage_at", "getter", input.try_to_vec().unwrap());
        assert!(maybe_error.is_none());
        let output = outcome.unwrap().return_data.as_value().unwrap();
        let mut result = [0u8; 32];
        result.copy_from_slice(&output);
        H256(result)
    }

    fn u256_getter_method_call(&self, method_name: &str, address: Address) -> U256 {
        let bytes = self.getter_method_call(method_name, address);
        U256::from_big_endian(&bytes)
    }

    // Used in `get_balance` and `get_nonce`. This function exists to avoid code duplication
    // since the contract's `get_nonce` and `get_balance` have the same type signature.
    fn getter_method_call(&self, method_name: &str, address: Address) -> Vec<u8> {
        let (outcome, maybe_error) =
            self.one_shot()
                .call(method_name, "getter", address.as_bytes().to_vec());
        assert!(maybe_error.is_none());
        outcome.unwrap().return_data.as_value().unwrap()
    }

    fn bytes_from_outcome(
        maybe_outcome: Option<VMOutcome>,
        maybe_error: Option<VMError>,
    ) -> Result<Vec<u8>, VMError> {
        maybe_error.map_or_else(
            || {
                let bytes = maybe_outcome.unwrap().return_data.as_value().unwrap();
                Ok(bytes)
            },
            Err,
        )
    }

    pub fn with_random_seed(mut self, random_seed: H256) -> Self {
        self.context.random_seed = random_seed.as_bytes().to_vec();
        self
    }

    fn validate_standalone(&self) {
        if let Some(standalone_runner) = &self.standalone_runner {
            let standalone_state = standalone_runner.get_current_state();
            // The number of keys in standalone_state may be larger because values are never deleted
            // (they are replaced with a Deleted identifier instead; this is important for replaying transactions).
            assert!(self.ext.underlying.fake_trie.len() <= standalone_state.iter().count());
            for (key, value) in standalone_state.iter() {
                let trie_value = self.ext.underlying.fake_trie.get(key).map(Vec::as_slice);
                let standalone_value = value.value();
                assert_eq!(
                    trie_value, standalone_value,
                    "Standalone mismatch at {key:?}.\nStandlaone: {standalone_value:?}\nWasm: {trie_value:?}",
                );
            }
        }
    }
}

impl Default for AuroraRunner {
    fn default() -> Self {
        let evm_wasm_bytes = if cfg!(feature = "mainnet-test") {
            std::fs::read("../bin/aurora-mainnet-test.wasm").unwrap()
        } else if cfg!(feature = "testnet-test") {
            std::fs::read("../bin/aurora-testnet-test.wasm").unwrap()
        } else {
            panic!("AuroraRunner requires mainnet-test or testnet-test feature enabled.")
        };

        // Fetch config (mainly costs) for the latest protocol version.
        let runtime_config_store = RuntimeConfigStore::new(None);
        let runtime_config = runtime_config_store.get_config(PROTOCOL_VERSION);
        let wasm_config = runtime_config.wasm_config.clone();

        Self {
            aurora_account_id: ORIGIN.to_string(),
            chain_id: 1_313_161_556, // NEAR localnet,
            code: ContractCode::new(evm_wasm_bytes, None),
            cache: MockCompiledContractCache::default(),
            ext: mocked_external::MockedExternalWithTrie::new(MockedExternal::default()),
            context: VMContext {
                current_account_id: as_account_id(ORIGIN),
                signer_account_id: as_account_id(ORIGIN),
                signer_account_pk: vec![],
                predecessor_account_id: as_account_id(ORIGIN),
                input: vec![],
                block_index: 0,
                block_timestamp: 0,
                epoch_height: 0,
                account_balance: 10u128.pow(25),
                account_locked_balance: 0,
                storage_usage: 100,
                attached_deposit: 0,
                prepaid_gas: 10u64.pow(18),
                random_seed: vec![],
                view_config: None,
                output_data_receivers: vec![],
            },
            wasm_config,
            fees_config: RuntimeFeesConfig::test(),
            current_protocol_version: u32::MAX,
            previous_logs: Vec::new(),
            standalone_runner: None,
            promise_results: Vec::new(),
        }
    }
}

/// Wrapper around `ProfileData` to still include the wasm gas usage
/// (which was removed in `https://github.com/near/nearcore/pull/4438`).
#[derive(Debug, Default, Clone)]
pub struct ExecutionProfile {
    pub host_breakdown: ProfileData,
    wasm_gas: u64,
}

impl ExecutionProfile {
    pub fn new(outcome: &VMOutcome) -> Self {
        let wasm_gas =
            outcome.burnt_gas - outcome.profile.host_gas() - outcome.profile.action_gas();
        Self {
            host_breakdown: outcome.profile.clone(),
            wasm_gas,
        }
    }

    pub const fn wasm_gas(&self) -> u64 {
        self.wasm_gas
    }

    pub fn all_gas(&self) -> u64 {
        self.wasm_gas + self.host_breakdown.host_gas() + self.host_breakdown.action_gas()
    }
}

pub fn deploy_evm() -> AuroraRunner {
    let mut standalone_runner = standalone::StandaloneRunner::default();
    standalone_runner.init_evm();

    let mut runner = AuroraRunner::default();
    runner.standalone_runner = Some(standalone_runner);

    let args = NewCallArgs {
        chain_id: crate::prelude::u256_to_arr(&U256::from(runner.chain_id)),
        owner_id: str_to_account_id(runner.aurora_account_id.as_str()),
        bridge_prover_id: str_to_account_id("bridge_prover.near"),
        upgrade_delay_blocks: 1,
    };

    let account_id = runner.aurora_account_id.clone();
    let (_, maybe_error) = runner.call("new", &account_id, args.try_to_vec().unwrap());

    assert!(maybe_error.is_none());

    let args = InitCallArgs {
        prover_account: str_to_account_id("prover.near"),
        eth_custodian_address: "d045f7e19B2488924B97F9c145b5E51D0D895A65".to_string(),
        metadata: FungibleTokenMetadata::default(),
    };
    let (_, maybe_error) =
        runner.call("new_eth_connector", &account_id, args.try_to_vec().unwrap());

    assert!(maybe_error.is_none());

    runner.validate_standalone();
    runner
}

pub fn transfer(to: Address, amount: Wei, nonce: U256) -> TransactionLegacy {
    TransactionLegacy {
        nonce,
        gas_price: U256::default(),
        gas_limit: u64::MAX.into(),
        to: Some(to),
        value: amount,
        data: Vec::new(),
    }
}

pub fn create_deploy_transaction(contract_bytes: Vec<u8>, nonce: U256) -> TransactionLegacy {
    let len = u16::try_from(contract_bytes.len())
        .unwrap_or_else(|_| panic!("Cannot deploy a contract with that many bytes!"));
    // This bit of EVM byte code essentially says:
    // "If msg.value > 0 revert; otherwise return `len` amount of bytes that come after me
    // in the code." By prepending this to `contract_bytes` we create a valid EVM program which
    // returns `contract_bytes`, which is exactly what we want.
    let init_code = format!(
        "608060405234801561001057600080fd5b5061{}806100206000396000f300",
        hex::encode(len.to_be_bytes())
    );
    let data = hex::decode(init_code)
        .unwrap()
        .into_iter()
        .chain(contract_bytes.into_iter())
        .collect();

    TransactionLegacy {
        nonce,
        gas_price: U256::default(),
        gas_limit: u64::MAX.into(),
        to: None,
        value: Wei::zero(),
        data,
    }
}

pub fn create_eth_transaction(
    to: Option<Address>,
    value: Wei,
    data: Vec<u8>,
    chain_id: Option<u64>,
    secret_key: &SecretKey,
) -> LegacyEthSignedTransaction {
    // nonce, gas_price and gas are not used by EVM contract currently
    let tx = TransactionLegacy {
        nonce: U256::default(),
        gas_price: U256::default(),
        gas_limit: u64::MAX.into(),
        to,
        value,
        data,
    };
    sign_transaction(tx, chain_id, secret_key)
}

pub fn as_view_call(tx: TransactionLegacy, sender: Address) -> ViewCallArgs {
    ViewCallArgs {
        sender,
        address: tx.to.unwrap(),
        amount: tx.value.to_bytes(),
        input: tx.data,
    }
}

pub fn sign_transaction(
    tx: TransactionLegacy,
    chain_id: Option<u64>,
    secret_key: &SecretKey,
) -> LegacyEthSignedTransaction {
    let mut rlp_stream = RlpStream::new();
    tx.rlp_append_unsigned(&mut rlp_stream, chain_id);
    let message_hash = sdk::keccak(rlp_stream.as_raw());
    let message = Message::parse_slice(message_hash.as_bytes()).unwrap();

    let (signature, recovery_id) = libsecp256k1::sign(&message, secret_key);
    let v: u64 = chain_id.map_or_else(
        || u64::from(recovery_id.serialize()) + 27,
        |chain_id| u64::from(recovery_id.serialize()) + 2 * chain_id + 35,
    );
    let r = U256::from_big_endian(&signature.r.b32());
    let s = U256::from_big_endian(&signature.s.b32());
    LegacyEthSignedTransaction {
        transaction: tx,
        v,
        r,
        s,
    }
}

pub fn sign_access_list_transaction(
    tx: Transaction2930,
    secret_key: &SecretKey,
) -> SignedTransaction2930 {
    let mut rlp_stream = RlpStream::new();
    rlp_stream.append(&eip_2930::TYPE_BYTE);
    tx.rlp_append_unsigned(&mut rlp_stream);
    let message_hash = sdk::keccak(rlp_stream.as_raw());
    let message = Message::parse_slice(message_hash.as_bytes()).unwrap();

    let (signature, recovery_id) = libsecp256k1::sign(&message, secret_key);
    let r = U256::from_big_endian(&signature.r.b32());
    let s = U256::from_big_endian(&signature.s.b32());

    SignedTransaction2930 {
        transaction: tx,
        parity: recovery_id.serialize(),
        r,
        s,
    }
}

pub fn sign_eip_1559_transaction(
    tx: Transaction1559,
    secret_key: &SecretKey,
) -> SignedTransaction1559 {
    let mut rlp_stream = RlpStream::new();
    rlp_stream.append(&eip_1559::TYPE_BYTE);
    tx.rlp_append_unsigned(&mut rlp_stream);
    let message_hash = sdk::keccak(rlp_stream.as_raw());
    let message = Message::parse_slice(message_hash.as_bytes()).unwrap();

    let (signature, recovery_id) = libsecp256k1::sign(&message, secret_key);
    let r = U256::from_big_endian(&signature.r.b32());
    let s = U256::from_big_endian(&signature.s.b32());

    SignedTransaction1559 {
        transaction: tx,
        parity: recovery_id.serialize(),
        r,
        s,
    }
}

pub fn address_from_secret_key(sk: &SecretKey) -> Address {
    let pk = PublicKey::from_secret_key(sk);
    let hash = sdk::keccak(&pk.serialize()[1..]);
    Address::try_from_slice(&hash[12..]).unwrap()
}

pub fn parse_eth_gas(output: &VMOutcome) -> u64 {
    let submit_result_bytes = match &output.return_data {
        ReturnData::Value(bytes) => bytes.as_slice(),
        ReturnData::None | ReturnData::ReceiptIndex(_) => panic!("Unexpected ReturnData"),
    };
    let submit_result = SubmitResult::try_from_slice(submit_result_bytes).unwrap();
    submit_result.gas_used
}

pub fn validate_address_balance_and_nonce(
    runner: &AuroraRunner,
    address: Address,
    expected_balance: Wei,
    expected_nonce: U256,
) {
    assert_eq!(runner.get_balance(address), expected_balance, "balance");
    assert_eq!(runner.get_nonce(address), expected_nonce, "nonce");
}

pub fn address_from_hex(address: &str) -> Address {
    let bytes = address.strip_prefix("0x").map_or_else(
        || hex::decode(address).unwrap(),
        |address| hex::decode(address).unwrap(),
    );

    Address::try_from_slice(&bytes).unwrap()
}

pub fn as_account_id(account_id: &str) -> near_primitives_core::types::AccountId {
    account_id.parse().unwrap()
}

pub fn str_to_account_id(account_id: &str) -> AccountId {
    use aurora_engine_types::str::FromStr;
    AccountId::from_str(account_id).unwrap()
}

pub fn unwrap_success(result: SubmitResult) -> Vec<u8> {
    match result.status {
        TransactionStatus::Succeed(ret) => ret,
        other => panic!("Unexpected status: {other:?}"),
    }
}

pub fn unwrap_success_slice(result: &SubmitResult) -> &[u8] {
    match &result.status {
        TransactionStatus::Succeed(ret) => ret,
        other => panic!("Unexpected status: {other:?}"),
    }
}

pub fn unwrap_revert(result: SubmitResult) -> Vec<u8> {
    match result.status {
        TransactionStatus::Revert(ret) => ret,
        other => panic!("Unexpected status: {other:?}"),
    }
}

pub fn panic_on_fail(status: TransactionStatus) {
    match status {
        TransactionStatus::Succeed(_) => (),
        TransactionStatus::Revert(message) => panic!("{}", String::from_utf8_lossy(&message)),
        other => panic!("{}", String::from_utf8_lossy(other.as_ref())),
    }
}

pub fn assert_gas_bound(total_gas: u64, tgas_bound: u64) {
    // Add 1 to round up
    let tgas_used = (total_gas / 1_000_000_000_000) + 1;
    assert_eq!(
        tgas_used, tgas_bound,
        "{tgas_used} Tgas is not equal to {tgas_bound} Tgas",
    );
}

/// Returns true if `abs(a - b) / max(a, b) <= x / 100`. The implementation is written differently than
/// this simpler formula to avoid floating point arithmetic.
pub const fn within_x_percent(x: u64, a: u64, b: u64) -> bool {
    let (larger, smaller) = if a < b { (b, a) } else { (a, b) };

    (100 / x) * (larger - smaller) <= larger
}<|MERGE_RESOLUTION|>--- conflicted
+++ resolved
@@ -35,12 +35,9 @@
 pub const PAUSED_PRECOMPILES: &str = "paused_precompiles";
 pub const RESUME_PRECOMPILES: &str = "resume_precompiles";
 pub const SET_OWNER: &str = "set_owner";
-<<<<<<< HEAD
+pub const SET_UPGRADE_DELAY_BLOCKS: &str = "set_upgrade_delay_blocks";
 pub const NEW: &str = "new";
 pub const NEW_ETH_CONNECTOR: &str = "new_eth_connector";
-=======
-pub const SET_UPGRADE_DELAY_BLOCKS: &str = "set_upgrade_delay_blocks";
->>>>>>> 430bd79a
 
 const CALLER_ACCOUNT_ID: &str = "some-account.near";
 
@@ -240,12 +237,9 @@
                     || method_name == PAUSE_PRECOMPILES
                     || method_name == RESUME_PRECOMPILES
                     || method_name == SET_OWNER
-<<<<<<< HEAD
+                    || method_name == SET_UPGRADE_DELAY_BLOCKS
                     || method_name == NEW
                     || method_name == NEW_ETH_CONNECTOR)
-=======
-                    || method_name == SET_UPGRADE_DELAY_BLOCKS)
->>>>>>> 430bd79a
             {
                 standalone_runner
                     .submit_raw(method_name, &self.context, &self.promise_results)
