--- conflicted
+++ resolved
@@ -34,11 +34,9 @@
 pub(crate) const PAUSE_PRECOMPILES: &str = "pause_precompiles";
 pub(crate) const PAUSED_PRECOMPILES: &str = "paused_precompiles";
 pub(crate) const RESUME_PRECOMPILES: &str = "resume_precompiles";
-<<<<<<< HEAD
+pub(crate) const SET_OWNER: &str = "set_owner";
+
 const CALLER_ACCOUNT_ID: &str = "some-account.near";
-=======
-pub(crate) const SET_OWNER: &str = "set_owner";
->>>>>>> 5f5e2418
 
 pub(crate) mod erc20;
 pub(crate) mod exit_precompile;
