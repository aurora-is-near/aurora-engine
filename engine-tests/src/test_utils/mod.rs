use aurora_engine::engine::{EngineError, EngineErrorKind, GasPaymentError};
use aurora_engine::parameters::{SubmitArgs, ViewCallArgs};
use aurora_engine_types::account_id::AccountId;
use aurora_engine_types::types::{NEP141Wei, PromiseResult};
use borsh::{BorshDeserialize, BorshSerialize};
use evm::ExitFatal;
use libsecp256k1::{self, Message, PublicKey, SecretKey};
use near_primitives::runtime::config_store::RuntimeConfigStore;
use near_primitives::version::PROTOCOL_VERSION;
use near_primitives_core::config::VMConfig;
use near_primitives_core::contract::ContractCode;
use near_primitives_core::profile::ProfileDataV3;
use near_primitives_core::runtime::fees::RuntimeFeesConfig;
use near_vm_errors::{FunctionCallError, HostError};
use near_vm_logic::mocks::mock_external::MockedExternal;
use near_vm_logic::types::ReturnData;
use near_vm_logic::{VMContext, VMOutcome, ViewConfig};
use near_vm_runner::MockCompiledContractCache;
use rlp::RlpStream;
use std::borrow::Cow;

use crate::prelude::fungible_token::{FungibleToken, FungibleTokenMetadata};
use crate::prelude::parameters::{
    InitCallArgs, LegacyNewCallArgs, SubmitResult, TransactionStatus,
};
use crate::prelude::transactions::{
    eip_1559::{self, SignedTransaction1559, Transaction1559},
    eip_2930::{self, SignedTransaction2930, Transaction2930},
    legacy::{LegacyEthSignedTransaction, TransactionLegacy},
};
use crate::prelude::{sdk, Address, Wei, H256, U256};
use crate::test_utils::solidity::{ContractConstructor, DeployedContract};

// TODO(Copied from #84): Make sure that there is only one Signer after both PR are merged.
pub const ORIGIN: &str = "aurora";
pub const SUBMIT: &str = "submit";
pub const SUBMIT_WITH_ARGS: &str = "submit_with_args";
pub const CALL: &str = "call";
pub const DEPLOY_ERC20: &str = "deploy_erc20_token";
pub const PAUSE_PRECOMPILES: &str = "pause_precompiles";
pub const PAUSED_PRECOMPILES: &str = "paused_precompiles";
pub const RESUME_PRECOMPILES: &str = "resume_precompiles";
pub const SET_OWNER: &str = "set_owner";
pub const SET_UPGRADE_DELAY_BLOCKS: &str = "set_upgrade_delay_blocks";
<<<<<<< HEAD
pub const FACTORY_SET_WNEAR_ADDRESS: &str = "factory_set_wnear_address";
=======
pub const PAUSE_CONTRACT: &str = "pause_contract";
pub const RESUME_CONTRACT: &str = "resume_contract";
>>>>>>> 0a871259

const CALLER_ACCOUNT_ID: &str = "some-account.near";

pub mod erc20;
pub mod exit_precompile;
pub mod mocked_external;
pub mod one_inch;
pub mod random;
pub mod rust;
pub mod self_destruct;
pub mod solidity;
pub mod standalone;
pub mod standard_precompiles;
pub mod uniswap;
pub mod weth;

pub struct Signer {
    pub nonce: u64,
    pub secret_key: SecretKey,
}

impl Signer {
    pub const fn new(secret_key: SecretKey) -> Self {
        Self {
            nonce: 0,
            secret_key,
        }
    }

    pub fn random() -> Self {
        let mut rng = rand::thread_rng();
        let sk = SecretKey::random(&mut rng);
        Self::new(sk)
    }

    pub fn use_nonce(&mut self) -> u64 {
        let nonce = self.nonce;
        self.nonce += 1;
        nonce
    }
}

pub struct AuroraRunner {
    pub aurora_account_id: String,
    pub chain_id: u64,
    pub code: ContractCode,
    pub cache: MockCompiledContractCache,
    pub ext: mocked_external::MockedExternalWithTrie,
    pub context: VMContext,
    pub wasm_config: VMConfig,
    pub fees_config: RuntimeFeesConfig,
    pub current_protocol_version: u32,
    pub previous_logs: Vec<String>,
    // Use the standalone in parallel if set. This allows checking both
    // implementations give the same results.
    pub standalone_runner: Option<standalone::StandaloneRunner>,
    // Empty by default. Can be set in tests if the transaction should be
    // executed as if it was a callback.
    pub promise_results: Vec<PromiseResult>,
}

/// Same as `AuroraRunner`, but consumes `self` on execution (thus preventing building on
/// the `ext` post-state with future calls to the contract.
#[derive(Clone)]
pub struct OneShotAuroraRunner<'a> {
    pub base: &'a AuroraRunner,
    pub ext: mocked_external::MockedExternalWithTrie,
    pub context: VMContext,
}

impl<'a> OneShotAuroraRunner<'a> {
    pub fn profiled_call(
        self,
        method_name: &str,
        caller_account_id: &str,
        input: Vec<u8>,
    ) -> Result<(VMOutcome, ExecutionProfile), EngineError> {
        self.call(method_name, caller_account_id, input)
            .map(|outcome| {
                let profile = ExecutionProfile::new(&outcome);
                (outcome, profile)
            })
    }

    pub fn call(
        mut self,
        method_name: &str,
        caller_account_id: &str,
        input: Vec<u8>,
    ) -> Result<VMOutcome, EngineError> {
        AuroraRunner::update_context(
            &mut self.context,
            caller_account_id,
            caller_account_id,
            input,
        );

        let outcome = near_vm_runner::run(
            &self.base.code,
            method_name,
            &mut self.ext,
            self.context.clone(),
            &self.base.wasm_config,
            &self.base.fees_config,
            &[],
            self.base.current_protocol_version,
            Some(&self.base.cache),
        )
        .unwrap();

        if let Some(aborted) = outcome.aborted.as_ref() {
            Err(into_engine_error(outcome.used_gas, aborted))
        } else {
            Ok(outcome)
        }
    }
}

impl AuroraRunner {
    pub fn one_shot(&self) -> OneShotAuroraRunner {
        OneShotAuroraRunner {
            base: self,
            ext: self.ext.clone(),
            context: self.context.clone(),
        }
    }

    pub fn update_context(
        context: &mut VMContext,
        caller_account_id: &str,
        signer_account_id: &str,
        input: Vec<u8>,
    ) {
        context.block_height += 1;
        context.block_timestamp += 1_000_000_000;
        context.input = input;
        context.signer_account_id = as_account_id(signer_account_id);
        context.predecessor_account_id = as_account_id(caller_account_id);
    }

    pub fn call(
        &mut self,
        method_name: &str,
        caller_account_id: &str,
        input: Vec<u8>,
    ) -> Result<VMOutcome, EngineError> {
        self.call_with_signer(method_name, caller_account_id, caller_account_id, input)
    }

    pub fn call_with_signer(
        &mut self,
        method_name: &str,
        caller_account_id: &str,
        signer_account_id: &str,
        input: Vec<u8>,
    ) -> Result<VMOutcome, EngineError> {
        Self::update_context(
            &mut self.context,
            caller_account_id,
            signer_account_id,
            input,
        );

        let vm_promise_results: Vec<_> = self
            .promise_results
            .iter()
            .map(|p| match p {
                PromiseResult::Failed => near_vm_logic::types::PromiseResult::Failed,
                PromiseResult::NotReady => near_vm_logic::types::PromiseResult::NotReady,
                PromiseResult::Successful(bytes) => {
                    near_vm_logic::types::PromiseResult::Successful(bytes.clone())
                }
            })
            .collect();
        let outcome = near_vm_runner::run(
            &self.code,
            method_name,
            &mut self.ext,
            self.context.clone(),
            &self.wasm_config,
            &self.fees_config,
            &vm_promise_results,
            self.current_protocol_version,
            Some(&self.cache),
        )
        .unwrap();

        if let Some(error) = outcome.aborted.as_ref() {
            return Err(into_engine_error(outcome.used_gas, error));
        }

        self.context.storage_usage = outcome.storage_usage;
        self.previous_logs = outcome.logs.clone();

        if let Some(standalone_runner) = &mut self.standalone_runner {
            if method_name == SUBMIT
                || method_name == SUBMIT_WITH_ARGS
                || method_name == CALL
                || method_name == DEPLOY_ERC20
                || method_name == PAUSE_PRECOMPILES
                || method_name == RESUME_PRECOMPILES
                || method_name == SET_OWNER
                || method_name == SET_UPGRADE_DELAY_BLOCKS
<<<<<<< HEAD
                || method_name == FACTORY_SET_WNEAR_ADDRESS
=======
                || method_name == PAUSE_CONTRACT
                || method_name == RESUME_CONTRACT
>>>>>>> 0a871259
            {
                standalone_runner.submit_raw(method_name, &self.context, &self.promise_results)?;
                self.validate_standalone();
            }
        }

        Ok(outcome)
    }

    pub fn consume_json_snapshot(
        &mut self,
        snapshot: engine_standalone_storage::json_snapshot::types::JsonSnapshot,
    ) {
        let trie = &mut self.ext.underlying.fake_trie;
        for entry in snapshot.result.values {
            let key = aurora_engine_sdk::base64::decode(entry.key).unwrap();
            let value = aurora_engine_sdk::base64::decode(entry.value).unwrap();
            trie.insert(key, value);
        }
    }

    pub fn create_address(&mut self, address: Address, init_balance: Wei, init_nonce: U256) {
        self.internal_create_address(address, init_balance, init_nonce, None);
    }

    pub fn create_address_with_code(
        &mut self,
        address: Address,
        init_balance: Wei,
        init_nonce: U256,
        code: Vec<u8>,
    ) {
        self.internal_create_address(address, init_balance, init_nonce, Some(code));
    }

    fn internal_create_address(
        &mut self,
        address: Address,
        init_balance: Wei,
        init_nonce: U256,
        code: Option<Vec<u8>>,
    ) {
        let trie = &mut self.ext.underlying.fake_trie;

        let balance_key = crate::prelude::storage::address_to_key(
            crate::prelude::storage::KeyPrefix::Balance,
            &address,
        );
        let balance_value = init_balance.to_bytes();

        let nonce_key = crate::prelude::storage::address_to_key(
            crate::prelude::storage::KeyPrefix::Nonce,
            &address,
        );
        let nonce_value = crate::prelude::u256_to_arr(&init_nonce);

        if let Some(code) = code.clone() {
            let code_key = crate::prelude::storage::address_to_key(
                crate::prelude::storage::KeyPrefix::Code,
                &address,
            );
            trie.insert(code_key.to_vec(), code);
        }

        let ft_key = crate::prelude::storage::bytes_to_key(
            crate::prelude::storage::KeyPrefix::EthConnector,
            &[crate::prelude::storage::EthConnectorStorageId::FungibleToken.into()],
        );
        let ft_value = {
            let mut current_ft: FungibleToken = trie
                .get(&ft_key)
                .map(|bytes| FungibleToken::try_from_slice(bytes).unwrap())
                .unwrap_or_default();
            current_ft.total_eth_supply_on_near =
                current_ft.total_eth_supply_on_near + NEP141Wei::new(init_balance.raw().as_u128());
            current_ft.total_eth_supply_on_aurora = current_ft.total_eth_supply_on_aurora
                + NEP141Wei::new(init_balance.raw().as_u128());
            current_ft
        };

        let aurora_balance_key = [
            ft_key.as_slice(),
            self.context.current_account_id.as_ref().as_bytes(),
        ]
        .concat();
        let aurora_balance_value = {
            let mut current_balance: u128 = trie
                .get(&aurora_balance_key)
                .map(|bytes| u128::try_from_slice(bytes).unwrap())
                .unwrap_or_default();
            current_balance += init_balance.raw().as_u128();
            current_balance
        };

        let proof_key = crate::prelude::storage::bytes_to_key(
            crate::prelude::storage::KeyPrefix::EthConnector,
            &[crate::prelude::storage::EthConnectorStorageId::UsedEvent.into()],
        );

        trie.insert(balance_key.to_vec(), balance_value.to_vec());
        if !init_nonce.is_zero() {
            trie.insert(nonce_key.to_vec(), nonce_value.to_vec());
        }
        trie.insert(ft_key, ft_value.try_to_vec().unwrap());
        trie.insert(proof_key, vec![0]);
        trie.insert(
            aurora_balance_key,
            aurora_balance_value.try_to_vec().unwrap(),
        );

        if let Some(standalone_runner) = &mut self.standalone_runner {
            standalone_runner.env.block_height = self.context.block_height;
            standalone_runner.mint_account(address, init_balance, init_nonce, code);
            self.validate_standalone();
        }

        self.context.block_height += 1;
    }

    pub fn submit_with_signer<F: FnOnce(U256) -> TransactionLegacy>(
        &mut self,
        signer: &mut Signer,
        make_tx: F,
    ) -> Result<SubmitResult, EngineError> {
        self.submit_with_signer_profiled(signer, make_tx)
            .map(|(result, _)| result)
    }

    pub fn submit_with_signer_profiled<F: FnOnce(U256) -> TransactionLegacy>(
        &mut self,
        signer: &mut Signer,
        make_tx: F,
    ) -> Result<(SubmitResult, ExecutionProfile), EngineError> {
        let nonce = signer.use_nonce();
        let tx = make_tx(nonce.into());
        self.submit_transaction_profiled(&signer.secret_key, tx)
    }

    pub fn submit_transaction(
        &mut self,
        account: &SecretKey,
        transaction: TransactionLegacy,
    ) -> Result<SubmitResult, EngineError> {
        self.submit_transaction_profiled(account, transaction)
            .map(|(result, _)| result)
    }

    pub fn submit_transaction_profiled(
        &mut self,
        account: &SecretKey,
        transaction: TransactionLegacy,
    ) -> Result<(SubmitResult, ExecutionProfile), EngineError> {
        let signed_tx = sign_transaction(transaction, Some(self.chain_id), account);
        self.call(SUBMIT, CALLER_ACCOUNT_ID, rlp::encode(&signed_tx).to_vec())
            .map(Self::profile_outcome)
    }

    pub fn submit_transaction_with_args(
        &mut self,
        account: &SecretKey,
        transaction: TransactionLegacy,
        max_gas_price: u128,
        gas_token_address: Option<Address>,
    ) -> Result<SubmitResult, EngineError> {
        self.submit_transaction_with_args_profiled(
            account,
            transaction,
            max_gas_price,
            gas_token_address,
        )
        .map(|(result, _)| result)
    }

    pub fn submit_transaction_with_args_profiled(
        &mut self,
        account: &SecretKey,
        transaction: TransactionLegacy,
        max_gas_price: u128,
        gas_token_address: Option<Address>,
    ) -> Result<(SubmitResult, ExecutionProfile), EngineError> {
        let signed_tx = sign_transaction(transaction, Some(self.chain_id), account);
        let args = SubmitArgs {
            tx_data: rlp::encode(&signed_tx).to_vec(),
            max_gas_price: Some(max_gas_price),
            gas_token_address,
        };

        self.call(
            SUBMIT_WITH_ARGS,
            CALLER_ACCOUNT_ID,
            args.try_to_vec().unwrap(),
        )
        .map(Self::profile_outcome)
    }

    fn profile_outcome(outcome: VMOutcome) -> (SubmitResult, ExecutionProfile) {
        let profile = ExecutionProfile::new(&outcome);
        let submit_result =
            SubmitResult::try_from_slice(&outcome.return_data.as_value().unwrap()).unwrap();

        (submit_result, profile)
    }

    pub fn deploy_contract<F: FnOnce(&T) -> TransactionLegacy, T: Into<ContractConstructor>>(
        &mut self,
        account: &SecretKey,
        constructor_tx: F,
        contract_constructor: T,
    ) -> DeployedContract {
        let tx = constructor_tx(&contract_constructor);
        let signed_tx = sign_transaction(tx, Some(self.chain_id), account);
        let outcome = self.call(SUBMIT, CALLER_ACCOUNT_ID, rlp::encode(&signed_tx).to_vec());
        let submit_result =
            SubmitResult::try_from_slice(&outcome.unwrap().return_data.as_value().unwrap())
                .unwrap();
        let address = Address::try_from_slice(&unwrap_success(submit_result)).unwrap();
        let contract_constructor: ContractConstructor = contract_constructor.into();
        DeployedContract {
            abi: contract_constructor.abi,
            address,
        }
    }

    pub fn view_call(&self, args: &ViewCallArgs) -> Result<TransactionStatus, EngineError> {
        let input = args.try_to_vec().unwrap();
        let mut runner = self.one_shot();
        runner.context.view_config = Some(ViewConfig {
            max_gas_burnt: u64::MAX,
        });

        runner.call("view", "viewer", input).map(|outcome| {
            TransactionStatus::try_from_slice(&outcome.return_data.as_value().unwrap()).unwrap()
        })
    }

    pub fn profiled_view_call(
        &self,
        args: &ViewCallArgs,
    ) -> Result<(TransactionStatus, ExecutionProfile), EngineError> {
        let input = args.try_to_vec().unwrap();
        let mut runner = self.one_shot();
        runner.context.view_config = Some(ViewConfig {
            max_gas_burnt: u64::MAX,
        });
        let (outcome, profile) = runner.profiled_call("view", "viewer", input)?;
        let status =
            TransactionStatus::try_from_slice(&outcome.return_data.as_value().unwrap()).unwrap();

        Ok((status, profile))
    }

    pub fn get_balance(&self, address: Address) -> Wei {
        Wei::new(self.u256_getter_method_call("get_balance", address))
    }

    pub fn get_nonce(&self, address: Address) -> U256 {
        self.u256_getter_method_call("get_nonce", address)
    }

    pub fn get_code(&self, address: Address) -> Vec<u8> {
        self.getter_method_call("get_code", address)
    }

    pub fn get_storage(&self, address: Address, key: H256) -> H256 {
        let input = aurora_engine::parameters::GetStorageAtArgs {
            address,
            key: key.0,
        };
        let outcome = self
            .one_shot()
            .call("get_storage_at", "getter", input.try_to_vec().unwrap())
            .unwrap();
        let output = outcome.return_data.as_value().unwrap();
        let mut result = [0u8; 32];
        result.copy_from_slice(&output);
        H256(result)
    }

    fn u256_getter_method_call(&self, method_name: &str, address: Address) -> U256 {
        let bytes = self.getter_method_call(method_name, address);
        U256::from_big_endian(&bytes)
    }

    // Used in `get_balance` and `get_nonce`. This function exists to avoid code duplication
    // since the contract's `get_nonce` and `get_balance` have the same type signature.
    fn getter_method_call(&self, method_name: &str, address: Address) -> Vec<u8> {
        let outcome = self
            .one_shot()
            .call(method_name, "getter", address.as_bytes().to_vec())
            .unwrap();
        outcome.return_data.as_value().unwrap()
    }

    pub fn with_random_seed(mut self, random_seed: H256) -> Self {
        self.context.random_seed = random_seed.as_bytes().to_vec();
        self
    }

    fn validate_standalone(&self) {
        if let Some(standalone_runner) = &self.standalone_runner {
            let standalone_state = standalone_runner.get_current_state();
            // The number of keys in standalone_state may be larger because values are never deleted
            // (they are replaced with a Deleted identifier instead; this is important for replaying transactions).
            assert!(self.ext.underlying.fake_trie.len() <= standalone_state.iter().count());
            for (key, value) in standalone_state.iter() {
                let trie_value = self.ext.underlying.fake_trie.get(key).map(Vec::as_slice);
                let standalone_value = value.value();
                assert_eq!(
                    trie_value, standalone_value,
                    "Standalone mismatch at {key:?}.\nStandlaone: {standalone_value:?}\nWasm: {trie_value:?}",
                );
            }
        }
    }
}

impl Default for AuroraRunner {
    fn default() -> Self {
        let evm_wasm_bytes = if cfg!(feature = "mainnet-test") {
            std::fs::read("../bin/aurora-mainnet-test.wasm").unwrap()
        } else if cfg!(feature = "testnet-test") {
            std::fs::read("../bin/aurora-testnet-test.wasm").unwrap()
        } else {
            panic!("AuroraRunner requires mainnet-test or testnet-test feature enabled.")
        };

        // Fetch config (mainly costs) for the latest protocol version.
        let runtime_config_store = RuntimeConfigStore::new(None);
        let runtime_config = runtime_config_store.get_config(PROTOCOL_VERSION);
        let wasm_config = runtime_config.wasm_config.clone();

        Self {
            aurora_account_id: ORIGIN.to_string(),
            chain_id: 1_313_161_556, // NEAR localnet,
            code: ContractCode::new(evm_wasm_bytes, None),
            cache: MockCompiledContractCache::default(),
            ext: mocked_external::MockedExternalWithTrie::new(MockedExternal::default()),
            context: VMContext {
                current_account_id: as_account_id(ORIGIN),
                signer_account_id: as_account_id(ORIGIN),
                signer_account_pk: vec![],
                predecessor_account_id: as_account_id(ORIGIN),
                input: vec![],
                block_height: 0,
                block_timestamp: 0,
                epoch_height: 0,
                account_balance: 10u128.pow(25),
                account_locked_balance: 0,
                storage_usage: 100,
                attached_deposit: 0,
                prepaid_gas: 10u64.pow(18),
                random_seed: vec![],
                view_config: None,
                output_data_receivers: vec![],
            },
            wasm_config,
            fees_config: RuntimeFeesConfig::test(),
            current_protocol_version: u32::MAX,
            previous_logs: Vec::new(),
            standalone_runner: None,
            promise_results: Vec::new(),
        }
    }
}

/// Wrapper around `ProfileData` to still include the wasm gas usage
/// (which was removed in `https://github.com/near/nearcore/pull/4438`).
#[derive(Debug, Default, Clone)]
pub struct ExecutionProfile {
    pub host_breakdown: ProfileDataV3,
    total_gas_cost: u64,
}

impl ExecutionProfile {
    pub fn new(outcome: &VMOutcome) -> Self {
        Self {
            host_breakdown: outcome.profile.clone(),
            total_gas_cost: outcome.burnt_gas,
        }
    }

    pub fn wasm_gas(&self) -> u64 {
        self.host_breakdown.get_wasm_cost()
    }

    pub const fn all_gas(&self) -> u64 {
        self.total_gas_cost
    }
}

pub fn deploy_evm() -> AuroraRunner {
    let mut runner = AuroraRunner::default();
    let args = LegacyNewCallArgs {
        chain_id: crate::prelude::u256_to_arr(&U256::from(runner.chain_id)),
        owner_id: str_to_account_id(runner.aurora_account_id.as_str()),
        bridge_prover_id: str_to_account_id("bridge_prover.near"),
        upgrade_delay_blocks: 1,
    };

    let account_id = runner.aurora_account_id.clone();
    let result = runner.call("new", &account_id, args.try_to_vec().unwrap());

    assert!(result.is_ok());

    let args = InitCallArgs {
        prover_account: str_to_account_id("prover.near"),
        eth_custodian_address: "d045f7e19B2488924B97F9c145b5E51D0D895A65".to_string(),
        metadata: FungibleTokenMetadata::default(),
    };
    let result = runner.call("new_eth_connector", &account_id, args.try_to_vec().unwrap());

    assert!(result.is_ok());

    let mut standalone_runner = standalone::StandaloneRunner::default();
    standalone_runner.init_evm();

    runner.standalone_runner = Some(standalone_runner);
    runner.validate_standalone();

    runner
}

pub fn transfer(to: Address, amount: Wei, nonce: U256) -> TransactionLegacy {
    TransactionLegacy {
        nonce,
        gas_price: U256::default(),
        gas_limit: u64::MAX.into(),
        to: Some(to),
        value: amount,
        data: Vec::new(),
    }
}

pub fn create_deploy_transaction(contract_bytes: Vec<u8>, nonce: U256) -> TransactionLegacy {
    let len = u16::try_from(contract_bytes.len())
        .unwrap_or_else(|_| panic!("Cannot deploy a contract with that many bytes!"));
    // This bit of EVM byte code essentially says:
    // "If msg.value > 0 revert; otherwise return `len` amount of bytes that come after me
    // in the code." By prepending this to `contract_bytes` we create a valid EVM program which
    // returns `contract_bytes`, which is exactly what we want.
    let init_code = format!(
        "608060405234801561001057600080fd5b5061{}806100206000396000f300",
        hex::encode(len.to_be_bytes())
    );
    let data = hex::decode(init_code)
        .unwrap()
        .into_iter()
        .chain(contract_bytes.into_iter())
        .collect();

    TransactionLegacy {
        nonce,
        gas_price: U256::default(),
        gas_limit: u64::MAX.into(),
        to: None,
        value: Wei::zero(),
        data,
    }
}

pub fn create_eth_transaction(
    to: Option<Address>,
    value: Wei,
    data: Vec<u8>,
    chain_id: Option<u64>,
    secret_key: &SecretKey,
) -> LegacyEthSignedTransaction {
    // nonce, gas_price and gas are not used by EVM contract currently
    let tx = TransactionLegacy {
        nonce: U256::default(),
        gas_price: U256::default(),
        gas_limit: u64::MAX.into(),
        to,
        value,
        data,
    };
    sign_transaction(tx, chain_id, secret_key)
}

pub fn as_view_call(tx: TransactionLegacy, sender: Address) -> ViewCallArgs {
    ViewCallArgs {
        sender,
        address: tx.to.unwrap(),
        amount: tx.value.to_bytes(),
        input: tx.data,
    }
}

pub fn sign_transaction(
    tx: TransactionLegacy,
    chain_id: Option<u64>,
    secret_key: &SecretKey,
) -> LegacyEthSignedTransaction {
    let mut rlp_stream = RlpStream::new();
    tx.rlp_append_unsigned(&mut rlp_stream, chain_id);
    let message_hash = sdk::keccak(rlp_stream.as_raw());
    let message = Message::parse_slice(message_hash.as_bytes()).unwrap();

    let (signature, recovery_id) = libsecp256k1::sign(&message, secret_key);
    let v: u64 = chain_id.map_or_else(
        || u64::from(recovery_id.serialize()) + 27,
        |chain_id| u64::from(recovery_id.serialize()) + 2 * chain_id + 35,
    );
    let r = U256::from_big_endian(&signature.r.b32());
    let s = U256::from_big_endian(&signature.s.b32());
    LegacyEthSignedTransaction {
        transaction: tx,
        v,
        r,
        s,
    }
}

pub fn sign_access_list_transaction(
    tx: Transaction2930,
    secret_key: &SecretKey,
) -> SignedTransaction2930 {
    let mut rlp_stream = RlpStream::new();
    rlp_stream.append(&eip_2930::TYPE_BYTE);
    tx.rlp_append_unsigned(&mut rlp_stream);
    let message_hash = sdk::keccak(rlp_stream.as_raw());
    let message = Message::parse_slice(message_hash.as_bytes()).unwrap();

    let (signature, recovery_id) = libsecp256k1::sign(&message, secret_key);
    let r = U256::from_big_endian(&signature.r.b32());
    let s = U256::from_big_endian(&signature.s.b32());

    SignedTransaction2930 {
        transaction: tx,
        parity: recovery_id.serialize(),
        r,
        s,
    }
}

pub fn sign_eip_1559_transaction(
    tx: Transaction1559,
    secret_key: &SecretKey,
) -> SignedTransaction1559 {
    let mut rlp_stream = RlpStream::new();
    rlp_stream.append(&eip_1559::TYPE_BYTE);
    tx.rlp_append_unsigned(&mut rlp_stream);
    let message_hash = sdk::keccak(rlp_stream.as_raw());
    let message = Message::parse_slice(message_hash.as_bytes()).unwrap();

    let (signature, recovery_id) = libsecp256k1::sign(&message, secret_key);
    let r = U256::from_big_endian(&signature.r.b32());
    let s = U256::from_big_endian(&signature.s.b32());

    SignedTransaction1559 {
        transaction: tx,
        parity: recovery_id.serialize(),
        r,
        s,
    }
}

pub fn address_from_secret_key(sk: &SecretKey) -> Address {
    let pk = PublicKey::from_secret_key(sk);
    let hash = sdk::keccak(&pk.serialize()[1..]);
    Address::try_from_slice(&hash[12..]).unwrap()
}

pub fn parse_eth_gas(output: &VMOutcome) -> u64 {
    let submit_result_bytes = match &output.return_data {
        ReturnData::Value(bytes) => bytes.as_slice(),
        ReturnData::None | ReturnData::ReceiptIndex(_) => panic!("Unexpected ReturnData"),
    };
    let submit_result = SubmitResult::try_from_slice(submit_result_bytes).unwrap();
    submit_result.gas_used
}

pub fn validate_address_balance_and_nonce(
    runner: &AuroraRunner,
    address: Address,
    expected_balance: Wei,
    expected_nonce: U256,
) {
    assert_eq!(runner.get_balance(address), expected_balance, "balance");
    assert_eq!(runner.get_nonce(address), expected_nonce, "nonce");
}

pub fn address_from_hex(address: &str) -> Address {
    let bytes = address.strip_prefix("0x").map_or_else(
        || hex::decode(address).unwrap(),
        |address| hex::decode(address).unwrap(),
    );

    Address::try_from_slice(&bytes).unwrap()
}

pub fn as_account_id(account_id: &str) -> near_primitives_core::types::AccountId {
    account_id.parse().unwrap()
}

pub fn str_to_account_id(account_id: &str) -> AccountId {
    use aurora_engine_types::str::FromStr;
    AccountId::from_str(account_id).unwrap()
}

pub fn unwrap_success(result: SubmitResult) -> Vec<u8> {
    match result.status {
        TransactionStatus::Succeed(ret) => ret,
        other => panic!("Unexpected status: {other:?}"),
    }
}

pub fn unwrap_success_slice(result: &SubmitResult) -> &[u8] {
    match &result.status {
        TransactionStatus::Succeed(ret) => ret,
        other => panic!("Unexpected status: {other:?}"),
    }
}

pub fn unwrap_revert(result: SubmitResult) -> Vec<u8> {
    match result.status {
        TransactionStatus::Revert(ret) => ret,
        other => panic!("Unexpected status: {other:?}"),
    }
}

pub fn panic_on_fail(status: TransactionStatus) {
    match status {
        TransactionStatus::Succeed(_) => (),
        TransactionStatus::Revert(message) => panic!("{}", String::from_utf8_lossy(&message)),
        other => panic!("{}", String::from_utf8_lossy(other.as_ref())),
    }
}

/// Checks if `total_gas` is within 1 Tgas of `tgas_bound`.
pub fn assert_gas_bound(total_gas: u64, tgas_bound: u64) {
    const TERA: i128 = 1_000_000_000_000;
    let total_gas: i128 = total_gas.into();
    let tgas_bound: i128 = i128::from(tgas_bound) * TERA;
    let diff = (total_gas - tgas_bound).abs() / TERA;
    assert_eq!(
        diff,
        0,
        "{} Tgas is not equal to {} Tgas",
        total_gas / TERA,
        tgas_bound / TERA,
    );
}

/// Returns true if `abs(a - b) / max(a, b) <= x / 100`. The implementation is written differently than
/// this simpler formula to avoid floating point arithmetic.
pub const fn within_x_percent(x: u64, a: u64, b: u64) -> bool {
    let (larger, smaller) = if a < b { (b, a) } else { (a, b) };

    (100 / x) * (larger - smaller) <= larger
}

fn into_engine_error(gas_used: u64, aborted: &FunctionCallError) -> EngineError {
    let kind = match aborted {
        FunctionCallError::HostError(HostError::GuestPanic { panic_msg }) => {
            match panic_msg.as_str() {
                "ERR_INVALID_CHAIN_ID" => EngineErrorKind::InvalidChainId,
                "ERR_OUT_OF_FUND" => EngineErrorKind::GasPayment(GasPaymentError::OutOfFund),
                "ERR_GAS_OVERFLOW" => EngineErrorKind::GasOverflow,
                "ERR_INTRINSIC_GAS" => EngineErrorKind::IntrinsicGasNotMet,
                "ERR_INCORRECT_NONCE" => EngineErrorKind::IncorrectNonce,
                "ERR_PAUSED" => EngineErrorKind::EvmFatal(ExitFatal::Other("ERR_PAUSED".into())),
                msg => EngineErrorKind::EvmFatal(ExitFatal::Other(Cow::Owned(msg.into()))),
            }
        }
        other => panic!("Other FunctionCallError: {other:?}"),
    };

    EngineError { kind, gas_used }
}<|MERGE_RESOLUTION|>--- conflicted
+++ resolved
@@ -42,12 +42,9 @@
 pub const RESUME_PRECOMPILES: &str = "resume_precompiles";
 pub const SET_OWNER: &str = "set_owner";
 pub const SET_UPGRADE_DELAY_BLOCKS: &str = "set_upgrade_delay_blocks";
-<<<<<<< HEAD
 pub const FACTORY_SET_WNEAR_ADDRESS: &str = "factory_set_wnear_address";
-=======
 pub const PAUSE_CONTRACT: &str = "pause_contract";
 pub const RESUME_CONTRACT: &str = "resume_contract";
->>>>>>> 0a871259
 
 const CALLER_ACCOUNT_ID: &str = "some-account.near";
 
@@ -251,12 +248,9 @@
                 || method_name == RESUME_PRECOMPILES
                 || method_name == SET_OWNER
                 || method_name == SET_UPGRADE_DELAY_BLOCKS
-<<<<<<< HEAD
                 || method_name == FACTORY_SET_WNEAR_ADDRESS
-=======
                 || method_name == PAUSE_CONTRACT
                 || method_name == RESUME_CONTRACT
->>>>>>> 0a871259
             {
                 standalone_runner.submit_raw(method_name, &self.context, &self.promise_results)?;
                 self.validate_standalone();
