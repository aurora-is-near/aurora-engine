--- conflicted
+++ resolved
@@ -26,41 +26,17 @@
 use crate::test_utils::solidity::{ContractConstructor, DeployedContract};
 
 // TODO(Copied from #84): Make sure that there is only one Signer after both PR are merged.
-
-<<<<<<< HEAD
-pub(crate) const ORIGIN: &str = "aurora";
-pub(crate) const SUBMIT: &str = "submit";
-pub(crate) const SUBMIT_WITH_ARGS: &str = "submit_with_args";
-pub(crate) const CALL: &str = "call";
-pub(crate) const DEPLOY_ERC20: &str = "deploy_erc20_token";
-pub(crate) const PAUSE_PRECOMPILES: &str = "pause_precompiles";
-pub(crate) const PAUSED_PRECOMPILES: &str = "paused_precompiles";
-pub(crate) const RESUME_PRECOMPILES: &str = "resume_precompiles";
-pub(crate) const SET_OWNER: &str = "set_owner";
-
-const CALLER_ACCOUNT_ID: &str = "some-account.near";
-
-pub(crate) mod erc20;
-pub(crate) mod exit_precompile;
-pub(crate) mod mocked_external;
-pub(crate) mod one_inch;
-pub(crate) mod random;
-pub(crate) mod rust;
-pub(crate) mod self_destruct;
-pub(crate) mod solidity;
-pub(crate) mod standalone;
-pub(crate) mod standard_precompiles;
-pub(crate) mod uniswap;
-pub(crate) mod weth;
-=======
 pub const ORIGIN: &str = "aurora";
 pub const SUBMIT: &str = "submit";
+pub const SUBMIT_WITH_ARGS: &str = "submit_with_args";
 pub const CALL: &str = "call";
 pub const DEPLOY_ERC20: &str = "deploy_erc20_token";
 pub const PAUSE_PRECOMPILES: &str = "pause_precompiles";
 pub const PAUSED_PRECOMPILES: &str = "paused_precompiles";
 pub const RESUME_PRECOMPILES: &str = "resume_precompiles";
 pub const SET_OWNER: &str = "set_owner";
+
+const CALLER_ACCOUNT_ID: &str = "some-account.near";
 
 pub mod erc20;
 pub mod exit_precompile;
@@ -74,7 +50,6 @@
 pub mod standard_precompiles;
 pub mod uniswap;
 pub mod weth;
->>>>>>> 0fd5bb20
 
 pub struct Signer {
     pub nonce: u64,
@@ -441,7 +416,6 @@
         .map(|(result, _)| result)
     }
 
-<<<<<<< HEAD
     pub fn submit_transaction_with_args_profiled(
         &mut self,
         account: &SecretKey,
@@ -468,18 +442,7 @@
         output: Option<VMOutcome>,
         error: Option<VMError>,
     ) -> Result<(SubmitResult, ExecutionProfile), VMError> {
-        if let Some(e) = error {
-            Err(e)
-        } else {
-            let output = output.unwrap();
-            let profile = ExecutionProfile::new(&output);
-            let submit_result =
-                SubmitResult::try_from_slice(&output.return_data.as_value().unwrap()).unwrap();
-
-            Ok((submit_result, profile))
-        }
-=======
-        maybe_err.map_or_else(
+        error.map_or_else(
             || {
                 let output = output.unwrap();
                 let profile = ExecutionProfile::new(&output);
@@ -489,7 +452,6 @@
             },
             Err,
         )
->>>>>>> 0fd5bb20
     }
 
     pub fn deploy_contract<F: FnOnce(&T) -> TransactionLegacy, T: Into<ContractConstructor>>(
