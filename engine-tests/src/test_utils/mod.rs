--- conflicted
+++ resolved
@@ -236,18 +236,6 @@
         self.previous_logs = outcome.logs.clone();
 
         if let Some(standalone_runner) = &mut self.standalone_runner {
-<<<<<<< HEAD
-            if maybe_error.is_none()
-                && (method_name == SUBMIT
-                    || method_name == SUBMIT_WITH_ARGS
-                    || method_name == CALL
-                    || method_name == DEPLOY_ERC20
-                    || method_name == PAUSE_PRECOMPILES
-                    || method_name == RESUME_PRECOMPILES
-                    || method_name == SET_OWNER
-                    || method_name == SET_UPGRADE_DELAY_BLOCKS
-                    || method_name == FACTORY_SET_WNEAR_ADDRESS)
-=======
             if method_name == SUBMIT
                 || method_name == SUBMIT_WITH_ARGS
                 || method_name == CALL
@@ -256,7 +244,7 @@
                 || method_name == RESUME_PRECOMPILES
                 || method_name == SET_OWNER
                 || method_name == SET_UPGRADE_DELAY_BLOCKS
->>>>>>> b63bab77
+                || method_name == FACTORY_SET_WNEAR_ADDRESS
             {
                 standalone_runner.submit_raw(method_name, &self.context, &self.promise_results)?;
                 self.validate_standalone();
