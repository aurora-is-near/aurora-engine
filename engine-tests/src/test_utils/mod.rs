--- conflicted
+++ resolved
@@ -27,7 +27,6 @@
 
 // TODO(Copied from #84): Make sure that there is only one Signer after both PR are merged.
 
-<<<<<<< HEAD
 pub const ORIGIN: &str = "aurora";
 pub const SUBMIT: &str = "submit";
 pub const CALL: &str = "call";
@@ -35,6 +34,7 @@
 pub const PAUSE_PRECOMPILES: &str = "pause_precompiles";
 pub const PAUSED_PRECOMPILES: &str = "paused_precompiles";
 pub const RESUME_PRECOMPILES: &str = "resume_precompiles";
+pub const SET_OWNER: &str = "set_owner";
 
 pub mod erc20;
 pub mod exit_precompile;
@@ -48,29 +48,6 @@
 pub mod standard_precompiles;
 pub mod uniswap;
 pub mod weth;
-=======
-pub(crate) const ORIGIN: &str = "aurora";
-pub(crate) const SUBMIT: &str = "submit";
-pub(crate) const CALL: &str = "call";
-pub(crate) const DEPLOY_ERC20: &str = "deploy_erc20_token";
-pub(crate) const PAUSE_PRECOMPILES: &str = "pause_precompiles";
-pub(crate) const PAUSED_PRECOMPILES: &str = "paused_precompiles";
-pub(crate) const RESUME_PRECOMPILES: &str = "resume_precompiles";
-pub(crate) const SET_OWNER: &str = "set_owner";
-
-pub(crate) mod erc20;
-pub(crate) mod exit_precompile;
-pub(crate) mod mocked_external;
-pub(crate) mod one_inch;
-pub(crate) mod random;
-pub(crate) mod rust;
-pub(crate) mod self_destruct;
-pub(crate) mod solidity;
-pub(crate) mod standalone;
-pub(crate) mod standard_precompiles;
-pub(crate) mod uniswap;
-pub(crate) mod weth;
->>>>>>> 5f5e2418
 
 pub struct Signer {
     pub nonce: u64,
@@ -680,15 +657,9 @@
     }
 }
 
-<<<<<<< HEAD
 pub fn create_deploy_transaction(contract_bytes: Vec<u8>, nonce: U256) -> TransactionLegacy {
     let len = u16::try_from(contract_bytes.len())
         .unwrap_or_else(|_| panic!("Cannot deploy a contract with that many bytes!"));
-=======
-pub(crate) fn create_deploy_transaction(contract_bytes: Vec<u8>, nonce: U256) -> TransactionLegacy {
-    let len = contract_bytes.len();
-    let len = u16::try_from(len).expect("Cannot deploy a contract with that many bytes!");
->>>>>>> 5f5e2418
     // This bit of EVM byte code essentially says:
     // "If msg.value > 0 revert; otherwise return `len` amount of bytes that come after me
     // in the code." By prepending this to `contract_bytes` we create a valid EVM program which
@@ -752,17 +723,10 @@
     let message = Message::parse_slice(message_hash.as_bytes()).unwrap();
 
     let (signature, recovery_id) = libsecp256k1::sign(&message, secret_key);
-<<<<<<< HEAD
     let v: u64 = chain_id.map_or_else(
         || u64::from(recovery_id.serialize()) + 27,
         |chain_id| u64::from(recovery_id.serialize()) + 2 * chain_id + 35,
     );
-=======
-    let v: u64 = match chain_id {
-        Some(chain_id) => u64::from(recovery_id.serialize()) + 2 * chain_id + 35,
-        None => u64::from(recovery_id.serialize()) + 27,
-    };
->>>>>>> 5f5e2418
     let r = U256::from_big_endian(&signature.r.b32());
     let s = U256::from_big_endian(&signature.s.b32());
     LegacyEthSignedTransaction {
