use aurora_engine::engine::{EngineError, EngineErrorKind, GasPaymentError};
use aurora_engine::parameters::{SubmitArgs, ViewCallArgs};
use aurora_engine_types::account_id::AccountId;
use aurora_engine_types::types::{NEP141Wei, PromiseResult};
use borsh::{BorshDeserialize, BorshSerialize};
use evm::ExitFatal;
use libsecp256k1::{self, Message, PublicKey, SecretKey};
use near_primitives::runtime::config_store::RuntimeConfigStore;
use near_primitives::version::PROTOCOL_VERSION;
use near_primitives_core::config::VMConfig;
use near_primitives_core::contract::ContractCode;
use near_primitives_core::profile::ProfileDataV3;
use near_primitives_core::runtime::fees::RuntimeFeesConfig;
use near_vm_errors::{FunctionCallError, HostError};
use near_vm_logic::mocks::mock_external::MockedExternal;
use near_vm_logic::types::ReturnData;
use near_vm_logic::{VMContext, VMOutcome, ViewConfig};
use near_vm_runner::MockCompiledContractCache;
use rlp::RlpStream;
use std::borrow::Cow;

use crate::prelude::fungible_token::{FungibleToken, FungibleTokenMetadata};
use crate::prelude::parameters::{
    InitCallArgs, LegacyNewCallArgs, SubmitResult, TransactionStatus,
};
use crate::prelude::transactions::{
    eip_1559::{self, SignedTransaction1559, Transaction1559},
    eip_2930::{self, SignedTransaction2930, Transaction2930},
    legacy::{LegacyEthSignedTransaction, TransactionLegacy},
};
use crate::prelude::{sdk, Address, Wei, H256, U256};
use crate::test_utils::solidity::{ContractConstructor, DeployedContract};

// TODO(Copied from #84): Make sure that there is only one Signer after both PR are merged.
pub const ORIGIN: &str = "aurora";
pub const SUBMIT: &str = "submit";
pub const SUBMIT_WITH_ARGS: &str = "submit_with_args";
pub const CALL: &str = "call";
pub const DEPLOY_ERC20: &str = "deploy_erc20_token";
pub const PAUSE_PRECOMPILES: &str = "pause_precompiles";
pub const PAUSED_PRECOMPILES: &str = "paused_precompiles";
pub const RESUME_PRECOMPILES: &str = "resume_precompiles";
pub const SET_OWNER: &str = "set_owner";
pub const SET_UPGRADE_DELAY_BLOCKS: &str = "set_upgrade_delay_blocks";
pub const NEW: &str = "new";
pub const NEW_ETH_CONNECTOR: &str = "new_eth_connector";

const CALLER_ACCOUNT_ID: &str = "some-account.near";

pub mod erc20;
pub mod exit_precompile;
pub mod mocked_external;
pub mod one_inch;
pub mod random;
pub mod rust;
pub mod self_destruct;
pub mod solidity;
pub mod standalone;
pub mod standard_precompiles;
pub mod uniswap;
pub mod weth;

pub struct Signer {
    pub nonce: u64,
    pub secret_key: SecretKey,
}

impl Signer {
    pub const fn new(secret_key: SecretKey) -> Self {
        Self {
            nonce: 0,
            secret_key,
        }
    }

    pub fn random() -> Self {
        let mut rng = rand::thread_rng();
        let sk = SecretKey::random(&mut rng);
        Self::new(sk)
    }

    pub fn use_nonce(&mut self) -> u64 {
        let nonce = self.nonce;
        self.nonce += 1;
        nonce
    }
}

pub struct AuroraRunner {
    pub aurora_account_id: String,
    pub chain_id: u64,
    pub code: ContractCode,
    pub cache: MockCompiledContractCache,
    pub ext: mocked_external::MockedExternalWithTrie,
    pub context: VMContext,
    pub wasm_config: VMConfig,
    pub fees_config: RuntimeFeesConfig,
    pub current_protocol_version: u32,
    pub previous_logs: Vec<String>,
    // Use the standalone in parallel if set. This allows checking both
    // implementations give the same results.
    pub standalone_runner: Option<standalone::StandaloneRunner>,
    // Empty by default. Can be set in tests if the transaction should be
    // executed as if it was a callback.
    pub promise_results: Vec<PromiseResult>,
}

/// Same as `AuroraRunner`, but consumes `self` on execution (thus preventing building on
/// the `ext` post-state with future calls to the contract.
#[derive(Clone)]
pub struct OneShotAuroraRunner<'a> {
    pub base: &'a AuroraRunner,
    pub ext: mocked_external::MockedExternalWithTrie,
    pub context: VMContext,
}

impl<'a> OneShotAuroraRunner<'a> {
    pub fn profiled_call(
        self,
        method_name: &str,
        caller_account_id: &str,
        input: Vec<u8>,
    ) -> Result<(VMOutcome, ExecutionProfile), EngineError> {
        self.call(method_name, caller_account_id, input)
            .map(|outcome| {
                let profile = ExecutionProfile::new(&outcome);
                (outcome, profile)
            })
    }

    pub fn call(
        mut self,
        method_name: &str,
        caller_account_id: &str,
        input: Vec<u8>,
    ) -> Result<VMOutcome, EngineError> {
        AuroraRunner::update_context(
            &mut self.context,
            caller_account_id,
            caller_account_id,
            input,
        );

        let outcome = near_vm_runner::run(
            &self.base.code,
            method_name,
            &mut self.ext,
            self.context.clone(),
            &self.base.wasm_config,
            &self.base.fees_config,
            &[],
            self.base.current_protocol_version,
            Some(&self.base.cache),
        )
        .unwrap();

        if let Some(aborted) = outcome.aborted.as_ref() {
            Err(into_engine_error(outcome.used_gas, aborted))
        } else {
            Ok(outcome)
        }
    }
}

impl AuroraRunner {
    pub fn one_shot(&self) -> OneShotAuroraRunner {
        OneShotAuroraRunner {
            base: self,
            ext: self.ext.clone(),
            context: self.context.clone(),
        }
    }

    pub fn update_context(
        context: &mut VMContext,
        caller_account_id: &str,
        signer_account_id: &str,
        input: Vec<u8>,
    ) {
        context.block_height += 1;
        context.block_timestamp += 1_000_000_000;
        context.input = input;
        context.signer_account_id = as_account_id(signer_account_id);
        context.predecessor_account_id = as_account_id(caller_account_id);
    }

    pub fn call(
        &mut self,
        method_name: &str,
        caller_account_id: &str,
        input: Vec<u8>,
    ) -> Result<VMOutcome, EngineError> {
        self.call_with_signer(method_name, caller_account_id, caller_account_id, input)
    }

    pub fn call_with_signer(
        &mut self,
        method_name: &str,
        caller_account_id: &str,
        signer_account_id: &str,
        input: Vec<u8>,
    ) -> Result<VMOutcome, EngineError> {
        Self::update_context(
            &mut self.context,
            caller_account_id,
            signer_account_id,
            input.clone(),
        );

        let vm_promise_results: Vec<_> = self
            .promise_results
            .iter()
            .map(|p| match p {
                PromiseResult::Failed => near_vm_logic::types::PromiseResult::Failed,
                PromiseResult::NotReady => near_vm_logic::types::PromiseResult::NotReady,
                PromiseResult::Successful(bytes) => {
                    near_vm_logic::types::PromiseResult::Successful(bytes.clone())
                }
            })
            .collect();
        let outcome = near_vm_runner::run(
            &self.code,
            method_name,
            &mut self.ext,
            self.context.clone(),
            &self.wasm_config,
            &self.fees_config,
            &vm_promise_results,
            self.current_protocol_version,
            Some(&self.cache),
        )
        .unwrap();

        if let Some(error) = outcome.aborted.as_ref() {
            return Err(into_engine_error(outcome.used_gas, error));
        }

        self.context.storage_usage = outcome.storage_usage;
        self.previous_logs = outcome.logs.clone();

        if let Some(standalone_runner) = &mut self.standalone_runner {
            if method_name == SUBMIT
                || method_name == SUBMIT_WITH_ARGS
                || method_name == CALL
                || method_name == DEPLOY_ERC20
                || method_name == PAUSE_PRECOMPILES
                || method_name == RESUME_PRECOMPILES
                || method_name == SET_OWNER
                || method_name == SET_UPGRADE_DELAY_BLOCKS
                || method_name == NEW
                || method_name == NEW_ETH_CONNECTOR
            {
                standalone_runner.submit_raw(method_name, &self.context, &self.promise_results)?;
                self.validate_standalone();
            }
        }

        Ok(outcome)
    }

    pub fn consume_json_snapshot(
        &mut self,
        snapshot: engine_standalone_storage::json_snapshot::types::JsonSnapshot,
    ) {
        let trie = &mut self.ext.underlying.fake_trie;
        for entry in snapshot.result.values {
            let key = aurora_engine_sdk::base64::decode(entry.key).unwrap();
            let value = aurora_engine_sdk::base64::decode(entry.value).unwrap();
            trie.insert(key, value);
        }
    }

    pub fn create_address(&mut self, address: Address, init_balance: Wei, init_nonce: U256) {
        self.internal_create_address(address, init_balance, init_nonce, None);
    }

    pub fn create_address_with_code(
        &mut self,
        address: Address,
        init_balance: Wei,
        init_nonce: U256,
        code: Vec<u8>,
    ) {
        self.internal_create_address(address, init_balance, init_nonce, Some(code));
    }

    fn internal_create_address(
        &mut self,
        address: Address,
        init_balance: Wei,
        init_nonce: U256,
        code: Option<Vec<u8>>,
    ) {
        let trie = &mut self.ext.underlying.fake_trie;

        let balance_key = crate::prelude::storage::address_to_key(
            crate::prelude::storage::KeyPrefix::Balance,
            &address,
        );
        let balance_value = init_balance.to_bytes();

        let nonce_key = crate::prelude::storage::address_to_key(
            crate::prelude::storage::KeyPrefix::Nonce,
            &address,
        );
        let nonce_value = crate::prelude::u256_to_arr(&init_nonce);

        if let Some(code) = code.clone() {
            let code_key = crate::prelude::storage::address_to_key(
                crate::prelude::storage::KeyPrefix::Code,
                &address,
            );
            trie.insert(code_key.to_vec(), code);
        }

        let ft_key = crate::prelude::storage::bytes_to_key(
            crate::prelude::storage::KeyPrefix::EthConnector,
            &[crate::prelude::storage::EthConnectorStorageId::FungibleToken.into()],
        );
        let ft_value = {
            let mut current_ft: FungibleToken = trie
                .get(&ft_key)
                .map(|bytes| FungibleToken::try_from_slice(bytes).unwrap())
                .unwrap_or_default();
            current_ft.total_eth_supply_on_near =
                current_ft.total_eth_supply_on_near + NEP141Wei::new(init_balance.raw().as_u128());
            current_ft.total_eth_supply_on_aurora = current_ft.total_eth_supply_on_aurora
                + NEP141Wei::new(init_balance.raw().as_u128());
            current_ft
        };

        let aurora_balance_key = [
            ft_key.as_slice(),
            self.context.current_account_id.as_ref().as_bytes(),
        ]
        .concat();
        let aurora_balance_value = {
            let mut current_balance: u128 = trie
                .get(&aurora_balance_key)
                .map(|bytes| u128::try_from_slice(bytes).unwrap())
                .unwrap_or_default();
            current_balance += init_balance.raw().as_u128();
            current_balance
        };

        let proof_key = crate::prelude::storage::bytes_to_key(
            crate::prelude::storage::KeyPrefix::EthConnector,
            &[crate::prelude::storage::EthConnectorStorageId::UsedEvent.into()],
        );

        trie.insert(balance_key.to_vec(), balance_value.to_vec());
        if !init_nonce.is_zero() {
            trie.insert(nonce_key.to_vec(), nonce_value.to_vec());
        }
        trie.insert(ft_key, ft_value.try_to_vec().unwrap());
        trie.insert(proof_key, vec![0]);
        trie.insert(
            aurora_balance_key,
            aurora_balance_value.try_to_vec().unwrap(),
        );

        if let Some(standalone_runner) = &mut self.standalone_runner {
            standalone_runner.env.block_height = self.context.block_height;
            standalone_runner.mint_account(address, init_balance, init_nonce, code);
            self.validate_standalone();
        }

        self.context.block_height += 1;
    }

    pub fn submit_with_signer<F: FnOnce(U256) -> TransactionLegacy>(
        &mut self,
        signer: &mut Signer,
        make_tx: F,
    ) -> Result<SubmitResult, EngineError> {
        self.submit_with_signer_profiled(signer, make_tx)
            .map(|(result, _)| result)
    }

    pub fn submit_with_signer_profiled<F: FnOnce(U256) -> TransactionLegacy>(
        &mut self,
        signer: &mut Signer,
        make_tx: F,
    ) -> Result<(SubmitResult, ExecutionProfile), EngineError> {
        let nonce = signer.use_nonce();
        let tx = make_tx(nonce.into());
        self.submit_transaction_profiled(&signer.secret_key, tx)
    }

    pub fn submit_transaction(
        &mut self,
        account: &SecretKey,
        transaction: TransactionLegacy,
    ) -> Result<SubmitResult, EngineError> {
        self.submit_transaction_profiled(account, transaction)
            .map(|(result, _)| result)
    }

    pub fn submit_transaction_profiled(
        &mut self,
        account: &SecretKey,
        transaction: TransactionLegacy,
    ) -> Result<(SubmitResult, ExecutionProfile), EngineError> {
        let signed_tx = sign_transaction(transaction, Some(self.chain_id), account);
        self.call(SUBMIT, CALLER_ACCOUNT_ID, rlp::encode(&signed_tx).to_vec())
            .map(Self::profile_outcome)
    }

    pub fn submit_transaction_with_args(
        &mut self,
        account: &SecretKey,
        transaction: TransactionLegacy,
        max_gas_price: u128,
        gas_token_address: Option<Address>,
    ) -> Result<SubmitResult, EngineError> {
        self.submit_transaction_with_args_profiled(
            account,
            transaction,
            max_gas_price,
            gas_token_address,
        )
        .map(|(result, _)| result)
    }

    pub fn submit_transaction_with_args_profiled(
        &mut self,
        account: &SecretKey,
        transaction: TransactionLegacy,
        max_gas_price: u128,
        gas_token_address: Option<Address>,
    ) -> Result<(SubmitResult, ExecutionProfile), EngineError> {
        let signed_tx = sign_transaction(transaction, Some(self.chain_id), account);
        let args = SubmitArgs {
            tx_data: rlp::encode(&signed_tx).to_vec(),
            max_gas_price: Some(max_gas_price),
            gas_token_address,
        };

        self.call(
            SUBMIT_WITH_ARGS,
            CALLER_ACCOUNT_ID,
            args.try_to_vec().unwrap(),
        )
        .map(Self::profile_outcome)
    }

    fn profile_outcome(outcome: VMOutcome) -> (SubmitResult, ExecutionProfile) {
        let profile = ExecutionProfile::new(&outcome);
        let submit_result =
            SubmitResult::try_from_slice(&outcome.return_data.as_value().unwrap()).unwrap();

        (submit_result, profile)
    }

    pub fn deploy_contract<F: FnOnce(&T) -> TransactionLegacy, T: Into<ContractConstructor>>(
        &mut self,
        account: &SecretKey,
        constructor_tx: F,
        contract_constructor: T,
    ) -> DeployedContract {
        let tx = constructor_tx(&contract_constructor);
        let signed_tx = sign_transaction(tx, Some(self.chain_id), account);
        let outcome = self.call(SUBMIT, CALLER_ACCOUNT_ID, rlp::encode(&signed_tx).to_vec());
        let submit_result =
            SubmitResult::try_from_slice(&outcome.unwrap().return_data.as_value().unwrap())
                .unwrap();
        let address = Address::try_from_slice(&unwrap_success(submit_result)).unwrap();
        let contract_constructor: ContractConstructor = contract_constructor.into();
        DeployedContract {
            abi: contract_constructor.abi,
            address,
        }
    }

    pub fn view_call(&self, args: &ViewCallArgs) -> Result<TransactionStatus, EngineError> {
        let input = args.try_to_vec().unwrap();
        let mut runner = self.one_shot();
        runner.context.view_config = Some(ViewConfig {
            max_gas_burnt: u64::MAX,
        });

        runner.call("view", "viewer", input).map(|outcome| {
            TransactionStatus::try_from_slice(&outcome.return_data.as_value().unwrap()).unwrap()
        })
    }

    pub fn profiled_view_call(
        &self,
        args: &ViewCallArgs,
    ) -> Result<(TransactionStatus, ExecutionProfile), EngineError> {
        let input = args.try_to_vec().unwrap();
        let mut runner = self.one_shot();
        runner.context.view_config = Some(ViewConfig {
            max_gas_burnt: u64::MAX,
        });
        let (outcome, profile) = runner.profiled_call("view", "viewer", input)?;
        let status =
            TransactionStatus::try_from_slice(&outcome.return_data.as_value().unwrap()).unwrap();

        Ok((status, profile))
    }

    pub fn get_balance(&self, address: Address) -> Wei {
        Wei::new(self.u256_getter_method_call("get_balance", address))
    }

    pub fn get_nonce(&self, address: Address) -> U256 {
        self.u256_getter_method_call("get_nonce", address)
    }

    pub fn get_code(&self, address: Address) -> Vec<u8> {
        self.getter_method_call("get_code", address)
    }

    pub fn get_storage(&self, address: Address, key: H256) -> H256 {
        let input = aurora_engine::parameters::GetStorageAtArgs {
            address,
            key: key.0,
        };
        let outcome = self
            .one_shot()
            .call("get_storage_at", "getter", input.try_to_vec().unwrap())
            .unwrap();
        let output = outcome.return_data.as_value().unwrap();
        let mut result = [0u8; 32];
        result.copy_from_slice(&output);
        H256(result)
    }

    pub fn set_hashchain_activation(&mut self, active: bool) {
        let wasm_result = self.call(
            "set_hashchain_activation",
            "hashchain",
            active.try_to_vec().unwrap(),
        );
        assert!(wasm_result.is_ok(), "{:?}", wasm_result.unwrap());

        if let Some(standalone_runner) = &mut self.standalone_runner {
            standalone_runner.env.block_height = self.context.block_height;
            let standalone_result = standalone_runner.set_hashchain_activation(active);
            assert!(standalone_result.is_ok(), "{:?}", standalone_result);
            self.validate_standalone();
        }
    }

    fn u256_getter_method_call(&self, method_name: &str, address: Address) -> U256 {
        let bytes = self.getter_method_call(method_name, address);
        U256::from_big_endian(&bytes)
    }

    // Used in `get_balance` and `get_nonce`. This function exists to avoid code duplication
    // since the contract's `get_nonce` and `get_balance` have the same type signature.
    fn getter_method_call(&self, method_name: &str, address: Address) -> Vec<u8> {
        let outcome = self
            .one_shot()
            .call(method_name, "getter", address.as_bytes().to_vec())
            .unwrap();
        outcome.return_data.as_value().unwrap()
    }

    pub fn with_random_seed(mut self, random_seed: H256) -> Self {
        self.context.random_seed = random_seed.as_bytes().to_vec();
        self
    }

    fn validate_standalone(&self) {
        if let Some(standalone_runner) = &self.standalone_runner {
            let standalone_state = standalone_runner.get_current_state();
            // The number of keys in standalone_state may be larger because values are never deleted
            // (they are replaced with a Deleted identifier instead; this is important for replaying transactions).
            assert!(self.ext.underlying.fake_trie.len() <= standalone_state.iter().count());
            for (key, value) in standalone_state.iter() {
                let trie_value = self.ext.underlying.fake_trie.get(key).map(Vec::as_slice);
                let standalone_value = value.value();
                assert_eq!(
                    trie_value, standalone_value,
                    "Standalone mismatch at {key:?}.\nStandlaone: {standalone_value:?}\nWasm: {trie_value:?}",
                );
            }
        }
    }
}

impl Default for AuroraRunner {
    fn default() -> Self {
        let evm_wasm_bytes = if cfg!(feature = "mainnet-test") {
            std::fs::read("../bin/aurora-mainnet-test.wasm").unwrap()
        } else if cfg!(feature = "testnet-test") {
            std::fs::read("../bin/aurora-testnet-test.wasm").unwrap()
        } else {
            panic!("AuroraRunner requires mainnet-test or testnet-test feature enabled.")
        };

        // Fetch config (mainly costs) for the latest protocol version.
        let runtime_config_store = RuntimeConfigStore::new(None);
        let runtime_config = runtime_config_store.get_config(PROTOCOL_VERSION);
        let wasm_config = runtime_config.wasm_config.clone();

        Self {
            aurora_account_id: ORIGIN.to_string(),
            chain_id: 1_313_161_556, // NEAR localnet,
            code: ContractCode::new(evm_wasm_bytes, None),
            cache: MockCompiledContractCache::default(),
            ext: mocked_external::MockedExternalWithTrie::new(MockedExternal::default()),
            context: VMContext {
                current_account_id: as_account_id(ORIGIN),
                signer_account_id: as_account_id(ORIGIN),
                signer_account_pk: vec![],
                predecessor_account_id: as_account_id(ORIGIN),
                input: vec![],
                block_height: 0,
                block_timestamp: 0,
                epoch_height: 0,
                account_balance: 10u128.pow(25),
                account_locked_balance: 0,
                storage_usage: 100,
                attached_deposit: 0,
                prepaid_gas: 10u64.pow(18),
                random_seed: vec![],
                view_config: None,
                output_data_receivers: vec![],
            },
            wasm_config,
            fees_config: RuntimeFeesConfig::test(),
            current_protocol_version: u32::MAX,
            previous_logs: Vec::new(),
            standalone_runner: None,
            promise_results: Vec::new(),
        }
    }
}

/// Wrapper around `ProfileData` to still include the wasm gas usage
/// (which was removed in `https://github.com/near/nearcore/pull/4438`).
#[derive(Debug, Default, Clone)]
pub struct ExecutionProfile {
    pub host_breakdown: ProfileDataV3,
    total_gas_cost: u64,
}

impl ExecutionProfile {
    pub fn new(outcome: &VMOutcome) -> Self {
        Self {
            host_breakdown: outcome.profile.clone(),
            total_gas_cost: outcome.burnt_gas,
        }
    }

    pub fn wasm_gas(&self) -> u64 {
        self.host_breakdown.get_wasm_cost()
    }

    pub const fn all_gas(&self) -> u64 {
        self.total_gas_cost
    }
}

pub fn deploy_evm() -> AuroraRunner {
    let mut standalone_runner = standalone::StandaloneRunner::default();
    standalone_runner.init_evm_no_state();

    let mut runner = AuroraRunner::default();
<<<<<<< HEAD
    runner.standalone_runner = Some(standalone_runner);

    let args = NewCallArgs {
=======
    let args = LegacyNewCallArgs {
>>>>>>> d6b1399c
        chain_id: crate::prelude::u256_to_arr(&U256::from(runner.chain_id)),
        owner_id: str_to_account_id(runner.aurora_account_id.as_str()),
        bridge_prover_id: str_to_account_id("bridge_prover.near"),
        upgrade_delay_blocks: 1,
    };

    let account_id = runner.aurora_account_id.clone();
    let result = runner.call("new", &account_id, args.try_to_vec().unwrap());

    assert!(result.is_ok());

    let args = InitCallArgs {
        prover_account: str_to_account_id("prover.near"),
        eth_custodian_address: "d045f7e19B2488924B97F9c145b5E51D0D895A65".to_string(),
        metadata: FungibleTokenMetadata::default(),
    };
    let result = runner.call("new_eth_connector", &account_id, args.try_to_vec().unwrap());

    assert!(result.is_ok());

    runner.validate_standalone();
    runner
}

pub fn transfer(to: Address, amount: Wei, nonce: U256) -> TransactionLegacy {
    TransactionLegacy {
        nonce,
        gas_price: U256::default(),
        gas_limit: u64::MAX.into(),
        to: Some(to),
        value: amount,
        data: Vec::new(),
    }
}

pub fn create_deploy_transaction(contract_bytes: Vec<u8>, nonce: U256) -> TransactionLegacy {
    let len = u16::try_from(contract_bytes.len())
        .unwrap_or_else(|_| panic!("Cannot deploy a contract with that many bytes!"));
    // This bit of EVM byte code essentially says:
    // "If msg.value > 0 revert; otherwise return `len` amount of bytes that come after me
    // in the code." By prepending this to `contract_bytes` we create a valid EVM program which
    // returns `contract_bytes`, which is exactly what we want.
    let init_code = format!(
        "608060405234801561001057600080fd5b5061{}806100206000396000f300",
        hex::encode(len.to_be_bytes())
    );
    let data = hex::decode(init_code)
        .unwrap()
        .into_iter()
        .chain(contract_bytes.into_iter())
        .collect();

    TransactionLegacy {
        nonce,
        gas_price: U256::default(),
        gas_limit: u64::MAX.into(),
        to: None,
        value: Wei::zero(),
        data,
    }
}

pub fn create_eth_transaction(
    to: Option<Address>,
    value: Wei,
    data: Vec<u8>,
    chain_id: Option<u64>,
    secret_key: &SecretKey,
) -> LegacyEthSignedTransaction {
    // nonce, gas_price and gas are not used by EVM contract currently
    let tx = TransactionLegacy {
        nonce: U256::default(),
        gas_price: U256::default(),
        gas_limit: u64::MAX.into(),
        to,
        value,
        data,
    };
    sign_transaction(tx, chain_id, secret_key)
}

pub fn as_view_call(tx: TransactionLegacy, sender: Address) -> ViewCallArgs {
    ViewCallArgs {
        sender,
        address: tx.to.unwrap(),
        amount: tx.value.to_bytes(),
        input: tx.data,
    }
}

pub fn sign_transaction(
    tx: TransactionLegacy,
    chain_id: Option<u64>,
    secret_key: &SecretKey,
) -> LegacyEthSignedTransaction {
    let mut rlp_stream = RlpStream::new();
    tx.rlp_append_unsigned(&mut rlp_stream, chain_id);
    let message_hash = sdk::keccak(rlp_stream.as_raw());
    let message = Message::parse_slice(message_hash.as_bytes()).unwrap();

    let (signature, recovery_id) = libsecp256k1::sign(&message, secret_key);
    let v: u64 = chain_id.map_or_else(
        || u64::from(recovery_id.serialize()) + 27,
        |chain_id| u64::from(recovery_id.serialize()) + 2 * chain_id + 35,
    );
    let r = U256::from_big_endian(&signature.r.b32());
    let s = U256::from_big_endian(&signature.s.b32());
    LegacyEthSignedTransaction {
        transaction: tx,
        v,
        r,
        s,
    }
}

pub fn sign_access_list_transaction(
    tx: Transaction2930,
    secret_key: &SecretKey,
) -> SignedTransaction2930 {
    let mut rlp_stream = RlpStream::new();
    rlp_stream.append(&eip_2930::TYPE_BYTE);
    tx.rlp_append_unsigned(&mut rlp_stream);
    let message_hash = sdk::keccak(rlp_stream.as_raw());
    let message = Message::parse_slice(message_hash.as_bytes()).unwrap();

    let (signature, recovery_id) = libsecp256k1::sign(&message, secret_key);
    let r = U256::from_big_endian(&signature.r.b32());
    let s = U256::from_big_endian(&signature.s.b32());

    SignedTransaction2930 {
        transaction: tx,
        parity: recovery_id.serialize(),
        r,
        s,
    }
}

pub fn sign_eip_1559_transaction(
    tx: Transaction1559,
    secret_key: &SecretKey,
) -> SignedTransaction1559 {
    let mut rlp_stream = RlpStream::new();
    rlp_stream.append(&eip_1559::TYPE_BYTE);
    tx.rlp_append_unsigned(&mut rlp_stream);
    let message_hash = sdk::keccak(rlp_stream.as_raw());
    let message = Message::parse_slice(message_hash.as_bytes()).unwrap();

    let (signature, recovery_id) = libsecp256k1::sign(&message, secret_key);
    let r = U256::from_big_endian(&signature.r.b32());
    let s = U256::from_big_endian(&signature.s.b32());

    SignedTransaction1559 {
        transaction: tx,
        parity: recovery_id.serialize(),
        r,
        s,
    }
}

pub fn address_from_secret_key(sk: &SecretKey) -> Address {
    let pk = PublicKey::from_secret_key(sk);
    let hash = sdk::keccak(&pk.serialize()[1..]);
    Address::try_from_slice(&hash[12..]).unwrap()
}

pub fn parse_eth_gas(output: &VMOutcome) -> u64 {
    let submit_result_bytes = match &output.return_data {
        ReturnData::Value(bytes) => bytes.as_slice(),
        ReturnData::None | ReturnData::ReceiptIndex(_) => panic!("Unexpected ReturnData"),
    };
    let submit_result = SubmitResult::try_from_slice(submit_result_bytes).unwrap();
    submit_result.gas_used
}

pub fn validate_address_balance_and_nonce(
    runner: &AuroraRunner,
    address: Address,
    expected_balance: Wei,
    expected_nonce: U256,
) {
    assert_eq!(runner.get_balance(address), expected_balance, "balance");
    assert_eq!(runner.get_nonce(address), expected_nonce, "nonce");
}

pub fn address_from_hex(address: &str) -> Address {
    let bytes = address.strip_prefix("0x").map_or_else(
        || hex::decode(address).unwrap(),
        |address| hex::decode(address).unwrap(),
    );

    Address::try_from_slice(&bytes).unwrap()
}

pub fn as_account_id(account_id: &str) -> near_primitives_core::types::AccountId {
    account_id.parse().unwrap()
}

pub fn str_to_account_id(account_id: &str) -> AccountId {
    use aurora_engine_types::str::FromStr;
    AccountId::from_str(account_id).unwrap()
}

pub fn unwrap_success(result: SubmitResult) -> Vec<u8> {
    match result.status {
        TransactionStatus::Succeed(ret) => ret,
        other => panic!("Unexpected status: {other:?}"),
    }
}

pub fn unwrap_success_slice(result: &SubmitResult) -> &[u8] {
    match &result.status {
        TransactionStatus::Succeed(ret) => ret,
        other => panic!("Unexpected status: {other:?}"),
    }
}

pub fn unwrap_revert(result: SubmitResult) -> Vec<u8> {
    match result.status {
        TransactionStatus::Revert(ret) => ret,
        other => panic!("Unexpected status: {other:?}"),
    }
}

pub fn panic_on_fail(status: TransactionStatus) {
    match status {
        TransactionStatus::Succeed(_) => (),
        TransactionStatus::Revert(message) => panic!("{}", String::from_utf8_lossy(&message)),
        other => panic!("{}", String::from_utf8_lossy(other.as_ref())),
    }
}

/// Checks if `total_gas` is within 1 Tgas of `tgas_bound`.
pub fn assert_gas_bound(total_gas: u64, tgas_bound: u64) {
    const TERA: i128 = 1_000_000_000_000;
    let total_gas: i128 = total_gas.into();
    let tgas_bound: i128 = i128::from(tgas_bound) * TERA;
    let diff = (total_gas - tgas_bound).abs() / TERA;
    assert_eq!(
        diff,
        0,
        "{} Tgas is not equal to {} Tgas",
        total_gas / TERA,
        tgas_bound / TERA,
    );
}

/// Returns true if `abs(a - b) / max(a, b) <= x / 100`. The implementation is written differently than
/// this simpler formula to avoid floating point arithmetic.
pub const fn within_x_percent(x: u64, a: u64, b: u64) -> bool {
    let (larger, smaller) = if a < b { (b, a) } else { (a, b) };

    (100 / x) * (larger - smaller) <= larger
}

fn into_engine_error(gas_used: u64, aborted: &FunctionCallError) -> EngineError {
    let kind = match aborted {
        FunctionCallError::HostError(HostError::GuestPanic { panic_msg }) => {
            match panic_msg.as_str() {
                "ERR_INVALID_CHAIN_ID" => EngineErrorKind::InvalidChainId,
                "ERR_OUT_OF_FUND" => EngineErrorKind::GasPayment(GasPaymentError::OutOfFund),
                "ERR_GAS_OVERFLOW" => EngineErrorKind::GasOverflow,
                "ERR_INTRINSIC_GAS" => EngineErrorKind::IntrinsicGasNotMet,
                "ERR_INCORRECT_NONCE" => EngineErrorKind::IncorrectNonce,
                "ERR_PAUSED" => EngineErrorKind::EvmFatal(ExitFatal::Other("ERR_PAUSED".into())),
                msg => EngineErrorKind::EvmFatal(ExitFatal::Other(Cow::Owned(msg.into()))),
            }
        }
        other => panic!("Other FunctionCallError: {other:?}"),
    };

    EngineError { kind, gas_used }
}<|MERGE_RESOLUTION|>--- conflicted
+++ resolved
@@ -1,5 +1,5 @@
 use aurora_engine::engine::{EngineError, EngineErrorKind, GasPaymentError};
-use aurora_engine::parameters::{SubmitArgs, ViewCallArgs};
+use aurora_engine::parameters::{SubmitArgs, ViewCallArgs, NewCallArgs};
 use aurora_engine_types::account_id::AccountId;
 use aurora_engine_types::types::{NEP141Wei, PromiseResult};
 use borsh::{BorshDeserialize, BorshSerialize};
@@ -660,18 +660,14 @@
     standalone_runner.init_evm_no_state();
 
     let mut runner = AuroraRunner::default();
-<<<<<<< HEAD
     runner.standalone_runner = Some(standalone_runner);
 
-    let args = NewCallArgs {
-=======
-    let args = LegacyNewCallArgs {
->>>>>>> d6b1399c
+    let args = NewCallArgs::V1(LegacyNewCallArgs {
         chain_id: crate::prelude::u256_to_arr(&U256::from(runner.chain_id)),
         owner_id: str_to_account_id(runner.aurora_account_id.as_str()),
         bridge_prover_id: str_to_account_id("bridge_prover.near"),
         upgrade_delay_blocks: 1,
-    };
+    });
 
     let account_id = runner.aurora_account_id.clone();
     let result = runner.call("new", &account_id, args.try_to_vec().unwrap());
