use aurora_engine::engine;
use aurora_engine::parameters::{
    CallArgs, DeployErc20TokenArgs, PausePrecompilesCallArgs, SetOwnerArgs,
    SetUpgradeDelayBlocksArgs, SubmitArgs, SubmitResult, TransactionStatus,
};
<<<<<<< HEAD
use aurora_engine::silo::parameters::{
    FixedGasCostArgs, SiloParamsArgs, WhitelistArgs, WhitelistStatusArgs,
};
=======
use aurora_engine_modexp::AuroraModExp;
>>>>>>> 6a368e25
use aurora_engine_sdk::env::{self, Env};
use aurora_engine_transactions::legacy::{LegacyEthSignedTransaction, TransactionLegacy};
use aurora_engine_types::parameters::silo::{FixedGasCostArgs, WhitelistArgs, WhitelistStatusArgs};
use aurora_engine_types::types::{Address, NearGas, PromiseResult, Wei};
use aurora_engine_types::{H256, U256};
use borsh::BorshDeserialize;
use engine_standalone_storage::{
    sync::{
        self,
        types::{TransactionKind, TransactionMessage},
    },
    BlockMetadata, Diff, Storage,
};
use libsecp256k1::SecretKey;
use tempfile::TempDir;

use crate::test_utils;

pub mod mocks;
pub mod storage;

pub struct StandaloneRunner {
    pub storage_dir: TempDir,
    pub storage: Storage,
    pub env: env::Fixed,
    pub chain_id: u64,
    // Cumulative diff from all transactions (ie full state representation)
    pub cumulative_diff: Diff,
}

impl StandaloneRunner {
    pub fn init_evm(&mut self) {
        self.init_evm_with_chain_id(self.chain_id);
    }

    pub fn init_evm_with_chain_id(&mut self, chain_id: u64) {
        self.chain_id = chain_id;
        let storage = &mut self.storage;
        let env = &mut self.env;
        storage
            .set_engine_account_id(&env.current_account_id)
            .unwrap();
        env.block_height += 1;
        let transaction_hash = H256::zero();
        let tx_msg = Self::template_tx_msg(storage, env, 0, transaction_hash, &[]);
        let result = storage.with_engine_access(env.block_height, 0, &[], |io| {
            mocks::init_evm(io, env, chain_id);
        });
        let outcome = sync::TransactionIncludedOutcome {
            hash: transaction_hash,
            info: tx_msg,
            diff: result.diff,
            maybe_result: Ok(None),
        };
        self.cumulative_diff.append(outcome.diff.clone());
        storage::commit(storage, &outcome);
    }

    pub fn mint_account(
        &mut self,
        address: Address,
        balance: Wei,
        nonce: U256,
        code: Option<Vec<u8>>,
    ) {
        let storage = &mut self.storage;
        let env = &mut self.env;
        let transaction_hash = {
            let bytes = [
                address.raw().as_ref(),
                &balance.to_bytes(),
                &aurora_engine_types::types::u256_to_arr(&nonce),
            ]
            .concat();
            aurora_engine_sdk::keccak(&bytes)
        };

        env.block_height += 1;
        let tx_msg = Self::template_tx_msg(storage, env, 0, transaction_hash, &[]);

        let result = storage.with_engine_access(env.block_height, 0, &[], |io| {
            mocks::mint_evm_account(address, balance, nonce, code, io, env);
        });
        let outcome = sync::TransactionIncludedOutcome {
            hash: transaction_hash,
            info: tx_msg,
            diff: result.diff,
            maybe_result: Ok(None),
        };
        self.cumulative_diff.append(outcome.diff.clone());
        test_utils::standalone::storage::commit(storage, &outcome);
    }

    pub fn transfer_with_signer(
        &mut self,
        signer: &mut test_utils::Signer,
        amount: Wei,
        dest: Address,
    ) -> Result<SubmitResult, engine::EngineError> {
        let tx = TransactionLegacy {
            nonce: signer.use_nonce().into(),
            gas_price: U256::zero(),
            gas_limit: u64::MAX.into(),
            to: Some(dest),
            value: amount,
            data: Vec::new(),
        };
        self.submit_transaction(&signer.secret_key, tx)
    }

    pub fn submit_transaction(
        &mut self,
        account: &SecretKey,
        transaction: TransactionLegacy,
    ) -> Result<SubmitResult, engine::EngineError> {
        let storage = &mut self.storage;
        let env = &mut self.env;
        env.block_height += 1;
        let signed_tx = test_utils::sign_transaction(transaction, Some(self.chain_id), account);
        let transaction_bytes = rlp::encode(&signed_tx).to_vec();

        Self::internal_submit_transaction(
            &transaction_bytes,
            0,
            storage,
            env,
            &mut self.cumulative_diff,
            &[],
        )
    }

    pub fn submit_raw_transaction_bytes(
        &mut self,
        transaction_bytes: &[u8],
    ) -> Result<SubmitResult, engine::EngineError> {
        self.env.predecessor_account_id = "some-account.near".parse().unwrap();
        let storage = &mut self.storage;
        let env = &mut self.env;
        env.block_height += 1;

        Self::internal_submit_transaction(
            transaction_bytes,
            0,
            storage,
            env,
            &mut self.cumulative_diff,
            &[],
        )
    }

    /// Note: does not persist the diff in the DB.
    pub fn execute_transaction_at_position(
        &mut self,
        signed_tx: &LegacyEthSignedTransaction,
        block_height: u64,
        transaction_position: u16,
    ) -> Result<sync::TransactionIncludedOutcome, engine::EngineError> {
        let storage = &mut self.storage;
        let env = &mut self.env;

        env.block_height = block_height;
        let transaction_bytes = rlp::encode(signed_tx).to_vec();
        let transaction_hash = aurora_engine_sdk::keccak(&transaction_bytes);

        let mut tx_msg = Self::template_tx_msg(storage, env, 0, transaction_hash, &[]);
        tx_msg.position = transaction_position;
        tx_msg.transaction =
            TransactionKind::Submit(transaction_bytes.as_slice().try_into().unwrap());
        let outcome = sync::execute_transaction_message::<AuroraModExp>(storage, tx_msg).unwrap();

        match outcome.maybe_result.as_ref().unwrap().as_ref().unwrap() {
            sync::TransactionExecutionResult::Submit(result) => {
                if let Err(e) = result.as_ref() {
                    return Err(e.clone());
                }
            }
            _ => unreachable!(),
        };

        Ok(outcome)
    }

    #[allow(clippy::too_many_lines)]
    pub fn submit_raw(
        &mut self,
        method_name: &str,
        ctx: &near_vm_logic::VMContext,
        promise_results: &[PromiseResult],
    ) -> Result<SubmitResult, engine::EngineError> {
        let mut env = self.env.clone();
        env.block_height = ctx.block_height;
        env.attached_deposit = ctx.attached_deposit;
        env.block_timestamp = env::Timestamp::new(ctx.block_timestamp);
        env.predecessor_account_id = ctx.predecessor_account_id.as_ref().parse().unwrap();
        env.current_account_id = ctx.current_account_id.as_ref().parse().unwrap();
        env.signer_account_id = ctx.signer_account_id.as_ref().parse().unwrap();
        env.prepaid_gas = NearGas::new(ctx.prepaid_gas);

        let storage = &mut self.storage;

        match method_name {
            test_utils::SUBMIT => {
                let transaction_bytes = &ctx.input;
                Self::internal_submit_transaction(
                    transaction_bytes,
                    0,
                    storage,
                    &mut env,
                    &mut self.cumulative_diff,
                    promise_results,
                )
            }
            test_utils::SUBMIT_WITH_ARGS => {
                let submit_args = SubmitArgs::try_from_slice(&ctx.input).unwrap();
                let transaction_hash = aurora_engine_sdk::keccak(&submit_args.tx_data);
                let mut tx_msg =
                    Self::template_tx_msg(storage, &env, 0, transaction_hash, promise_results);
                tx_msg.transaction = TransactionKind::SubmitWithArgs(submit_args);

                let outcome =
                    sync::execute_transaction_message::<AuroraModExp>(storage, tx_msg).unwrap();
                self.cumulative_diff.append(outcome.diff.clone());
                storage::commit(storage, &outcome);

                unwrap_result(outcome)
            }
            test_utils::CALL => {
                let call_args = CallArgs::try_from_slice(&ctx.input).unwrap();
                let transaction_hash = aurora_engine_sdk::keccak(&ctx.input);
                let mut tx_msg =
                    Self::template_tx_msg(storage, &env, 0, transaction_hash, promise_results);
                tx_msg.transaction = TransactionKind::Call(call_args);

                let outcome =
                    sync::execute_transaction_message::<AuroraModExp>(storage, tx_msg).unwrap();
                self.cumulative_diff.append(outcome.diff.clone());
                storage::commit(storage, &outcome);

                unwrap_result(outcome)
            }
            test_utils::DEPLOY_ERC20 => {
                let deploy_args = DeployErc20TokenArgs::try_from_slice(&ctx.input).unwrap();
                let transaction_hash = aurora_engine_sdk::keccak(&ctx.input);
                let mut tx_msg =
                    Self::template_tx_msg(storage, &env, 0, transaction_hash, promise_results);
                tx_msg.transaction = TransactionKind::DeployErc20(deploy_args);

                let outcome =
                    sync::execute_transaction_message::<AuroraModExp>(storage, tx_msg).unwrap();
                self.cumulative_diff.append(outcome.diff.clone());
                storage::commit(storage, &outcome);

                let sync::TransactionExecutionResult::DeployErc20(address) = outcome.maybe_result.unwrap().unwrap() else { unreachable!() };

                Ok(SubmitResult::new(
                    TransactionStatus::Succeed(address.raw().as_ref().to_vec()),
                    0,
                    Vec::new(),
                ))
            }
            test_utils::RESUME_PRECOMPILES => {
                let call_args = PausePrecompilesCallArgs::try_from_slice(&ctx.input)
                    .expect("Unable to parse input as PausePrecompilesCallArgs");

                let transaction_hash = aurora_engine_sdk::keccak(&ctx.input);
                let mut tx_msg =
                    Self::template_tx_msg(storage, &env, 0, transaction_hash, promise_results);
                tx_msg.transaction = TransactionKind::ResumePrecompiles(call_args);

                let outcome =
                    sync::execute_transaction_message::<AuroraModExp>(storage, tx_msg).unwrap();
                self.cumulative_diff.append(outcome.diff.clone());
                storage::commit(storage, &outcome);

                Ok(SubmitResult::new(
                    TransactionStatus::Succeed(Vec::new()),
                    0,
                    Vec::new(),
                ))
            }
            test_utils::PAUSE_PRECOMPILES => {
                let call_args = PausePrecompilesCallArgs::try_from_slice(&ctx.input)
                    .expect("Unable to parse input as PausePrecompilesCallArgs");

                let transaction_hash = aurora_engine_sdk::keccak(&ctx.input);
                let mut tx_msg =
                    Self::template_tx_msg(storage, &env, 0, transaction_hash, promise_results);
                tx_msg.transaction = TransactionKind::PausePrecompiles(call_args);

                let outcome =
                    sync::execute_transaction_message::<AuroraModExp>(storage, tx_msg).unwrap();
                self.cumulative_diff.append(outcome.diff.clone());
                storage::commit(storage, &outcome);

                Ok(SubmitResult::new(
                    TransactionStatus::Succeed(Vec::new()),
                    0,
                    Vec::new(),
                ))
            }
            test_utils::SET_OWNER => {
                let call_args = SetOwnerArgs::try_from_slice(&ctx.input)
                    .expect("Unable to parse input as SetOwnerArgs");
                let transaction_hash = aurora_engine_sdk::keccak(&ctx.input);
                let mut tx_msg =
                    Self::template_tx_msg(storage, &env, 0, transaction_hash, promise_results);
                tx_msg.transaction = TransactionKind::SetOwner(call_args);

                let outcome =
                    sync::execute_transaction_message::<AuroraModExp>(storage, tx_msg).unwrap();
                self.cumulative_diff.append(outcome.diff.clone());
                storage::commit(storage, &outcome);

                Ok(SubmitResult::new(
                    TransactionStatus::Succeed(Vec::new()),
                    0,
                    Vec::new(),
                ))
            }
            test_utils::SET_UPGRADE_DELAY_BLOCKS => {
                let input = &ctx.input;
                let call_args = SetUpgradeDelayBlocksArgs::try_from_slice(input)
                    .expect("Unable to parse input as SetUpgradeDelayBlocksArgs");

                let transaction_hash = aurora_engine_sdk::keccak(&ctx.input);
                let mut tx_msg =
                    Self::template_tx_msg(storage, &env, 0, transaction_hash, promise_results);
                tx_msg.transaction = TransactionKind::SetUpgradeDelayBlocks(call_args);

                let outcome =
                    sync::execute_transaction_message::<AuroraModExp>(storage, tx_msg).unwrap();
                self.cumulative_diff.append(outcome.diff.clone());
                storage::commit(storage, &outcome);

                Ok(SubmitResult::new(
                    TransactionStatus::Succeed(Vec::new()),
                    0,
                    Vec::new(),
                ))
            }
            test_utils::SET_FIXED_GAS_COST => {
                let call_args = FixedGasCostArgs::try_from_slice(&ctx.input)
                    .expect("Unable to parse input as FixedGasCostArgs");
                let transaction_hash = aurora_engine_sdk::keccak(&ctx.input);
                let mut tx_msg =
                    Self::template_tx_msg(storage, &env, 0, transaction_hash, promise_results);
                tx_msg.transaction = TransactionKind::SetFixedGasCost(call_args);

                let outcome =
                    sync::execute_transaction_message::<AuroraModExp>(storage, tx_msg).unwrap();
                self.cumulative_diff.append(outcome.diff.clone());
                storage::commit(storage, &outcome);
                Ok(SubmitResult::new(
                    TransactionStatus::Succeed(Vec::new()),
                    0,
                    Vec::new(),
                ))
            }
            test_utils::SET_SILO_PARAMS => {
                let call_args: Option<SiloParamsArgs> =
                    BorshDeserialize::try_from_slice(&ctx.input)
                        .expect("Unable to parse input as SiloParamsArgs");
                let transaction_hash = aurora_engine_sdk::keccak(&ctx.input);
                let mut tx_msg =
                    Self::template_tx_msg(storage, &env, 0, transaction_hash, promise_results);
                tx_msg.transaction = TransactionKind::SetSiloParams(call_args);

                let outcome = sync::execute_transaction_message(storage, tx_msg).unwrap();
                self.cumulative_diff.append(outcome.diff.clone());
                storage::commit(storage, &outcome);

                Ok(SubmitResult::new(
                    TransactionStatus::Succeed(Vec::new()),
                    0,
                    Vec::new(),
                ))
            }
            test_utils::ADD_ENTRY_TO_WHITELIST => {
                let call_args = WhitelistArgs::try_from_slice(&ctx.input)
                    .expect("Unable to parse input as WhitelistArgs");
                let transaction_hash = aurora_engine_sdk::keccak(&ctx.input);
                let mut tx_msg =
                    Self::template_tx_msg(storage, &env, 0, transaction_hash, promise_results);
                tx_msg.transaction = TransactionKind::AddEntryToWhitelist(call_args);

                let outcome =
                    sync::execute_transaction_message::<AuroraModExp>(storage, tx_msg).unwrap();
                self.cumulative_diff.append(outcome.diff.clone());
                storage::commit(storage, &outcome);

                Ok(SubmitResult::new(
                    TransactionStatus::Succeed(Vec::new()),
                    0,
                    Vec::new(),
                ))
            }
            test_utils::ADD_ENTRY_TO_WHITELIST_BATCH => {
                let call_args: Vec<WhitelistArgs> = BorshDeserialize::try_from_slice(&ctx.input)
                    .expect("Unable to parse input as vector of WhitelistArgs");
                let transaction_hash = aurora_engine_sdk::keccak(&ctx.input);
                let mut tx_msg =
                    Self::template_tx_msg(storage, &env, 0, transaction_hash, promise_results);
                tx_msg.transaction = TransactionKind::AddEntryToWhitelistBatch(call_args);

                let outcome =
                    sync::execute_transaction_message::<AuroraModExp>(storage, tx_msg).unwrap();
                self.cumulative_diff.append(outcome.diff.clone());
                storage::commit(storage, &outcome);

                Ok(SubmitResult::new(
                    TransactionStatus::Succeed(Vec::new()),
                    0,
                    Vec::new(),
                ))
            }
            test_utils::REMOVE_ENTRY_FROM_WHITELIST => {
                let call_args = WhitelistArgs::try_from_slice(&ctx.input)
                    .expect("Unable to parse WhitelistArgs");
                let transaction_hash = aurora_engine_sdk::keccak(&ctx.input);
                let mut tx_msg =
                    Self::template_tx_msg(storage, &env, 0, transaction_hash, promise_results);
                tx_msg.transaction = TransactionKind::RemoveEntryFromWhitelist(call_args);

                let outcome =
                    sync::execute_transaction_message::<AuroraModExp>(storage, tx_msg).unwrap();
                self.cumulative_diff.append(outcome.diff.clone());
                storage::commit(storage, &outcome);

                Ok(SubmitResult::new(
                    TransactionStatus::Succeed(Vec::new()),
                    0,
                    Vec::new(),
                ))
            }
            test_utils::SET_WHITELIST_STATUS => {
                let call_args = WhitelistStatusArgs::try_from_slice(&ctx.input)
                    .expect("Unable to parse WhitelistStatusArgs");
                let transaction_hash = aurora_engine_sdk::keccak(&ctx.input);
                let mut tx_msg =
                    Self::template_tx_msg(storage, &env, 0, transaction_hash, promise_results);
                tx_msg.transaction = TransactionKind::SetWhitelistStatus(call_args);

                let outcome =
                    sync::execute_transaction_message::<AuroraModExp>(storage, tx_msg).unwrap();
                self.cumulative_diff.append(outcome.diff.clone());
                storage::commit(storage, &outcome);

                Ok(SubmitResult::new(
                    TransactionStatus::Succeed(Vec::new()),
                    0,
                    Vec::new(),
                ))
            }
            _ => panic!("Unsupported standalone method {method_name}"),
        }
    }

    pub const fn get_current_state(&self) -> &Diff {
        &self.cumulative_diff
    }

    pub fn get_balance(&mut self, address: &Address) -> Wei {
        self.storage
            .with_engine_access(self.env.block_height + 1, 0, &[], |io| {
                engine::get_balance(&io, address)
            })
            .result
    }

    pub fn get_nonce(&mut self, address: &Address) -> U256 {
        self.storage
            .with_engine_access(self.env.block_height + 1, 0, &[], |io| {
                engine::get_nonce(&io, address)
            })
            .result
    }

    pub fn get_code(&mut self, address: &Address) -> Vec<u8> {
        self.storage
            .with_engine_access(self.env.block_height + 1, 0, &[], |io| {
                engine::get_code(&io, address)
            })
            .result
    }

    pub fn close(self) {
        drop(self.storage);
        self.storage_dir.close().unwrap();
    }

    pub(crate) fn template_tx_msg(
        storage: &mut Storage,
        env: &env::Fixed,
        transaction_position: u16,
        transaction_hash: H256,
        promise_results: &[PromiseResult],
    ) -> TransactionMessage {
        let block_hash = mocks::compute_block_hash(env.block_height);
        let block_metadata = BlockMetadata {
            timestamp: env.block_timestamp,
            random_seed: env.random_seed,
        };
        storage
            .set_block_data(block_hash, env.block_height, &block_metadata)
            .unwrap();
        let promise_data = promise_results
            .iter()
            .map(|p| match p {
                PromiseResult::Failed | PromiseResult::NotReady => None,
                PromiseResult::Successful(bytes) => Some(bytes.clone()),
            })
            .collect();
        TransactionMessage {
            block_hash,
            near_receipt_id: transaction_hash,
            position: transaction_position,
            succeeded: true,
            signer: env.signer_account_id(),
            caller: env.predecessor_account_id(),
            attached_near: env.attached_deposit,
            transaction: TransactionKind::Unknown,
            promise_data,
        }
    }

    fn internal_submit_transaction(
        transaction_bytes: &[u8],
        transaction_position: u16,
        storage: &mut Storage,
        env: &mut env::Fixed,
        cumulative_diff: &mut Diff,
        promise_results: &[PromiseResult],
    ) -> Result<SubmitResult, engine::EngineError> {
        let transaction_hash = aurora_engine_sdk::keccak(transaction_bytes);
        let mut tx_msg = Self::template_tx_msg(
            storage,
            env,
            transaction_position,
            transaction_hash,
            promise_results,
        );
        tx_msg.transaction = TransactionKind::Submit(transaction_bytes.try_into().unwrap());

        let outcome = sync::execute_transaction_message::<AuroraModExp>(storage, tx_msg).unwrap();
        cumulative_diff.append(outcome.diff.clone());
        storage::commit(storage, &outcome);

        unwrap_result(outcome)
    }
}

fn unwrap_result(
    outcome: sync::TransactionIncludedOutcome,
) -> Result<SubmitResult, engine::EngineError> {
    match outcome.maybe_result.unwrap().unwrap() {
        sync::TransactionExecutionResult::Submit(result) => result,
        sync::TransactionExecutionResult::Promise(_) => panic!("Unexpected promise."),
        sync::TransactionExecutionResult::DeployErc20(_) => panic!("Unexpected DeployErc20."),
    }
}

impl Default for StandaloneRunner {
    fn default() -> Self {
        let (storage_dir, storage) = storage::create_db();
        let env = mocks::default_env(0);
        let chain_id = test_utils::AuroraRunner::default().chain_id;
        Self {
            storage_dir,
            storage,
            env,
            chain_id,
            cumulative_diff: Diff::default(),
        }
    }
}<|MERGE_RESOLUTION|>--- conflicted
+++ resolved
@@ -3,16 +3,12 @@
     CallArgs, DeployErc20TokenArgs, PausePrecompilesCallArgs, SetOwnerArgs,
     SetUpgradeDelayBlocksArgs, SubmitArgs, SubmitResult, TransactionStatus,
 };
-<<<<<<< HEAD
-use aurora_engine::silo::parameters::{
+use aurora_engine_modexp::AuroraModExp;
+use aurora_engine_sdk::env::{self, Env};
+use aurora_engine_transactions::legacy::{LegacyEthSignedTransaction, TransactionLegacy};
+use aurora_engine_types::parameters::silo::{
     FixedGasCostArgs, SiloParamsArgs, WhitelistArgs, WhitelistStatusArgs,
 };
-=======
-use aurora_engine_modexp::AuroraModExp;
->>>>>>> 6a368e25
-use aurora_engine_sdk::env::{self, Env};
-use aurora_engine_transactions::legacy::{LegacyEthSignedTransaction, TransactionLegacy};
-use aurora_engine_types::parameters::silo::{FixedGasCostArgs, WhitelistArgs, WhitelistStatusArgs};
 use aurora_engine_types::types::{Address, NearGas, PromiseResult, Wei};
 use aurora_engine_types::{H256, U256};
 use borsh::BorshDeserialize;
@@ -377,7 +373,8 @@
                     Self::template_tx_msg(storage, &env, 0, transaction_hash, promise_results);
                 tx_msg.transaction = TransactionKind::SetSiloParams(call_args);
 
-                let outcome = sync::execute_transaction_message(storage, tx_msg).unwrap();
+                let outcome =
+                    sync::execute_transaction_message::<AuroraModExp>(storage, tx_msg).unwrap();
                 self.cumulative_diff.append(outcome.diff.clone());
                 storage::commit(storage, &outcome);
 
