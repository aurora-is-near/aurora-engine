# Changelog

All notable changes to this project will be documented in this file.

The format is based on [Keep a Changelog](https://keepachangelog.com/en/1.0.0/),
and this project adheres to [Semantic Versioning](https://semver.org/spec/v2.0.0.html).

## [Unreleased]

<<<<<<< HEAD
## [2.7.0] 2022-08-19

### Added
- Get promise results precompile at address on `testnet` `0x0a3540f79be10ef14890e87c1a0040a68cc6af71` by [@birchmd]. ([#575])
- Cross-contract calls to NEAR contracts are now available for `testnet` by [@birchmd] and [@mfornet]. ([#560])

### Changes
- Use NEAR host functions for alt bn256 precompile by [@birchmd], [@joshuajbouw], and [@RomanHodulak]. ([#540])

### Fixes
- Fixed an issue where a transaction can panic on an empty input by [@birchmd]. ([#573])
- Return the correct value while using the `get_bridge_prover` method by [@birchmd]. ([#581])

[#575]: https://github.com/aurora-is-near/aurora-engine/pull/575
[#560]: https://github.com/aurora-is-near/aurora-engine/pull/560
[#540]: https://github.com/aurora-is-near/aurora-engine/pull/540
[#573]: https://github.com/aurora-is-near/aurora-engine/pull/573
[#581]: https://github.com/aurora-is-near/aurora-engine/pull/581

=======
>>>>>>> c37b4f22
## [2.6.1] 2022-06-23

### Fixes

<<<<<<< HEAD
- Fixed an issue with accounting being problematic with the total supply of ETH on Aurora as it could artificially deplete by [@birchmd]. ([#536])
=======
- Fixed an issue with accounting being problematic with the total supply of ETH on Aurora as it could artificially deplete by @[birchmd]. ([#536])
>>>>>>> c37b4f22
- Fixed the possibility of forging receipts to allow for withdrawals on the Rainbow Bridge by [@birchmd], [@mfornet], [@sept-en] and [@joshuajbouw]. Written by [@birchmd].
- Fixed the ability the steal funds from those by setting a fee when receiving NEP-141 as ERC-20 by [@birchmd], [@mfornet], and [@joshuajbouw]. Written by [@joshuajbouw].

[#536]: https://github.com/aurora-is-near/aurora-engine/pull/536

## [2.6.0] 2022-06-08

### Added

- A precompile at the address `0x536822d27de53629ef1f84c60555689e9488609f` was created to expose the prepaid gas from the NEAR host function by [@birchmd]. ([#479])

### Changes

- A better implementation of caching was added to reduce the overall gas costs of storage reads resulting in roughly a 15% - 18% reduction of gas costs by [@birchmd]. ([#488])

### Fixes

- If the `v` byte of secp256k1 is incorrect, it now returns correctly an empty vector by [@RomanHodulak]. ([#513])
- Original ETH transactions which do not contain a Chain ID are allowed again to allow for use of [EIP-1820] by [@joshuajbouw]. ([#520])
- Ecrecover didn't reject `r`, `s` values larger than curve order by [@RomanHodulak]. ([#515])
- The predecessor account ID was failing in the `view` method by [@birchmd]. ([#477])
- Ecrecover was incorrectly setting the NEAR ecrecover malleability flag by [@birchmd] and [@joshuajbouw]. ([#474])

[EIP-1820]: https://eips.ethereum.org/EIPS/eip-1820
[#520]: https://github.com/aurora-is-near/aurora-engine/pull/520
[#515]: https://github.com/aurora-is-near/aurora-engine/pull/515
[#513]: https://github.com/aurora-is-near/aurora-engine/pull/513
[#488]: https://github.com/aurora-is-near/aurora-engine/pull/488
[#479]: https://github.com/aurora-is-near/aurora-engine/pull/479
[#477]: https://github.com/aurora-is-near/aurora-engine/pull/477
[#474]: https://github.com/aurora-is-near/aurora-engine/pull/474

## [2.5.3] 2022-04-27

### Fixes

- Fixed inflation vulnerability relating to ExitToNear and ExitToEthereum by [@birchmd], [@mfornet], and [@joshuajbouw]. Written by [@birchmd].

## [2.5.2] 2022-03-22

### Removed

- New Aurora-only precompiles removed since they do not work in NEAR view calls. This will need to be fixed and they will be re-added to a future release.

## [2.5.1] - 2022-03-16

### Fixes

- Fix for bug in checking address exists introduced in the v2.5.0 release by [@birchmd]. ([#469])

### Added

- New Aurora-only precompiles for checking the current and predecessor NEAR account IDs by [@birchmd]. ([#462])

[#462]: https://github.com/aurora-is-near/aurora-engine/pull/462
[#469]: https://github.com/aurora-is-near/aurora-engine/pull/469

## [2.5.0] - 2022-03-09

### Changes

- Performance improvement by [@birchmd] and [@olonho]: ([#455]) ([#456])

### Fixes

- Bug fix for the behaviour of transactions to the zero address by [@birchmd]. ([#458])

[#455]: https://github.com/aurora-is-near/aurora-engine/pull/455
[#456]: https://github.com/aurora-is-near/aurora-engine/pull/456
[#458]: https://github.com/aurora-is-near/aurora-engine/pull/458

## [2.4.0] - 2022-02-16

### Changes

- Performance improvements by [@birchmd] and [@matklad]; the engine should now consume much less NEAR gas: ([#427]) ([#438]) ([#439]) ([#445]) ([#446])
- Security improvment: only Engine contract owner can use the `deploy_upgrade` method by [@birchmd]. ([#410])
- Bug fix: Engine now returns the error message in the case of a revert during an EVM contract deploy, previously it would always return an address (even when the deploy failed) by [@birchmd]. ([#424])
- Security improvment: Engine will no longer accept EVM transactions without a chain ID as part of their signature by [@birchmd]. This should have no impact on users as all modern Ethereum tooling includes the chain ID. ([#432])
- Improvements to code quality by [@mrLSD]: ([#386]) ([#387])
- Improvements and additions to internal tests and benchmarks by [@birchmd]: ([#408]) ([#415]) ([#429])

[#386]: https://github.com/aurora-is-near/aurora-engine/pull/386
[#387]: https://github.com/aurora-is-near/aurora-engine/pull/387
[#408]: https://github.com/aurora-is-near/aurora-engine/pull/408
[#410]: https://github.com/aurora-is-near/aurora-engine/pull/410
[#415]: https://github.com/aurora-is-near/aurora-engine/pull/415
[#424]: https://github.com/aurora-is-near/aurora-engine/pull/424
[#427]: https://github.com/aurora-is-near/aurora-engine/pull/427
[#429]: https://github.com/aurora-is-near/aurora-engine/pull/429
[#432]: https://github.com/aurora-is-near/aurora-engine/pull/432
[#438]: https://github.com/aurora-is-near/aurora-engine/pull/438
[#439]: https://github.com/aurora-is-near/aurora-engine/pull/439
[#445]: https://github.com/aurora-is-near/aurora-engine/pull/445
[#446]: https://github.com/aurora-is-near/aurora-engine/pull/446

## [2.3.0] - 2021-12-10

### Added

- A precompile which exposes NEAR's random number generator was added by [@mfornet] as requested by
  [@birchmd]. ([#368] [#297])
- London hard fork support was added by [@birchmd]. ([#244])

### Changes

- The gas limit for `deposit` and `ft_on_transfer` were changed as they were not attaching enough
  gas, as changed by [@mrLSD]. ([#389])

### Fixes

- There was an issue with the original storage not actually being stored. Unfortunately, previous
  transactions can't be updated with this change. This has been fixed by [@birchmd]. ([#390])
- Call arguments were intended to have a value attached to them to make it equivalent to an ETH
  call. This was fixed in a backwards compatible manner by [@andrcmdr], as reported by [@birchmd].
  ([#351] [#309])

### Removed

- Betanet support was dropped and will no longer be supported by [@joshuajbouw]. ([#388])

[#390]: https://github.com/aurora-is-near/aurora-engine/pull/390
[#389]: https://github.com/aurora-is-near/aurora-engine/pull/389
[#388]: https://github.com/aurora-is-near/aurora-engine/pull/388
[#368]: https://github.com/aurora-is-near/aurora-engine/pull/368
[#351]: https://github.com/aurora-is-near/aurora-engine/pull/351
[#311]: https://github.com/aurora-is-near/aurora-engine/pull/311
[#309]: https://github.com/aurora-is-near/aurora-engine/issues/309
[#297]: https://github.com/aurora-is-near/aurora-engine/issues/297
[#244]: https://github.com/aurora-is-near/aurora-engine/pull/244

## [2.2.0] - 2021-11-09

### Added

- Depositing ETH from Ethereum to Aurora now allows an `0x` prefix on the recipient address by [@joshuajbouw]. ([#337](https://github.com/aurora-is-near/aurora-engine/pull/337))

## [2.1.0] - 2021-11-04

### Fixed

- Bug in `ft_transfer_call` and `ft_resolve_transfer` by  [@birchmd] and [@mrLSD]. ([#326](https://github.com/aurora-is-near/aurora-engine/pull/326) [#330](https://github.com/aurora-is-near/aurora-engine/pull/330))
- Incorrect gas cost on ripemd precompile by [@joshuajbouw]. ([#329](https://github.com/aurora-is-near/aurora-engine/pull/329))

## [2.0.2] - 2021-11-01

### Added

- Logging number of storage writes by [@birchmd]. ([#322](https://github.com/aurora-is-near/aurora-engine/pull/322))

### Fixed

- Show full address in logging transaction sender on `submit` by [@birchmd]. ([#321](https://github.com/aurora-is-near/aurora-engine/pull/321))

## [2.0.1] - 2021-11-01

### Added

- Added logging of public keys during `submit` calls by [@joshuajbouw]. ([#319](https://github.com/aurora-is-near/aurora-engine/pull/319))

## [2.0.0] - 2021-10-27

### Added

- Public method for computing Aurora blockhash at a given hight by [@birchmd]. ([#303](https://github.com/aurora-is-near/aurora-engine/pull/303))

### Changed

- EVM logs returned in `SubmitResult` include the address the log originates from by [@birchmd]. ([#299](https://github.com/aurora-is-near/aurora-engine/pull/299))
  - Note: this is a breaking change in the `SubmitResult` binary format.

### Fixed

- Precompile bug fixes by [@birchmd]. ([#305](https://github.com/aurora-is-near/aurora-engine/pull/305), [#306](https://github.com/aurora-is-near/aurora-engine/pull/306))
- Update to latest `rust-blockchain/evm` version (fixes bug in `JUMPI`) EVM opcode by [@birchmd]. ([#316](https://github.com/aurora-is-near/aurora-engine/pull/316))

## [1.7.0] - 2021-10-13

### Changes

- Add EVM events for exit precompiles by [@birchmd]

## [1.6.4] - 2021-09-29

### Changes

- Fix JSON formatting in `ft_metadata` method by [@birchmd].
- Fix a bug in `block.timestamp` (units should be seconds) by [@birchmd].

## [1.6.3] - 2021-09-14

### Changes

- Revert the ERC-20 admin address changes for the time being by [@joshuajbouw].

## [1.6.2] - 2021-09-13

### Changes

- Change the ERC-20 admin address to have a dedicated account by [@sept-en].
- Fix precompile promises that were broken in rust-blockchain/evm by
  [@joshuajbouw] and [@birchmd].
- Fix the return format of `ft_balance_of` by [@joshuajbouw].

### Removed

- Remove Testnet balancing `balance_evm_and_nep141` by [@birchmd].

## [1.6.1] - 2021-08-23

### Breaking changes

- Update the `view` call to correctly return the Borsh serialization of
  `TransactionStatus`. Previously, it returned a string with the result of
  the transaction by name.

- Change the `ft_balance_of` result as previously it returned a non-JSON
  string value `0`. This has been fixed to return `"0"`.

## [1.6.0] - 2021-08-13

### Breaking changes

- Change the transaction status of `submit` as running out of gas,
  funds, or being out-of-the-offset are not fatal errors but failed
  executions.

The `submit` call altered the `SubmitResult` object to the following format:

```rust
enum TransactionStatus {
    Succeed(Vec<u8>),
    Revert(Vec<u8>),
    OutOfGas,
    OutOfFund,
    OutOfOffset,
    CallTooDeep,
}

struct ResultLog {
    topics: Vec<[u8; 32]>,
    data: Vec<u8>,
}

struct SubmitResult {
    status: TransactionStatus, // above
    gas_used: u64,
    logs: Vec<ResultLog>,
}
```

## [1.5.0] - 2021-07-30

## [1.4.3] - 2021-07-08

## [1.4.2] - 2021-06-25

## [1.4.1] - 2021-06-23

## [1.4.0] - 2021-06-18

## [1.3.0] - 2021-06-17

## [1.2.0] - 2021-06-05

## [1.1.0] - 2021-05-28

## [1.0.0] - 2021-05-12

<<<<<<< HEAD
[Unreleased]: https://github.com/aurora-is-near/aurora-engine/compare/2.7.0...develop
[2.7.0]: https://github.com/aurora-is-near/aurora-engine/compare/2.6.1...2.7.0
=======
[Unreleased]: https://github.com/aurora-is-near/aurora-engine/compare/2.6.1...develop
>>>>>>> c37b4f22
[2.6.1]: https://github.com/aurora-is-near/aurora-engine/compare/2.6.0...2.6.1 
[2.6.0]: https://github.com/aurora-is-near/aurora-engine/compare/2.5.3...2.6.0
[2.5.3]: https://github.com/aurora-is-near/aurora-engine/compare/2.5.2...2.5.3
[2.5.2]: https://github.com/aurora-is-near/aurora-engine/compare/2.5.1...2.5.2
[2.5.1]: https://github.com/aurora-is-near/aurora-engine/compare/2.5.0...2.5.1
[2.5.0]: https://github.com/aurora-is-near/aurora-engine/compare/2.4.0...2.5.0
[2.4.0]: https://github.com/aurora-is-near/aurora-engine/compare/2.3.0...2.4.0
[2.3.0]: https://github.com/aurora-is-near/aurora-engine/compare/2.2.0...2.3.0 
[2.2.0]: https://github.com/aurora-is-near/aurora-engine/compare/2.1.0...2.2.0
[2.1.0]: https://github.com/aurora-is-near/aurora-engine/compare/2.0.2...2.1.0
[2.0.2]: https://github.com/aurora-is-near/aurora-engine/compare/2.0.1...2.0.2
[2.0.1]: https://github.com/aurora-is-near/aurora-engine/compare/2.0.0...2.0.1
[2.0.0]: https://github.com/aurora-is-near/aurora-engine/compare/1.7.0...2.0.0
[1.7.0]: https://github.com/aurora-is-near/aurora-engine/compare/1.6.4...1.7.0
[1.6.4]: https://github.com/aurora-is-near/aurora-engine/compare/1.6.3...1.6.4
[1.6.3]: https://github.com/aurora-is-near/aurora-engine/compare/1.6.2...1.6.3
[1.6.2]: https://github.com/aurora-is-near/aurora-engine/compare/1.6.1...1.6.2
[1.6.1]: https://github.com/aurora-is-near/aurora-engine/compare/1.6.0...1.6.1
[1.6.0]: https://github.com/aurora-is-near/aurora-engine/compare/1.5.0...1.6.0
[1.5.0]: https://github.com/aurora-is-near/aurora-engine/compare/1.4.3...1.5.0
[1.4.3]: https://github.com/aurora-is-near/aurora-engine/compare/1.4.2...1.4.3
[1.4.2]: https://github.com/aurora-is-near/aurora-engine/compare/1.4.1...1.4.2
[1.4.1]: https://github.com/aurora-is-near/aurora-engine/compare/1.4.0...1.4.1
[1.4.0]: https://github.com/aurora-is-near/aurora-engine/compare/1.3.0...1.4.0
[1.3.0]: https://github.com/aurora-is-near/aurora-engine/compare/1.2.0...1.3.0
[1.2.0]: https://github.com/aurora-is-near/aurora-engine/compare/1.1.0...1.2.0
[1.1.0]: https://github.com/aurora-is-near/aurora-engine/compare/1.0.0...1.1.0
[1.0.0]: https://github.com/aurora-is-near/aurora-engine/tree/1.0.0

[@andrcmdr]: https://github.com/andrcmdr
[@birchmd]: https://github.com/birchmd
[@joshuajbouw]: https://github.com/joshuajbouw
[@mfornet]: https://github.com/mfornet
[@mrLSD]: https://github.com/mrLSD
[@RomanHodulak]: https://github.com/RomanHodulak
[@sept-en]: https://github.com/sept-en
[@matklad]: https://github.com/matklad
[@olonho]: https://github.com/olonho<|MERGE_RESOLUTION|>--- conflicted
+++ resolved
@@ -7,37 +7,11 @@
 
 ## [Unreleased]
 
-<<<<<<< HEAD
-## [2.7.0] 2022-08-19
-
-### Added
-- Get promise results precompile at address on `testnet` `0x0a3540f79be10ef14890e87c1a0040a68cc6af71` by [@birchmd]. ([#575])
-- Cross-contract calls to NEAR contracts are now available for `testnet` by [@birchmd] and [@mfornet]. ([#560])
-
-### Changes
-- Use NEAR host functions for alt bn256 precompile by [@birchmd], [@joshuajbouw], and [@RomanHodulak]. ([#540])
-
-### Fixes
-- Fixed an issue where a transaction can panic on an empty input by [@birchmd]. ([#573])
-- Return the correct value while using the `get_bridge_prover` method by [@birchmd]. ([#581])
-
-[#575]: https://github.com/aurora-is-near/aurora-engine/pull/575
-[#560]: https://github.com/aurora-is-near/aurora-engine/pull/560
-[#540]: https://github.com/aurora-is-near/aurora-engine/pull/540
-[#573]: https://github.com/aurora-is-near/aurora-engine/pull/573
-[#581]: https://github.com/aurora-is-near/aurora-engine/pull/581
-
-=======
->>>>>>> c37b4f22
 ## [2.6.1] 2022-06-23
 
 ### Fixes
 
-<<<<<<< HEAD
-- Fixed an issue with accounting being problematic with the total supply of ETH on Aurora as it could artificially deplete by [@birchmd]. ([#536])
-=======
 - Fixed an issue with accounting being problematic with the total supply of ETH on Aurora as it could artificially deplete by @[birchmd]. ([#536])
->>>>>>> c37b4f22
 - Fixed the possibility of forging receipts to allow for withdrawals on the Rainbow Bridge by [@birchmd], [@mfornet], [@sept-en] and [@joshuajbouw]. Written by [@birchmd].
 - Fixed the ability the steal funds from those by setting a fee when receiving NEP-141 as ERC-20 by [@birchmd], [@mfornet], and [@joshuajbouw]. Written by [@joshuajbouw].
 
@@ -307,12 +281,7 @@
 
 ## [1.0.0] - 2021-05-12
 
-<<<<<<< HEAD
-[Unreleased]: https://github.com/aurora-is-near/aurora-engine/compare/2.7.0...develop
-[2.7.0]: https://github.com/aurora-is-near/aurora-engine/compare/2.6.1...2.7.0
-=======
 [Unreleased]: https://github.com/aurora-is-near/aurora-engine/compare/2.6.1...develop
->>>>>>> c37b4f22
 [2.6.1]: https://github.com/aurora-is-near/aurora-engine/compare/2.6.0...2.6.1 
 [2.6.0]: https://github.com/aurora-is-near/aurora-engine/compare/2.5.3...2.6.0
 [2.5.3]: https://github.com/aurora-is-near/aurora-engine/compare/2.5.2...2.5.3
