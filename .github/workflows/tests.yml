--- conflicted
+++ resolved
@@ -20,27 +20,6 @@
         run: |
           git checkout -f $(git -c user.name=x -c user.email=x@x commit-tree $(git hash-object -t tree /dev/null) < /dev/null) || :
       - name: Clone the repository
-<<<<<<< HEAD
-        uses: actions/checkout@v3
-      - name: Restore cache
-        run: cache-util restore cargo_git cargo_registry yarn_cache rocksdb:/root/rocksdb
-      - name: Preparing rocksdb library
-        run: scripts/ci/build_rocksdb.sh
-      - name: Install wasm-opt
-        run: scripts/ci/install-wasm-opt.sh
-      - name: Test mainnet
-        run: cargo make --profile mainnet test-flow
-      - name: Test testnet
-        run: cargo make --profile testnet test-flow
-      - name: Save cache
-        run: cache-util save cargo_git cargo_registry yarn_cache
-
-  test_silo:
-    name: Test Silo suite (mainnet-silo, testnet-silo)
-    runs-on: [ self-hosted, heavy ]
-    steps:
-      - name: Potential broken submodules fix
-=======
         uses: actions/checkout@v4
       - name: Cargo Cache
         uses: actions/cache@v3
@@ -62,8 +41,9 @@
             etc/tests/uniswap
       - name: Install dependencies
         run: cargo make -V || cargo install cargo-make
+      - name: Install wasm-opt
+        run: scripts/ci/install-wasm-opt.sh
       - name: Build main contract
->>>>>>> d5b941f8
         run: |
           case ${{ matrix.profile }} in
             mainnet-silo)
@@ -90,25 +70,6 @@
         run: |
           git checkout -f $(git -c user.name=x -c user.email=x@x commit-tree $(git hash-object -t tree /dev/null) < /dev/null) || :
       - name: Clone the repository
-<<<<<<< HEAD
-        uses: actions/checkout@v3
-      - name: Restore cache
-        run: |
-          cache-util restore cargo_git cargo_registry yarn_cache rocksdb:/root/rocksdb
-          cache-util restore aurora-engine-target@modexp@${{ hashFiles('**/Cargo.lock') }}:target
-      - name: Preparing rocksdb library
-        run: scripts/ci/build_rocksdb.sh
-      - name: Install wasm-opt
-        run: scripts/ci/install-wasm-opt.sh
-      - name: Test mainnet bench-modexp
-        run: cargo make --profile mainnet bench-modexp
-      - name: Test testnet bench-modexp
-        run: cargo make --profile testnet bench-modexp
-      - name: Save cache
-        run: |
-          cache-util save cargo_git cargo_registry yarn_cache
-          cache-util msave aurora-engine-target@modexp@${{ hashFiles('**/Cargo.lock') }}:target
-=======
         uses: actions/checkout@v4
       - name: Cargo Cache
         uses: actions/cache@v3
@@ -122,9 +83,10 @@
           key: ${{ matrix.profile }}-cargo-modexp-test
       - name: Install dependencies
         run: cargo make -V || cargo install cargo-make
+      - name: Install wasm-opt
+        run: scripts/ci/install-wasm-opt.sh
       - name: Test ${{ matrix.profile }} bench-modexp
         run: cargo make --profile ${{ matrix.profile }} bench-modexp
->>>>>>> d5b941f8
 
 env:
   CARGO_TERM_COLOR: always
