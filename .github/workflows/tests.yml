--- conflicted
+++ resolved
@@ -23,13 +23,8 @@
         run: |
           cache-util restore cargo_git cargo_registry sccache yarn_cache
           cache-util restore aurora-engine-target@${{ matrix.net }}net@${{ hashFiles('**/Cargo.lock') }}:target
-<<<<<<< HEAD
-      - run: rm -rf target/solidity_build/
-      - run: make test-${{ matrix.net }}net
-=======
       - run: make test-${{ matrix.net }}net
 #      - run: rm -rf target/solidity_build/
->>>>>>> fbe13241
       - name: Save cache
         run: |
           cache-util save cargo_git cargo_registry sccache yarn_cache
