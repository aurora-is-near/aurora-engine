--- conflicted
+++ resolved
@@ -28,8 +28,6 @@
         with:
           command: test
           args: --locked --verbose
-<<<<<<< HEAD
-=======
   bully-build:
     name: Bully build
     runs-on: ubuntu-latest
@@ -44,7 +42,6 @@
           override: true
       - run: make evm-bully=yes
       - run: ls -lH release.wasm
->>>>>>> 9c81e525
 env:
   CARGO_TERM_COLOR: always
   CARGO_INCREMENTAL: 0