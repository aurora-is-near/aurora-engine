--- conflicted
+++ resolved
@@ -1,11 +1,7 @@
 ---
 on:
   schedule:
-<<<<<<< HEAD
-    - cron: '0 9 * * 1-5'
-=======
     - cron: '0 8 * * 1-5'
->>>>>>> 038649e7
 
 name: Scheduled checks
 jobs:
@@ -72,7 +68,6 @@
           git checkout -f $(git -c user.name=x -c user.email=x@x commit-tree $(git hash-object -t tree /dev/null) < /dev/null) || :
       - name: Clone the repository
         uses: actions/checkout@v4
-<<<<<<< HEAD
       - name: Install dependencies
         run: scripts/ci-deps/native.sh
       - name: Install Rust toolchain
@@ -88,17 +83,6 @@
         with:
           node-version: 18
       - run: cargo make check
-=======
-      - name: Update Node and Yarn
-        run: |
-          export NVM_DIR="$HOME/.nvm"
-          [ -s "$NVM_DIR/nvm.sh" ] && \. "$NVM_DIR/nvm.sh"
-          nvm install 18 && nvm alias default 18
-          npm install -g yarn
-          echo "$(dirname $(nvm which node))" >> $GITHUB_PATH
-      - name: Run checks
-        run: cargo make check
->>>>>>> 038649e7
       - uses: 8398a7/action-slack@v3
         if: failure()
         with:
