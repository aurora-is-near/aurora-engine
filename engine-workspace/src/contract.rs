--- conflicted
+++ resolved
@@ -5,29 +5,27 @@
     CallDeployCode, CallDeployErc20Token, CallDeployUpgrade, CallDeposit,
     CallFactorySetWNearAddress, CallFactoryUpdate, CallFactoryUpdateAddressVersion,
     CallFtOnTransfer, CallFtTransfer, CallFtTransferCall, CallFundXccSubAccount, CallMintAccount,
-<<<<<<< HEAD
+    CallNew, CallNewEthConnector, CallPausePrecompiles, CallRefundOnError, CallRegisterRelayer,
+    CallRemoveRelayerKey, CallResumePrecompiles, CallSetEthConnectorContractAccount,
+    CallSetEthConnectorContractData, CallSetKeyManager, CallSetPausedFlags, CallStageUpgrade,
+    CallStateMigration, CallStorageDeposit, CallStorageUnregister, CallStorageWithdraw, CallSubmit,
+    CallWithdraw, ViewAccountsCounter, ViewBalance, ViewBlockHash, ViewBridgeProver, ViewChainId,
+    ViewCode, ViewErc20FromNep141, ViewFtBalanceOf, ViewFtBalanceOfEth, ViewFtMetadata,
+    ViewFtTotalEthSupplyOnAurora, ViewFtTotalEthSupplyOnNear, ViewFtTotalSupply,
+    ViewGetEthConnectorContractAccount, ViewIsUsedProof, ViewNep141FromErc20, ViewNonce, ViewOwner,
+    ViewPausedFlags, ViewPausedPrecompiles, ViewStorageAt, ViewStorageBalanceOf, ViewUpgradeIndex,
+    ViewVersion, ViewView,
     CallNew, CallNewEthConnector, CallPauseContract, CallPausePrecompiles, CallRefundOnError,
     CallRegisterRelayer, CallRemoveEntryFromWhitelist, CallRemoveRelayerKey, CallResumeContract,
     CallResumePrecompiles, CallSetEthConnectorContractData, CallSetFixedGasCost, CallSetKeyManager,
     CallSetPausedFlags, CallSetSiloParams, CallSetWhitelistStatus, CallStageUpgrade,
-=======
-    CallNew, CallNewEthConnector, CallPausePrecompiles, CallRefundOnError, CallRegisterRelayer,
-    CallRemoveRelayerKey, CallResumePrecompiles, CallSetEthConnectorContractAccount,
-    CallSetEthConnectorContractData, CallSetKeyManager, CallSetPausedFlags, CallStageUpgrade,
->>>>>>> d3eec6fa
     CallStateMigration, CallStorageDeposit, CallStorageUnregister, CallStorageWithdraw, CallSubmit,
     CallWithdraw, ViewAccountsCounter, ViewBalance, ViewBlockHash, ViewBridgeProver, ViewChainId,
     ViewCode, ViewErc20FromNep141, ViewFtBalanceOf, ViewFtBalanceOfEth, ViewFtMetadata,
     ViewFtTotalEthSupplyOnAurora, ViewFtTotalEthSupplyOnNear, ViewFtTotalSupply,
-<<<<<<< HEAD
     ViewGetFixedGasCost, ViewGetSiloParams, ViewGetWhitelistStatus, ViewIsUsedProof,
     ViewNep141FromErc20, ViewNonce, ViewOwner, ViewPausedFlags, ViewPausedPrecompiles,
     ViewStorageAt, ViewStorageBalanceOf, ViewUpgradeIndex, ViewVersion, ViewView,
-=======
-    ViewGetEthConnectorContractAccount, ViewIsUsedProof, ViewNep141FromErc20, ViewNonce, ViewOwner,
-    ViewPausedFlags, ViewPausedPrecompiles, ViewStorageAt, ViewStorageBalanceOf, ViewUpgradeIndex,
-    ViewVersion, ViewView,
->>>>>>> d3eec6fa
 };
 use crate::transaction::{CallTransaction, ViewTransaction};
 use aurora_engine_types::account_id::AccountId;
@@ -454,7 +452,10 @@
         ViewAccountsCounter::view(&self.contract)
     }
 
-<<<<<<< HEAD
+    pub fn get_eth_connector_contract_account(&self) -> ViewGetEthConnectorContractAccount {
+        ViewGetEthConnectorContractAccount::view(&self.contract)
+    }
+
     pub fn get_fixed_gas_cost(&self) -> ViewGetFixedGasCost {
         ViewGetFixedGasCost::view(&self.contract)
     }
@@ -465,10 +466,6 @@
 
     pub fn get_whitelist_status(&self, args: WhitelistKindArgs) -> ViewGetWhitelistStatus {
         ViewGetWhitelistStatus::view(&self.contract).args_borsh(args)
-=======
-    pub fn get_eth_connector_contract_account(&self) -> ViewGetEthConnectorContractAccount {
-        ViewGetEthConnectorContractAccount::view(&self.contract)
->>>>>>> d3eec6fa
     }
 }
 
