--- conflicted
+++ resolved
@@ -169,22 +169,11 @@
         "Expected not to fail because the proof should have been already used",
     );
 
-<<<<<<< HEAD
-    let receiver_id = AccountId::from_str(DEPOSITED_RECIPIENT).unwrap();
-    assert_eq!(
-        contract
-            .get_eth_on_near_balance(contract.engine_contract.id())
-            .await?
-            .0,
-        DEPOSITED_FEE
-    );
-=======
-    let user_acc = contract
-        .create_sub_account(DEPOSITED_RECIPIENT_NAME)
-        .await?;
->>>>>>> a3c3b60f
-    assert_eq!(
-        contract.get_eth_on_near_balance(&user_acc.id()).await?.0,
+    let user_acc = contract
+        .create_sub_account(DEPOSITED_RECIPIENT_NAME)
+        .await?;
+    assert_eq!(
+        contract.get_eth_on_near_balance(user_acc.id()).await?.0,
         DEPOSITED_AMOUNT
     );
     assert_eq!(contract.total_supply().await?, DEPOSITED_AMOUNT);
@@ -216,15 +205,11 @@
     let contract = TestContract::new().await?;
     contract.call_deposit_eth_to_near().await?;
 
-<<<<<<< HEAD
-    let receiver_id = AccountId::from_str(DEPOSITED_RECIPIENT).unwrap();
-=======
-    let user_acc = contract
-        .create_sub_account(DEPOSITED_RECIPIENT_NAME)
-        .await?;
->>>>>>> a3c3b60f
-    assert_eq!(
-        contract.get_eth_on_near_balance(&user_acc.id()).await?.0,
+    let user_acc = contract
+        .create_sub_account(DEPOSITED_RECIPIENT_NAME)
+        .await?;
+    assert_eq!(
+        contract.get_eth_on_near_balance(user_acc.id()).await?.0,
         DEPOSITED_AMOUNT,
     );
     assert_eq!(
@@ -261,12 +246,8 @@
     dbg!(&res);
     assert!(res.is_success());
 
-<<<<<<< HEAD
-    let receiver_id = AccountId::from_str(DEPOSITED_RECIPIENT).unwrap();
-=======
->>>>>>> a3c3b60f
-    assert_eq!(
-        contract.get_eth_on_near_balance(&user_acc.id()).await?.0,
+    assert_eq!(
+        contract.get_eth_on_near_balance(user_acc.id()).await?.0,
         DEPOSITED_AMOUNT - transfer_amount.0,
     );
     assert_eq!(
@@ -629,12 +610,8 @@
         .await?;
     assert!(res.is_success());
 
-<<<<<<< HEAD
-    let receiver_id = AccountId::from_str(DEPOSITED_RECIPIENT).unwrap();
-=======
->>>>>>> a3c3b60f
-    assert_eq!(
-        contract.get_eth_on_near_balance(&user_acc.id()).await?.0,
+    assert_eq!(
+        contract.get_eth_on_near_balance(user_acc.id()).await?.0,
         DEPOSITED_AMOUNT - transfer_amount.0
     );
     assert_eq!(
