use crate::utils::*;
use aurora_engine::deposit_event::{DepositedEvent, TokenMessageData, DEPOSITED_EVENT};
use aurora_engine::{log_entry, parameters::WithdrawResult, proof::Proof};
use aurora_engine_types::{
    types::{Address, Fee, NEP141Wei},
    H256, U256,
};
use byte_slice_cast::AsByteSlice;
use near_sdk::serde_json::json;
use near_sdk::{
    json_types::{U128, U64},
    serde, ONE_YOCTO,
};
use std::str::FromStr;
use workspaces::AccountId;

/// Bytes for a NEAR smart contract implementing `ft_on_transfer`
fn dummy_ft_receiver_bytes() -> Vec<u8> {
    let base_path = std::path::Path::new("../etc")
        .join("tests")
        .join("ft-receiver");
    let output_path = base_path.join("target/wasm32-unknown-unknown/release/ft_receiver.wasm");
    crate::rust::compile(base_path);
    std::fs::read(output_path).unwrap()
}

#[tokio::test]
async fn test_aurora_ft_transfer() -> anyhow::Result<()> {
    let contract = TestContract::new().await?;
    let proof = contract.get_proof(PROOF_DATA_NEAR);
    let res = contract
        .engine_contract
        .call("deposit")
        .args_borsh(proof)
        .gas(DEFAULT_GAS)
        .transact()
        .await?;
    assert!(res.is_success());

    let user_acc = contract
        .create_sub_account(DEPOSITED_RECIPIENT_NAME)
        .await?;
    let transfer_amount: U128 = 70.into();
    let receiver_id = contract.engine_contract.id();
    let res = user_acc
        .call(contract.engine_contract.id(), "ft_transfer")
        .args_json(json!({
            "receiver_id": &receiver_id,
            "amount": transfer_amount,
            "memo": "transfer memo"
        }))
        .gas(DEFAULT_GAS)
        .deposit(ONE_YOCTO)
        .transact()
        .await?;
    assert!(res.is_success());

    let balance = contract
        .eth_connector_contract
        .call("ft_balance_of")
        .args_json((&receiver_id,))
        .view()
        .await?
        .json::<U128>()
        .unwrap();
    assert_eq!(balance.0, transfer_amount.0);

    let balance = contract
        .eth_connector_contract
        .call("ft_balance_of")
        .args_json((user_acc.id(),))
        .view()
        .await?
        .json::<U128>()
        .unwrap();
    assert_eq!(balance.0, DEPOSITED_AMOUNT - transfer_amount.0);

    let balance = contract
        .eth_connector_contract
        .call("ft_total_supply")
        .view()
        .await?
        .json::<U128>()
        .unwrap();
    assert_eq!(balance.0, DEPOSITED_AMOUNT);

    Ok(())
}

#[tokio::test]
async fn test_ft_transfer() -> anyhow::Result<()> {
    let contract = TestContract::new().await?;
    contract.call_deposit_eth_to_near().await?;

<<<<<<< HEAD
    let transfer_amount: U128 = 70.into();
    let receiver_id = AccountId::from_str(DEPOSITED_RECIPIENT).unwrap();
    let res = contract
        .engine_contract
        .call("ft_transfer")
=======
    let user_acc = contract
        .create_sub_account(DEPOSITED_RECIPIENT_NAME)
        .await?;
    let transfer_amount = 70;
    let receiver_id = contract.engine_contract.id();
    let res = user_acc
        .call(contract.engine_contract.id(), "ft_transfer")
>>>>>>> 70332035
        .args_json(json!({
            "receiver_id": &receiver_id,
            "amount": transfer_amount,
            "memo": "transfer memo"
        }))
        .gas(DEFAULT_GAS)
        .deposit(ONE_YOCTO)
        .transact()
        .await?;
    assert!(res.is_success());

    assert_eq!(
<<<<<<< HEAD
        contract.get_eth_on_near_balance(&receiver_id).await?.0,
        DEPOSITED_AMOUNT - DEPOSITED_FEE + transfer_amount.0,
    );
    assert_eq!(
        contract
            .get_eth_on_near_balance(contract.engine_contract.id())
            .await?
            .0,
        DEPOSITED_FEE - transfer_amount.0,
=======
        contract.get_eth_on_near_balance(&user_acc.id()).await?.0,
        DEPOSITED_AMOUNT - transfer_amount,
    );
    assert_eq!(
        contract.get_eth_on_near_balance(receiver_id).await?.0,
        transfer_amount,
>>>>>>> 70332035
    );
    assert_eq!(DEPOSITED_AMOUNT, contract.total_supply().await?);
    Ok(())
}

#[tokio::test]
async fn test_withdraw_eth_from_near() -> anyhow::Result<()> {
    let contract = TestContract::new().await?;
    contract.call_deposit_eth_to_near().await?;

    let user_acc = contract
        .create_sub_account(DEPOSITED_RECIPIENT_NAME)
        .await?;

    let withdraw_amount = NEP141Wei::new(100);
    let recipient_addr = validate_eth_address(RECIPIENT_ETH_ADDRESS);
    let res = user_acc
        .call(contract.engine_contract.id(), "withdraw")
        .args_borsh((recipient_addr, withdraw_amount))
        .gas(DEFAULT_GAS)
        .deposit(ONE_YOCTO)
        .transact()
        .await?;
    assert!(res.is_success());

    let data: WithdrawResult = res.borsh()?;
    let custodian_addr = validate_eth_address(CUSTODIAN_ADDRESS);
    assert_eq!(data.recipient_id, recipient_addr);
    assert_eq!(data.amount, withdraw_amount);
    assert_eq!(data.eth_custodian_address, custodian_addr);

    assert_eq!(
        contract.get_eth_on_near_balance(user_acc.id()).await?.0,
        DEPOSITED_AMOUNT - withdraw_amount.as_u128(),
    );
    assert_eq!(
        contract.total_supply().await?,
        DEPOSITED_AMOUNT - withdraw_amount.as_u128(),
    );
    Ok(())
}

#[tokio::test]
async fn test_deposit_eth_to_near_balance_total_supply() -> anyhow::Result<()> {
    let contract = TestContract::new().await?;
    contract.call_deposit_eth_to_near().await?;
    assert!(
        contract.call_is_used_proof(PROOF_DATA_NEAR).await?,
        "Expected not to fail because the proof should have been already used",
    );

    let user_acc = contract
        .create_sub_account(DEPOSITED_RECIPIENT_NAME)
        .await?;
    assert_eq!(
        contract.get_eth_on_near_balance(user_acc.id()).await?.0,
        DEPOSITED_AMOUNT
    );
    assert_eq!(contract.total_supply().await?, DEPOSITED_AMOUNT);
    Ok(())
}

// NOTE: We don't test relayer fee
#[tokio::test]
async fn test_deposit_eth_to_aurora_balance_total_supply() -> anyhow::Result<()> {
    let contract = TestContract::new().await?;
    contract.call_deposit_eth_to_aurora().await?;
    assert!(
        contract.call_is_used_proof(PROOF_DATA_ETH).await?,
        "Expected not to fail because the proof should have been already used",
    );

    assert_eq!(
        contract
            .get_eth_balance(&validate_eth_address(RECIPIENT_ETH_ADDRESS),)
            .await?,
        DEPOSITED_EVM_AMOUNT
    );
    assert_eq!(contract.total_supply().await?, DEPOSITED_EVM_AMOUNT,);
    Ok(())
}

#[tokio::test]
async fn test_ft_transfer_call_eth() -> anyhow::Result<()> {
    let contract = TestContract::new().await?;
    contract.call_deposit_eth_to_near().await?;

    let user_acc = contract
        .create_sub_account(DEPOSITED_RECIPIENT_NAME)
        .await?;
    assert_eq!(
        contract.get_eth_on_near_balance(user_acc.id()).await?.0,
        DEPOSITED_AMOUNT,
    );
    assert_eq!(
        contract
            .get_eth_on_near_balance(contract.engine_contract.id())
            .await?
            .0,
        0,
    );

    let transfer_amount: U128 = 50.into();
    let fee: u128 = 30;
    let mut msg = U256::from(fee).as_byte_slice().to_vec();
    msg.append(
        &mut validate_eth_address(RECIPIENT_ETH_ADDRESS)
            .as_bytes()
            .to_vec(),
    );

    let message = [CONTRACT_ACC, hex::encode(msg).as_str()].join(":");
    let memo: Option<String> = None;
    let res = user_acc
        .call(contract.engine_contract.id(), "ft_transfer_call")
        .args_json(json!({
            "receiver_id": contract.engine_contract.id(),
            "amount": transfer_amount,
            "memo": memo,
            "msg": message,
        }))
        .gas(DEFAULT_GAS)
        .deposit(ONE_YOCTO)
        .transact()
        .await?;
    dbg!(&res);
    assert!(res.is_success());

    assert_eq!(
        contract.get_eth_on_near_balance(user_acc.id()).await?.0,
        DEPOSITED_AMOUNT - transfer_amount.0,
    );
    assert_eq!(
        contract
            .get_eth_on_near_balance(contract.engine_contract.id())
            .await?
            .0,
        transfer_amount.0,
    );
    assert_eq!(
        contract
            .get_eth_balance(&validate_eth_address(RECIPIENT_ETH_ADDRESS),)
            .await?,
        transfer_amount.0,
    );
    assert_eq!(contract.total_supply().await?, DEPOSITED_AMOUNT);
    Ok(())
}

#[tokio::test]
async fn test_ft_transfer_call_without_message() -> anyhow::Result<()> {
    let contract = TestContract::new().await?;
    contract.call_deposit_eth_to_near().await?;

    let user_acc = contract
        .create_sub_account(DEPOSITED_RECIPIENT_NAME)
        .await?;
    assert_eq!(
        contract.get_eth_on_near_balance(user_acc.id()).await?.0,
        DEPOSITED_AMOUNT,
    );
    assert_eq!(
        contract
            .get_eth_on_near_balance(contract.engine_contract.id())
            .await?
            .0,
        0,
    );
    assert_eq!(
        contract
            .get_eth_on_near_balance(contract.eth_connector_contract.id())
            .await?
            .0,
        0,
    );

    let transfer_amount: U128 = 50.into();
    let memo: Option<String> = None;
    // Send to Aurora contract with wrong message should failed
    let res = user_acc
        .call(contract.engine_contract.id(), "ft_transfer_call")
        .args_json(json!({
            "receiver_id": contract.engine_contract.id(),
            "amount": transfer_amount,
            "memo": &memo,
            "msg": "",
        }))
        .gas(DEFAULT_GAS)
        .deposit(ONE_YOCTO)
        .transact()
        .await?;
    assert!(contract.check_error_message(res, "ERR_INVALID_ON_TRANSFER_MESSAGE_FORMAT"));

    // Assert balances remain unchanged
    assert_eq!(
        contract.get_eth_on_near_balance(user_acc.id()).await?.0,
        DEPOSITED_AMOUNT
    );
    assert_eq!(
        contract
            .get_eth_on_near_balance(contract.engine_contract.id())
            .await?
            .0,
        0
    );
    assert_eq!(
        contract
            .get_eth_on_near_balance(contract.eth_connector_contract.id())
            .await?
            .0,
        0
    );

    // Sending to random account should not change balances
    let some_acc = AccountId::try_from("some-test-acc".to_string()).unwrap();
    let res = user_acc
        .call(contract.engine_contract.id(), "ft_transfer_call")
        .args_json(json!({
            "receiver_id": &some_acc,
            "amount": transfer_amount,
            "memo": &memo,
            "msg": ""
        }))
        .gas(DEFAULT_GAS)
        .deposit(ONE_YOCTO)
        .transact()
        .await?;
    assert!(res.is_success());

    // some-test-acc does not implement `ft_on_transfer` therefore the call fails and the transfer is reverted.
    assert_eq!(
        contract.get_eth_on_near_balance(user_acc.id()).await?.0,
        DEPOSITED_AMOUNT
    );
    assert_eq!(contract.get_eth_on_near_balance(&some_acc).await?.0, 0);
    assert_eq!(
        contract
            .get_eth_on_near_balance(contract.engine_contract.id())
            .await?
            .0,
        0
    );
    assert_eq!(
        contract
            .get_eth_on_near_balance(contract.eth_connector_contract.id())
            .await?
            .0,
        0
    );

    let dummy_contract = contract
        .create_sub_account("ft-rec")
        .await?
        .deploy(&dummy_ft_receiver_bytes()[..])
        .await?
        .into_result()?;

    // Sending to external receiver with empty message should be success
    let res = user_acc
        .call(contract.engine_contract.id(), "ft_transfer_call")
        .args_json(json!({
            "receiver_id": &dummy_contract.id(),
            "amount": transfer_amount,
            "memo": &memo,
            "msg": ""
        }))
        .gas(DEFAULT_GAS)
        .deposit(ONE_YOCTO)
        .transact()
        .await?;
    assert!(res.is_success());

    assert_eq!(
        contract.get_eth_on_near_balance(user_acc.id()).await?.0,
        DEPOSITED_AMOUNT - transfer_amount.0
    );
    assert_eq!(
        contract
            .get_eth_on_near_balance(dummy_contract.id())
            .await?
            .0,
        transfer_amount.0
    );
    assert_eq!(
        contract
            .get_eth_on_near_balance(contract.engine_contract.id())
            .await?
            .0,
        0
    );
    assert_eq!(
        contract
            .get_eth_on_near_balance(contract.eth_connector_contract.id())
            .await?
            .0,
        0
    );
    assert_eq!(
        contract
            .get_eth_balance(&validate_eth_address(RECIPIENT_ETH_ADDRESS))
            .await?,
        0
    );
    assert_eq!(contract.total_supply().await?, DEPOSITED_AMOUNT);
    Ok(())
}

#[tokio::test]
async fn test_deposit_with_0x_prefix() -> anyhow::Result<()> {
    let contract = TestContract::new().await?;

    let eth_custodian_address: Address = Address::decode(CUSTODIAN_ADDRESS).unwrap();
    let recipient_address = Address::from_array([10u8; 20]);
    let deposit_amount = 17;
    let recipient_address_encoded = recipient_address.encode();

    // Note the 0x prefix before the deposit address.
    let message = [CONTRACT_ACC, ":", "0x", &recipient_address_encoded].concat();
    let fee: Fee = Fee::new(NEP141Wei::new(0));
    let token_message_data =
        TokenMessageData::parse_event_message_and_prepare_token_message_data(&message, fee)
            .unwrap();

    let deposit_event = DepositedEvent {
        eth_custodian_address,
        sender: Address::zero(),
        token_message_data,
        amount: NEP141Wei::new(deposit_amount),
        fee,
    };

    let event_schema = ethabi::Event {
        name: DEPOSITED_EVENT.into(),
        inputs: DepositedEvent::event_params(),
        anonymous: false,
    };
    let log_entry = log_entry::LogEntry {
        address: eth_custodian_address.raw(),
        topics: vec![
            event_schema.signature(),
            // the sender is not important
            H256::zero(),
        ],
        data: ethabi::encode(&[
            ethabi::Token::String(message),
            ethabi::Token::Uint(U256::from(deposit_event.amount.as_u128())),
            ethabi::Token::Uint(U256::from(deposit_event.fee.as_u128())),
        ]),
    };
    let proof = Proof {
        log_index: 1,
        // Only this field matters for the purpose of this test
        log_entry_data: rlp::encode(&log_entry).to_vec(),
        receipt_index: 1,
        receipt_data: Vec::new(),
        header_data: Vec::new(),
        proof: Vec::new(),
    };

    let res = contract.deposit_with_proof(&proof).await?;
    assert!(res.is_success());

    let balance = contract
        .get_eth_on_near_balance(contract.engine_contract.id())
        .await?;
    assert_eq!(balance.0, deposit_amount);

    let balance = contract.get_eth_balance(&recipient_address).await?;
    assert_eq!(balance, deposit_amount);
    Ok(())
}

#[tokio::test]
async fn test_deposit_with_same_proof() -> anyhow::Result<()> {
    let contract = TestContract::new().await?;
    assert!(!contract.call_is_used_proof(PROOF_DATA_NEAR).await?);
    contract.call_deposit_eth_to_near().await?;
    assert!(contract.call_is_used_proof(PROOF_DATA_NEAR).await?);

    let res = contract
        .deposit_with_proof(&contract.get_proof(PROOF_DATA_NEAR))
        .await?;
    assert!(res.is_failure());
    assert!(contract.check_error_message(res, "ERR_PROOF_EXIST"));
    Ok(())
}

#[tokio::test]
async fn test_deposit_wrong_custodian_address() -> anyhow::Result<()> {
    let contract =
        TestContract::new_with_custodian("0000000000000000000000000000000000000001").await?;
    let res = contract
        .deposit_with_proof(&contract.get_proof(PROOF_DATA_NEAR))
        .await?;
    assert!(res.is_failure());
    assert!(contract.check_error_message(res, "ERR_WRONG_EVENT_ADDRESS"));
    assert!(!contract.call_is_used_proof(PROOF_DATA_NEAR).await?);
    Ok(())
}

#[tokio::test]
async fn test_ft_transfer_call_without_relayer() -> anyhow::Result<()> {
    let contract = TestContract::new().await?;
    contract.call_deposit_eth_to_near().await?;

    let receiver_id = contract.engine_contract.id();
    let user_acc = contract
        .create_sub_account(DEPOSITED_RECIPIENT_NAME)
        .await?;
    assert_eq!(contract.get_eth_on_near_balance(receiver_id).await?.0, 0);
    assert_eq!(
        contract.get_eth_on_near_balance(user_acc.id()).await?.0,
        DEPOSITED_AMOUNT
    );

    let transfer_amount: U128 = 50.into();
    let fee: u128 = 30;
    let mut msg = U256::from(fee).as_byte_slice().to_vec();
    msg.append(
        &mut validate_eth_address(RECIPIENT_ETH_ADDRESS)
            .as_bytes()
            .to_vec(),
    );
    let relayer_id = "relayer.root";
    let message = [relayer_id, hex::encode(msg).as_str()].join(":");

    let memo: Option<String> = None;
    let res = user_acc
        .call(contract.engine_contract.id(), "ft_transfer_call")
        .args_json(json!({
            "receiver_id": receiver_id,
            "amount": transfer_amount,
            "memo": memo,
            "msg": message,
        }))
        .gas(DEFAULT_GAS)
        .deposit(ONE_YOCTO)
        .transact()
        .await?;
    assert!(res.is_success());

    assert_eq!(
        contract.get_eth_on_near_balance(user_acc.id()).await?.0,
        DEPOSITED_AMOUNT - transfer_amount.0
    );
    assert_eq!(
        contract.get_eth_on_near_balance(receiver_id).await?.0,
        transfer_amount.0
    );
    assert_eq!(
        contract
            .get_eth_balance(&validate_eth_address(RECIPIENT_ETH_ADDRESS))
            .await?,
        transfer_amount.0
    );
    assert_eq!(contract.total_supply().await?, DEPOSITED_AMOUNT);
    Ok(())
}

#[tokio::test]
async fn test_ft_transfer_call_fee_greater_than_amount() -> anyhow::Result<()> {
    let contract = TestContract::new().await?;
    contract.call_deposit_eth_to_near().await?;

    let transfer_amount: U128 = 10.into();
    let fee: u128 = 12;
    let mut msg = U256::from(fee).as_byte_slice().to_vec();
    msg.append(
        &mut validate_eth_address(RECIPIENT_ETH_ADDRESS)
            .as_bytes()
            .to_vec(),
    );
    let relayer_id = "relayer.root";
    let message = [relayer_id, hex::encode(msg).as_str()].join(":");
    let memo: Option<String> = None;
    let user_acc = contract
        .create_sub_account(DEPOSITED_RECIPIENT_NAME)
        .await?;
    let res = user_acc
        .call(contract.engine_contract.id(), "ft_transfer_call")
        .args_json(json!({
            "receiver_id": contract.engine_contract.id(),
            "amount": transfer_amount,
            "memo": memo,
            "msg": message,
        }))
        .gas(DEFAULT_GAS)
        .deposit(ONE_YOCTO)
        .transact()
        .await?;
    assert!(res.is_success());

    assert_eq!(
        contract.get_eth_on_near_balance(user_acc.id()).await?.0,
        DEPOSITED_AMOUNT - transfer_amount.0
    );
    assert_eq!(
        contract
            .get_eth_on_near_balance(contract.engine_contract.id())
            .await?
            .0,
        transfer_amount.0
    );
    assert_eq!(
        contract
            .get_eth_balance(&validate_eth_address(RECIPIENT_ETH_ADDRESS))
            .await?,
        transfer_amount.0
    );
    assert_eq!(contract.total_supply().await?, DEPOSITED_AMOUNT);
    Ok(())
}

#[tokio::test]
async fn test_admin_controlled_only_admin_can_pause() -> anyhow::Result<()> {
    let contract = TestContract::new().await?;
    let user_acc = contract.create_sub_account("some-user").await?;
    let res = user_acc
        .call(contract.eth_connector_contract.id(), "set_paused_flags")
        .args_borsh(PAUSE_DEPOSIT)
        .gas(DEFAULT_GAS)
        .transact()
        .await?;
    assert!(res.is_failure());
    assert!(contract.check_error_message(res, "ERR_ACCESS_RIGHT"));

    let res = contract
        .eth_connector_contract
        .call("set_paused_flags")
        .args_borsh(PAUSE_DEPOSIT)
        .gas(DEFAULT_GAS)
        .transact()
        .await?;
    assert!(res.is_success());
    Ok(())
}

#[tokio::test]
async fn test_admin_controlled_admin_can_perform_actions_when_paused() -> anyhow::Result<()> {
    let contract = TestContract::new().await?;
    contract.call_deposit_eth_to_near().await?;

    let user_acc = contract
        .create_sub_account(DEPOSITED_RECIPIENT_NAME)
        .await?;
    let recipient_addr: Address = validate_eth_address(RECIPIENT_ETH_ADDRESS);
    let amount_for_withdraw = 10;
    let withdraw_amount: NEP141Wei = NEP141Wei::new(amount_for_withdraw);

    let transfer_amount: U128 = 1000.into();
    let res = user_acc
        .call(contract.engine_contract.id(), "ft_transfer")
        .args_json(json!({
                    "receiver_id": &contract.engine_contract.id(),
                    "amount": transfer_amount,
                    "memo": "transfer memo"
        }))
        .gas(DEFAULT_GAS)
        .deposit(ONE_YOCTO)
        .transact()
        .await?;
    assert!(res.is_success());

    let res = contract
        .engine_contract
        .call("withdraw")
        .args_borsh((recipient_addr, withdraw_amount))
        .gas(DEFAULT_GAS)
        .deposit(ONE_YOCTO)
        .transact()
        .await?;
    assert!(res.is_success());
    assert_eq!(
        contract
            .get_eth_on_near_balance(contract.engine_contract.id())
            .await?
            .0,
        transfer_amount.0 - amount_for_withdraw
    );

    let data: WithdrawResult = res.borsh()?;
    let custodian_addr = validate_eth_address(CUSTODIAN_ADDRESS);
    assert_eq!(data.recipient_id, recipient_addr);
    assert_eq!(data.amount, withdraw_amount);
    assert_eq!(data.eth_custodian_address, custodian_addr);

    let res = contract
        .eth_connector_contract
        .call("set_paused_flags")
        .args_borsh(PAUSE_DEPOSIT)
        .gas(DEFAULT_GAS)
        .transact()
        .await?;
    assert!(res.is_success());

    // 2nd deposit call when paused, but the admin is calling it - should succeed
    // NB: We can use `PROOF_DATA_ETH` this will be just a different proof but the same deposit
    // method which should be paused
    let proof_str: Proof = near_sdk::serde_json::from_str(PROOF_DATA_ETH).unwrap();

    let res = user_acc
        .call(contract.engine_contract.id(), "deposit")
        .args_borsh(proof_str.clone())
        .gas(DEFAULT_GAS)
        .transact()
        .await?;
    println!("{:#?}", res);
    assert!(res.is_failure());
    assert!(contract.check_error_message(res, ""));

    let res = contract
        .eth_connector_contract
        .call("deposit")
        .args_borsh(proof_str)
        .gas(DEFAULT_GAS)
        .transact()
        .await?;
    assert!(res.is_success());

    let res = contract
        .eth_connector_contract
        .call("set_paused_flags")
        .args_borsh(PAUSE_WITHDRAW)
        .gas(DEFAULT_GAS)
        .transact()
        .await?;
    assert!(res.is_success());

    let transfer_amount: U128 = 5000.into();
    let res = contract
        .engine_contract
        .call("ft_transfer")
        .args_json(json!({
            "receiver_id": &contract.eth_connector_contract.id(),
            "amount": transfer_amount,
            "memo": "transfer memo",
        }))
        .gas(DEFAULT_GAS)
        .deposit(ONE_YOCTO)
        .transact()
        .await?;
    assert!(res.is_success());
    assert_eq!(
        contract
            .get_eth_on_near_balance(contract.eth_connector_contract.id())
            .await?
            .0,
        5000
    );

    // 2nd withdraw call when paused, but the admin is calling it - should succeed
    let res = contract
        .eth_connector_contract
        .call("withdraw")
        .args_borsh((
            contract.eth_connector_contract.id(),
            recipient_addr,
            withdraw_amount,
        ))
        .gas(DEFAULT_GAS)
        .deposit(ONE_YOCTO)
        .transact()
        .await?;
    assert!(res.is_success());

    let data: WithdrawResult = res.borsh()?;
    let custodian_addr = validate_eth_address(CUSTODIAN_ADDRESS);
    assert_eq!(data.recipient_id, recipient_addr);
    assert_eq!(data.amount, withdraw_amount);
    assert_eq!(data.eth_custodian_address, custodian_addr);
    Ok(())
}

#[tokio::test]
async fn test_deposit_pausability() -> anyhow::Result<()> {
    let contract = TestContract::new().await?;
    let user_acc = contract
        .create_sub_account(DEPOSITED_RECIPIENT_NAME)
        .await?;

    // 1st deposit call - should succeed
    let res = contract
        .user_deposit_with_proof(&user_acc, &contract.get_proof(PROOF_DATA_NEAR))
        .await?;
    assert!(res.is_success());

    // Pause deposit
    let res = contract
        .eth_connector_contract
        .call("set_paused_flags")
        .args_borsh(PAUSE_DEPOSIT)
        .gas(DEFAULT_GAS)
        .transact()
        .await?;
    assert!(res.is_success());

    // 2nd deposit call - should fail
    // NB: We can use `PROOF_DATA_ETH` this will be just a different proof but the same deposit
    // method which should be paused
    let res = contract
        .user_deposit_with_proof(&user_acc, &contract.get_proof(PROOF_DATA_ETH))
        .await?;
    assert!(res.is_failure());
    assert!(contract.check_error_message(res, "ERR_PAUSED"));

    // Unpause all
    let res = contract
        .eth_connector_contract
        .call("set_paused_flags")
        .args_borsh(UNPAUSE_ALL)
        .gas(DEFAULT_GAS)
        .transact()
        .await?;
    assert!(res.is_success());

    // 3rd deposit call - should succeed
    let res = contract
        .user_deposit_with_proof(&user_acc, &contract.get_proof(PROOF_DATA_ETH))
        .await?;
    assert!(res.is_success());

    assert_eq!(
        contract
            .get_eth_balance(&validate_eth_address(RECIPIENT_ETH_ADDRESS))
            .await?,
        DEPOSITED_EVM_AMOUNT
    );
    assert_eq!(
        contract.total_supply().await?,
        DEPOSITED_AMOUNT + DEPOSITED_EVM_AMOUNT
    );
    Ok(())
}

#[tokio::test]
async fn test_withdraw_from_near_pausability() -> anyhow::Result<()> {
    let contract = TestContract::new().await?;
    let user_acc = contract
        .create_sub_account(DEPOSITED_RECIPIENT_NAME)
        .await?;

    contract.call_deposit_eth_to_near().await?;

    let recipient_addr: Address = validate_eth_address(RECIPIENT_ETH_ADDRESS);
    let withdraw_amount: NEP141Wei = NEP141Wei::new(100);
    // 1st withdraw - should succeed
    let res = user_acc
        .call(contract.engine_contract.id(), "withdraw")
        .args_borsh((recipient_addr, withdraw_amount))
        .gas(DEFAULT_GAS)
        .deposit(ONE_YOCTO)
        .transact()
        .await?;
    assert!(res.is_success());

    let data: WithdrawResult = res.borsh()?;
    let custodian_addr = validate_eth_address(CUSTODIAN_ADDRESS);
    assert_eq!(data.recipient_id, recipient_addr);
    assert_eq!(data.amount, withdraw_amount);
    assert_eq!(data.eth_custodian_address, custodian_addr);

    // Pause withdraw
    let res = contract
        .eth_connector_contract
        .call("set_paused_flags")
        .args_borsh(PAUSE_WITHDRAW)
        .gas(DEFAULT_GAS)
        .transact()
        .await?;
    assert!(res.is_success());

    // 2nd withdraw - should fail
    let res = user_acc
        .call(contract.engine_contract.id(), "withdraw")
        .args_borsh((recipient_addr, withdraw_amount))
        .gas(DEFAULT_GAS)
        .deposit(ONE_YOCTO)
        .transact()
        .await?;
    assert!(res.is_failure());
    assert!(contract.check_error_message(res, "WithdrawErrorPaused"));

    // Unpause all
    let res = contract
        .eth_connector_contract
        .call("set_paused_flags")
        .args_borsh(UNPAUSE_ALL)
        .gas(DEFAULT_GAS)
        .transact()
        .await?;
    assert!(res.is_success());

    let res = user_acc
        .call(contract.engine_contract.id(), "withdraw")
        .args_borsh((recipient_addr, withdraw_amount))
        .gas(DEFAULT_GAS)
        .deposit(ONE_YOCTO)
        .transact()
        .await?;
    assert!(res.is_success());

    let data: WithdrawResult = res.borsh()?;
    let custodian_addr = validate_eth_address(CUSTODIAN_ADDRESS);
    assert_eq!(data.recipient_id, recipient_addr);
    assert_eq!(data.amount, withdraw_amount);
    assert_eq!(data.eth_custodian_address, custodian_addr);
    Ok(())
}

#[tokio::test]
async fn test_get_accounts_counter() -> anyhow::Result<()> {
    let contract = TestContract::new().await?;
    contract.call_deposit_eth_to_near().await?;

    let res = contract
        .engine_contract
        .call("get_accounts_counter")
        .gas(DEFAULT_GAS)
        .transact()
        .await?
        .borsh::<U64>()
        .unwrap();
    assert_eq!(res.0, 2);
    Ok(())
}

#[tokio::test]
async fn test_get_accounts_counter_and_transfer() -> anyhow::Result<()> {
    let contract = TestContract::new().await?;
    contract.call_deposit_eth_to_near().await?;

    let res = contract
        .engine_contract
        .call("get_accounts_counter")
        .gas(DEFAULT_GAS)
        .transact()
        .await?
        .borsh::<U64>()
        .unwrap();
    assert_eq!(res.0, 2);

    let user_acc = contract
        .create_sub_account(DEPOSITED_RECIPIENT_NAME)
        .await?;
    let transfer_amount: U128 = 70.into();
    let receiver_id = contract.engine_contract.id();
    let res = user_acc
        .call(contract.engine_contract.id(), "ft_transfer")
        .args_json(json!({
            "receiver_id": &receiver_id,
            "amount": transfer_amount,
            "memo": "transfer memo"
        }))
        .gas(DEFAULT_GAS)
        .deposit(ONE_YOCTO)
        .transact()
        .await?;
    assert!(res.is_success());

    assert_eq!(
        contract.get_eth_on_near_balance(user_acc.id()).await?.0,
        DEPOSITED_AMOUNT - transfer_amount.0
    );
    assert_eq!(
        contract
            .get_eth_on_near_balance(contract.engine_contract.id())
            .await?
            .0,
        transfer_amount.0
    );
    assert_eq!(contract.total_supply().await?, DEPOSITED_AMOUNT);

    let res = contract
        .engine_contract
        .call("get_accounts_counter")
        .gas(DEFAULT_GAS)
        .transact()
        .await?
        .borsh::<U64>()
        .unwrap();
    assert_eq!(res.0, 3);
    Ok(())
}

#[tokio::test]
async fn test_deposit_to_near_with_zero_fee() -> anyhow::Result<()> {
    let proof_str = r#"{"log_index":0,"log_entry_data":[248,251,148,9,109,233,194,184,165,184,194,44,238,50,137,177,1,246,150,13,104,229,30,248,66,160,209,66,67,156,39,142,37,218,217,165,7,102,241,83,208,227,210,215,191,43,209,111,194,120,28,75,212,148,178,177,90,157,160,0,0,0,0,0,0,0,0,0,0,0,0,121,24,63,219,216,14,45,138,234,26,202,162,246,123,251,138,54,212,10,141,184,160,0,0,0,0,0,0,0,0,0,0,0,0,0,0,0,0,0,0,0,0,0,0,0,0,0,0,0,0,0,0,0,96,0,0,0,0,0,0,0,0,0,0,0,0,0,0,0,0,0,0,0,0,0,0,0,0,0,0,0,0,0,0,11,184,0,0,0,0,0,0,0,0,0,0,0,0,0,0,0,0,0,0,0,0,0,0,0,0,0,0,0,0,0,0,0,0,0,0,0,0,0,0,0,0,0,0,0,0,0,0,0,0,0,0,0,0,0,0,0,0,0,0,0,0,0,0,0,18,101,116,104,95,114,101,99,105,112,105,101,110,116,46,114,111,111,116,0,0,0,0,0,0,0,0,0,0,0,0,0,0],"receipt_index":0,"receipt_data":[249,2,6,1,130,106,249,185,1,0,0,0,8,0,0,0,0,0,0,0,0,0,0,0,0,0,0,0,0,0,0,0,0,0,0,0,0,0,0,0,0,0,0,0,0,0,0,0,0,0,0,0,0,0,128,0,0,0,0,0,0,0,0,0,0,0,0,0,0,0,0,0,0,0,0,0,0,0,0,0,0,0,0,0,0,0,0,0,0,0,0,0,0,128,0,0,0,0,0,0,0,0,0,0,0,0,0,0,0,0,0,0,0,0,0,0,0,0,0,0,0,0,0,0,0,0,0,0,0,0,0,0,0,1,0,0,0,0,0,0,0,0,0,0,0,0,0,0,0,0,0,0,0,0,0,0,0,32,0,0,0,0,0,0,0,0,0,0,128,0,0,0,0,0,0,0,0,0,0,0,0,0,0,0,0,0,0,0,0,0,0,0,0,0,0,8,0,0,0,0,0,0,0,0,0,0,0,0,0,128,0,0,0,0,0,0,0,0,0,0,0,0,0,0,0,0,0,0,0,0,0,0,0,0,0,0,0,0,0,0,0,0,0,0,0,0,0,0,128,0,0,0,0,0,0,0,0,0,0,0,0,0,0,0,0,0,248,253,248,251,148,9,109,233,194,184,165,184,194,44,238,50,137,177,1,246,150,13,104,229,30,248,66,160,209,66,67,156,39,142,37,218,217,165,7,102,241,83,208,227,210,215,191,43,209,111,194,120,28,75,212,148,178,177,90,157,160,0,0,0,0,0,0,0,0,0,0,0,0,121,24,63,219,216,14,45,138,234,26,202,162,246,123,251,138,54,212,10,141,184,160,0,0,0,0,0,0,0,0,0,0,0,0,0,0,0,0,0,0,0,0,0,0,0,0,0,0,0,0,0,0,0,96,0,0,0,0,0,0,0,0,0,0,0,0,0,0,0,0,0,0,0,0,0,0,0,0,0,0,0,0,0,0,11,184,0,0,0,0,0,0,0,0,0,0,0,0,0,0,0,0,0,0,0,0,0,0,0,0,0,0,0,0,0,0,0,0,0,0,0,0,0,0,0,0,0,0,0,0,0,0,0,0,0,0,0,0,0,0,0,0,0,0,0,0,0,0,0,18,101,116,104,95,114,101,99,105,112,105,101,110,116,46,114,111,111,116,0,0,0,0,0,0,0,0,0,0,0,0,0,0],"header_data":[249,2,23,160,7,139,123,21,146,99,81,234,117,153,151,30,67,221,231,90,105,219,121,127,196,224,201,83,178,31,173,155,190,123,227,174,160,29,204,77,232,222,199,93,122,171,133,181,103,182,204,212,26,211,18,69,27,148,138,116,19,240,161,66,253,64,212,147,71,148,109,150,79,199,61,172,73,162,195,49,105,169,235,252,47,207,92,249,136,136,160,227,202,170,144,85,104,169,90,220,93,227,155,76,252,229,223,163,146,127,223,157,121,27,238,116,64,112,216,124,129,107,9,160,158,128,122,7,117,120,186,231,92,224,181,67,43,66,153,79,155,38,238,166,68,1,151,100,134,126,214,86,59,66,174,201,160,235,177,124,164,253,179,174,206,160,196,186,61,51,64,217,35,121,86,229,24,251,162,51,82,72,31,218,240,150,32,157,48,185,1,0,0,0,8,0,0,32,0,0,0,0,0,0,128,0,0,0,2,0,128,0,64,32,0,0,0,0,0,0,64,0,0,10,0,0,0,0,0,0,3,0,0,0,0,64,128,0,0,64,0,0,0,0,0,16,0,0,130,0,1,16,0,32,4,0,0,0,0,0,2,1,0,0,0,0,0,8,0,8,0,0,32,0,4,128,2,0,128,0,0,0,0,0,0,0,0,0,4,32,0,8,2,0,0,0,128,65,0,136,0,0,40,0,0,0,8,0,0,128,0,34,0,4,0,185,2,0,0,4,32,128,0,2,0,0,0,128,0,0,10,0,1,0,1,0,0,0,0,32,1,8,128,0,0,4,0,0,0,128,128,0,70,0,0,0,0,0,0,16,64,0,64,0,34,64,0,0,0,4,0,0,0,0,1,128,0,9,0,0,0,0,0,16,0,0,64,2,0,0,0,132,0,64,32,0,0,0,0,0,0,0,0,0,1,0,0,0,0,0,4,0,0,0,32,8,0,16,0,8,0,16,68,0,0,0,16,0,0,0,128,0,64,0,0,128,0,0,0,0,0,0,0,16,0,1,0,16,132,49,181,116,68,131,157,92,101,131,122,18,0,131,101,155,9,132,96,174,110,74,153,216,131,1,10,1,132,103,101,116,104,134,103,111,49,46,49,54,135,119,105,110,100,111,119,115,160,228,82,26,232,236,82,141,6,111,169,92,14,115,254,59,131,192,3,202,209,126,79,140,182,163,12,185,45,210,17,60,38,136,84,114,37,115,236,183,145,213],"proof":[[248,145,160,187,129,186,104,13,250,13,252,114,170,223,247,137,53,113,225,188,217,54,244,108,193,247,236,197,29,0,161,119,76,227,184,160,66,209,234,66,254,223,80,22,246,80,204,38,2,90,115,201,183,79,207,47,192,234,143,221,89,78,36,199,127,9,55,190,160,91,160,251,58,165,255,90,2,105,47,46,220,67,3,52,105,42,182,130,224,19,162,115,159,136,158,218,93,187,148,188,9,128,128,128,128,128,160,181,223,248,223,173,187,103,169,52,204,62,13,90,70,147,236,199,27,201,112,157,4,139,63,188,12,98,117,10,82,85,125,128,128,128,128,128,128,128,128],[249,2,13,48,185,2,9,249,2,6,1,130,106,249,185,1,0,0,0,8,0,0,0,0,0,0,0,0,0,0,0,0,0,0,0,0,0,0,0,0,0,0,0,0,0,0,0,0,0,0,0,0,0,0,0,0,0,0,0,0,0,128,0,0,0,0,0,0,0,0,0,0,0,0,0,0,0,0,0,0,0,0,0,0,0,0,0,0,0,0,0,0,0,0,0,0,0,0,0,0,128,0,0,0,0,0,0,0,0,0,0,0,0,0,0,0,0,0,0,0,0,0,0,0,0,0,0,0,0,0,0,0,0,0,0,0,0,0,0,0,1,0,0,0,0,0,0,0,0,0,0,0,0,0,0,0,0,0,0,0,0,0,0,0,32,0,0,0,0,0,0,0,0,0,0,128,0,0,0,0,0,0,0,0,0,0,0,0,0,0,0,0,0,0,0,0,0,0,0,0,0,0,8,0,0,0,0,0,0,0,0,0,0,0,0,0,128,0,0,0,0,0,0,0,0,0,0,0,0,0,0,0,0,0,0,0,0,0,0,0,0,0,0,0,0,0,0,0,0,0,0,0,0,0,0,128,0,0,0,0,0,0,0,0,0,0,0,0,0,0,0,0,0,248,253,248,251,148,9,109,233,194,184,165,184,194,44,238,50,137,177,1,246,150,13,104,229,30,248,66,160,209,66,67,156,39,142,37,218,217,165,7,102,241,83,208,227,210,215,191,43,209,111,194,120,28,75,212,148,178,177,90,157,160,0,0,0,0,0,0,0,0,0,0,0,0,121,24,63,219,216,14,45,138,234,26,202,162,246,123,251,138,54,212,10,141,184,160,0,0,0,0,0,0,0,0,0,0,0,0,0,0,0,0,0,0,0,0,0,0,0,0,0,0,0,0,0,0,0,96,0,0,0,0,0,0,0,0,0,0,0,0,0,0,0,0,0,0,0,0,0,0,0,0,0,0,0,0,0,0,11,184,0,0,0,0,0,0,0,0,0,0,0,0,0,0,0,0,0,0,0,0,0,0,0,0,0,0,0,0,0,0,0,0,0,0,0,0,0,0,0,0,0,0,0,0,0,0,0,0,0,0,0,0,0,0,0,0,0,0,0,0,0,0,0,18,101,116,104,95,114,101,99,105,112,105,101,110,116,46,114,111,111,116,0,0,0,0,0,0,0,0,0,0,0,0,0,0]]}"#;
    let contract = TestContract::new().await?;
    let res = contract
        .deposit_with_proof(&contract.get_proof(proof_str))
        .await?;
    assert!(res.is_success());
    assert!(contract.call_is_used_proof(proof_str).await?);

    let deposited_amount = 3000;
    let receiver_id = AccountId::from_str(DEPOSITED_RECIPIENT).unwrap();

    assert_eq!(
        contract.get_eth_on_near_balance(&receiver_id).await?.0,
        deposited_amount
    );
    assert_eq!(
        contract
            .get_eth_on_near_balance(contract.engine_contract.id())
            .await?
            .0,
        0
    );

    assert_eq!(contract.total_supply().await?, deposited_amount);
    Ok(())
}

#[tokio::test]
async fn test_deposit_to_aurora_with_zero_fee() -> anyhow::Result<()> {
    let proof_str = r#"{"log_index":0,"log_entry_data":[249,1,27,148,9,109,233,194,184,165,184,194,44,238,50,137,177,1,246,150,13,104,229,30,248,66,160,209,66,67,156,39,142,37,218,217,165,7,102,241,83,208,227,210,215,191,43,209,111,194,120,28,75,212,148,178,177,90,157,160,0,0,0,0,0,0,0,0,0,0,0,0,121,24,63,219,216,14,45,138,234,26,202,162,246,123,251,138,54,212,10,141,184,192,0,0,0,0,0,0,0,0,0,0,0,0,0,0,0,0,0,0,0,0,0,0,0,0,0,0,0,0,0,0,0,96,0,0,0,0,0,0,0,0,0,0,0,0,0,0,0,0,0,0,0,0,0,0,0,0,0,0,0,0,0,0,7,208,0,0,0,0,0,0,0,0,0,0,0,0,0,0,0,0,0,0,0,0,0,0,0,0,0,0,0,0,0,0,0,0,0,0,0,0,0,0,0,0,0,0,0,0,0,0,0,0,0,0,0,0,0,0,0,0,0,0,0,0,0,0,0,59,101,116,104,95,99,111,110,110,101,99,116,111,114,46,114,111,111,116,58,56,57,49,66,50,55,52,57,50,51,56,66,50,55,102,70,53,56,101,57,53,49,48,56,56,101,53,53,98,48,52,100,101,55,49,68,99,51,55,52,0,0,0,0,0],"receipt_index":3,"receipt_data":[249,2,41,1,131,2,246,200,185,1,0,0,0,8,0,0,0,0,0,0,0,0,0,0,0,0,0,0,0,0,0,0,0,0,0,0,0,0,0,0,0,0,0,0,0,0,0,0,0,0,0,0,0,0,0,128,0,0,0,0,0,0,0,0,0,0,0,0,0,0,0,0,0,0,0,0,0,0,0,0,0,0,0,0,0,0,0,0,0,0,0,0,0,0,128,0,0,0,0,0,0,0,0,0,0,0,0,0,0,0,0,0,0,0,0,0,0,0,0,0,0,0,0,0,0,0,0,0,0,0,0,0,0,0,1,0,0,0,0,0,0,0,0,0,0,0,0,0,0,0,0,0,0,0,0,0,0,0,32,0,0,0,0,0,0,0,0,0,0,128,0,0,0,0,0,0,0,0,0,0,0,0,0,0,0,0,0,0,0,0,0,0,0,0,0,0,8,0,0,0,0,0,0,0,0,0,0,0,0,0,128,0,0,0,0,0,0,0,0,0,0,0,0,0,0,0,0,0,0,0,0,0,0,0,0,0,0,0,0,0,0,0,0,0,0,0,0,0,0,128,0,0,0,0,0,0,0,0,0,0,0,0,0,0,0,0,0,249,1,30,249,1,27,148,9,109,233,194,184,165,184,194,44,238,50,137,177,1,246,150,13,104,229,30,248,66,160,209,66,67,156,39,142,37,218,217,165,7,102,241,83,208,227,210,215,191,43,209,111,194,120,28,75,212,148,178,177,90,157,160,0,0,0,0,0,0,0,0,0,0,0,0,121,24,63,219,216,14,45,138,234,26,202,162,246,123,251,138,54,212,10,141,184,192,0,0,0,0,0,0,0,0,0,0,0,0,0,0,0,0,0,0,0,0,0,0,0,0,0,0,0,0,0,0,0,96,0,0,0,0,0,0,0,0,0,0,0,0,0,0,0,0,0,0,0,0,0,0,0,0,0,0,0,0,0,0,7,208,0,0,0,0,0,0,0,0,0,0,0,0,0,0,0,0,0,0,0,0,0,0,0,0,0,0,0,0,0,0,0,0,0,0,0,0,0,0,0,0,0,0,0,0,0,0,0,0,0,0,0,0,0,0,0,0,0,0,0,0,0,0,0,59,101,116,104,95,99,111,110,110,101,99,116,111,114,46,114,111,111,116,58,56,57,49,66,50,55,52,57,50,51,56,66,50,55,102,70,53,56,101,57,53,49,48,56,56,101,53,53,98,48,52,100,101,55,49,68,99,51,55,52,0,0,0,0,0],"header_data":[249,2,23,160,110,48,40,236,52,198,197,25,255,191,199,4,137,3,185,31,202,84,90,80,104,32,176,13,144,141,165,183,36,30,94,138,160,29,204,77,232,222,199,93,122,171,133,181,103,182,204,212,26,211,18,69,27,148,138,116,19,240,161,66,253,64,212,147,71,148,148,156,193,169,167,156,148,249,191,22,225,202,121,212,79,2,197,75,191,164,160,127,26,168,212,111,22,173,213,25,217,187,227,114,86,173,99,166,195,67,16,104,111,200,109,110,147,241,23,71,122,89,215,160,47,120,179,75,110,158,228,18,242,156,38,111,95,25,236,211,158,53,53,62,89,190,2,40,220,41,151,200,127,219,33,219,160,222,177,165,249,98,109,130,37,226,229,165,113,45,12,145,30,16,28,154,86,22,203,218,233,13,246,165,177,61,57,68,83,185,1,0,0,32,8,0,33,0,0,0,64,0,32,0,128,0,0,0,132,0,0,0,64,32,64,0,0,1,0,32,64,0,0,8,0,0,0,0,0,0,137,32,0,0,0,64,128,0,0,16,0,0,0,0,33,64,0,1,0,0,0,0,0,0,0,0,68,0,0,0,2,1,64,0,0,0,0,9,16,0,0,32,0,0,0,128,2,0,0,0,33,0,0,0,128,0,0,0,12,64,32,8,66,2,0,0,64,0,0,8,0,0,40,8,8,0,0,0,0,16,0,0,0,0,64,49,0,0,8,0,96,0,0,18,0,0,0,0,0,64,10,0,1,0,0,32,0,0,0,33,0,0,128,136,10,64,0,64,0,0,192,128,0,0,64,1,0,0,4,0,8,0,64,0,34,0,0,0,0,0,0,0,0,0,0,0,8,8,0,4,0,0,0,32,0,4,0,2,0,0,0,129,4,0,96,16,4,8,0,0,0,0,0,0,1,0,128,16,0,0,2,0,4,0,32,0,8,0,0,0,0,16,0,1,0,0,0,0,64,0,128,0,0,32,36,128,0,0,4,64,0,8,8,16,0,1,4,16,132,50,32,156,229,131,157,92,137,131,122,18,0,131,35,159,183,132,96,174,111,126,153,216,131,1,10,3,132,103,101,116,104,136,103,111,49,46,49,54,46,51,133,108,105,110,117,120,160,59,74,90,253,211,14,166,114,39,213,120,95,221,43,109,173,72,205,160,203,71,44,83,159,36,59,129,84,32,16,254,251,136,49,16,97,244,161,246,244,85],"proof":[[248,113,160,227,103,29,228,16,56,196,146,115,29,122,202,254,140,214,86,189,108,47,197,2,195,50,211,4,126,58,175,71,11,70,78,160,229,239,23,242,100,150,90,169,21,162,252,207,202,244,187,71,172,126,191,33,166,162,45,134,108,114,6,76,78,177,148,140,128,128,128,128,128,128,160,21,91,249,81,132,162,52,236,128,181,5,72,158,228,177,131,87,144,64,194,111,103,180,16,183,103,245,136,125,213,208,76,128,128,128,128,128,128,128,128],[249,1,241,128,160,52,154,34,8,39,210,121,1,151,92,91,225,198,154,204,207,11,204,187,59,223,154,187,102,115,110,193,141,201,198,95,253,160,218,19,188,241,210,48,51,3,76,125,48,152,171,188,45,136,109,71,236,171,242,162,10,34,245,160,191,5,120,9,80,129,160,147,160,142,184,113,171,112,171,131,124,150,117,65,27,207,149,119,136,120,65,7,99,155,114,169,57,91,125,26,117,49,67,160,173,217,104,114,149,170,18,227,251,73,78,11,220,243,240,66,117,32,199,64,138,173,169,43,8,122,39,47,210,54,41,192,160,139,116,124,73,113,242,225,65,167,48,33,13,149,51,152,196,79,93,126,103,116,48,177,25,80,186,34,55,15,116,2,13,160,67,10,207,13,108,228,254,73,175,10,166,107,144,157,150,135,173,179,140,112,129,205,168,132,194,4,191,175,239,50,66,245,160,26,193,195,232,40,106,60,72,133,32,204,205,104,90,20,60,166,16,214,184,115,44,216,62,82,30,141,124,160,72,173,62,160,67,5,174,33,105,28,248,245,48,15,129,153,96,27,97,125,29,194,233,139,228,8,243,221,79,2,151,52,75,30,47,136,160,103,94,192,58,117,224,88,80,21,183,254,178,135,21,78,20,233,250,7,22,243,14,41,56,12,118,206,224,75,42,96,77,160,225,64,237,254,248,145,134,195,166,49,205,129,233,54,142,136,235,242,10,14,175,76,73,131,26,135,102,237,64,23,102,213,160,167,104,45,101,228,93,89,216,167,142,125,0,216,77,167,4,245,156,140,98,117,19,165,25,185,204,84,161,175,153,193,20,160,53,22,192,197,176,225,102,6,251,115,216,238,53,110,254,106,193,134,232,100,173,93,211,71,195,10,192,107,97,190,165,12,160,104,206,244,51,77,131,79,209,64,233,97,35,142,75,42,205,198,120,222,90,199,168,126,235,12,225,30,240,214,56,253,168,160,230,94,127,56,22,169,3,159,236,49,217,88,2,175,168,22,104,177,154,127,106,165,176,238,236,141,83,64,123,28,177,206,160,140,137,2,195,227,9,182,245,76,62,215,174,168,254,15,125,111,241,30,50,110,189,66,58,230,2,252,104,182,247,223,94,128],[249,2,48,32,185,2,44,249,2,41,1,131,2,246,200,185,1,0,0,0,8,0,0,0,0,0,0,0,0,0,0,0,0,0,0,0,0,0,0,0,0,0,0,0,0,0,0,0,0,0,0,0,0,0,0,0,0,0,0,0,0,0,128,0,0,0,0,0,0,0,0,0,0,0,0,0,0,0,0,0,0,0,0,0,0,0,0,0,0,0,0,0,0,0,0,0,0,0,0,0,0,128,0,0,0,0,0,0,0,0,0,0,0,0,0,0,0,0,0,0,0,0,0,0,0,0,0,0,0,0,0,0,0,0,0,0,0,0,0,0,0,1,0,0,0,0,0,0,0,0,0,0,0,0,0,0,0,0,0,0,0,0,0,0,0,32,0,0,0,0,0,0,0,0,0,0,128,0,0,0,0,0,0,0,0,0,0,0,0,0,0,0,0,0,0,0,0,0,0,0,0,0,0,8,0,0,0,0,0,0,0,0,0,0,0,0,0,128,0,0,0,0,0,0,0,0,0,0,0,0,0,0,0,0,0,0,0,0,0,0,0,0,0,0,0,0,0,0,0,0,0,0,0,0,0,0,128,0,0,0,0,0,0,0,0,0,0,0,0,0,0,0,0,0,249,1,30,249,1,27,148,9,109,233,194,184,165,184,194,44,238,50,137,177,1,246,150,13,104,229,30,248,66,160,209,66,67,156,39,142,37,218,217,165,7,102,241,83,208,227,210,215,191,43,209,111,194,120,28,75,212,148,178,177,90,157,160,0,0,0,0,0,0,0,0,0,0,0,0,121,24,63,219,216,14,45,138,234,26,202,162,246,123,251,138,54,212,10,141,184,192,0,0,0,0,0,0,0,0,0,0,0,0,0,0,0,0,0,0,0,0,0,0,0,0,0,0,0,0,0,0,0,96,0,0,0,0,0,0,0,0,0,0,0,0,0,0,0,0,0,0,0,0,0,0,0,0,0,0,0,0,0,0,7,208,0,0,0,0,0,0,0,0,0,0,0,0,0,0,0,0,0,0,0,0,0,0,0,0,0,0,0,0,0,0,0,0,0,0,0,0,0,0,0,0,0,0,0,0,0,0,0,0,0,0,0,0,0,0,0,0,0,0,0,0,0,0,0,59,101,116,104,95,99,111,110,110,101,99,116,111,114,46,114,111,111,116,58,56,57,49,66,50,55,52,57,50,51,56,66,50,55,102,70,53,56,101,57,53,49,48,56,56,101,53,53,98,48,52,100,101,55,49,68,99,51,55,52,0,0,0,0,0]]}"#;
    let contract = TestContract::new().await?;
    let res = contract
        .deposit_with_proof(&contract.get_proof(proof_str))
        .await?;
    assert!(res.is_success());
    assert!(contract.call_is_used_proof(proof_str).await?);

    let deposited_amount = 2000;
    assert_eq!(
        contract
            .get_eth_balance(&validate_eth_address(RECIPIENT_ETH_ADDRESS))
            .await?,
        deposited_amount
    );
    assert_eq!(contract.total_supply().await?, deposited_amount);
    Ok(())
}

#[tokio::test]
async fn test_deposit_to_near_amount_less_fee() -> anyhow::Result<()> {
    let contract =
        TestContract::new_with_custodian("73c8931CA2aD746d97a59A7ABDDa0a9205F7ffF9").await?;
    let proof_str = r#"{"log_index":0,"log_entry_data":[248,251,148,115,200,147,28,162,173,116,109,151,165,154,122,189,218,10,146,5,247,255,249,248,66,160,209,66,67,156,39,142,37,218,217,165,7,102,241,83,208,227,210,215,191,43,209,111,194,120,28,75,212,148,178,177,90,157,160,0,0,0,0,0,0,0,0,0,0,0,0,121,24,63,219,216,14,45,138,234,26,202,162,246,123,251,138,54,212,10,141,184,160,0,0,0,0,0,0,0,0,0,0,0,0,0,0,0,0,0,0,0,0,0,0,0,0,0,0,0,0,0,0,0,96,0,0,0,0,0,0,0,0,0,0,0,0,0,0,0,0,0,0,0,0,0,0,0,0,0,0,0,0,0,0,0,150,0,0,0,0,0,0,0,0,0,0,0,0,0,0,0,0,0,0,0,0,0,0,0,0,0,0,0,0,0,0,2,88,0,0,0,0,0,0,0,0,0,0,0,0,0,0,0,0,0,0,0,0,0,0,0,0,0,0,0,0,0,0,0,18,101,116,104,95,114,101,99,105,112,105,101,110,116,46,114,111,111,116,0,0,0,0,0,0,0,0,0,0,0,0,0,0],"receipt_index":0,"receipt_data":[249,2,6,1,130,106,251,185,1,0,0,0,8,0,0,0,0,0,0,0,0,0,0,0,0,0,0,128,0,0,0,0,0,0,0,0,0,0,0,0,0,0,0,0,0,0,0,0,0,0,0,0,0,0,0,0,0,0,0,0,0,0,0,0,0,0,0,0,0,0,0,0,0,0,0,0,0,0,0,0,0,0,0,0,0,0,0,0,0,0,0,0,0,0,0,0,0,0,0,0,0,0,0,0,0,0,0,0,0,0,0,0,0,0,0,0,0,0,0,0,0,0,0,0,0,0,0,0,0,0,0,0,0,0,0,0,0,0,0,0,0,0,0,0,0,0,0,0,0,0,0,0,0,0,0,0,0,32,0,0,0,0,0,0,0,0,0,0,128,0,0,0,0,0,0,0,0,0,0,0,0,0,0,0,0,0,0,0,8,0,0,0,0,0,0,8,0,0,0,0,0,0,0,0,0,0,0,0,0,128,0,0,0,0,0,0,0,0,0,0,0,0,0,0,0,0,0,0,0,0,0,0,0,128,0,0,0,0,0,0,0,0,0,0,0,0,0,0,128,0,0,0,0,0,0,0,0,0,0,0,0,0,0,0,0,0,248,253,248,251,148,115,200,147,28,162,173,116,109,151,165,154,122,189,218,10,146,5,247,255,249,248,66,160,209,66,67,156,39,142,37,218,217,165,7,102,241,83,208,227,210,215,191,43,209,111,194,120,28,75,212,148,178,177,90,157,160,0,0,0,0,0,0,0,0,0,0,0,0,121,24,63,219,216,14,45,138,234,26,202,162,246,123,251,138,54,212,10,141,184,160,0,0,0,0,0,0,0,0,0,0,0,0,0,0,0,0,0,0,0,0,0,0,0,0,0,0,0,0,0,0,0,96,0,0,0,0,0,0,0,0,0,0,0,0,0,0,0,0,0,0,0,0,0,0,0,0,0,0,0,0,0,0,0,150,0,0,0,0,0,0,0,0,0,0,0,0,0,0,0,0,0,0,0,0,0,0,0,0,0,0,0,0,0,0,2,88,0,0,0,0,0,0,0,0,0,0,0,0,0,0,0,0,0,0,0,0,0,0,0,0,0,0,0,0,0,0,0,18,101,116,104,95,114,101,99,105,112,105,101,110,116,46,114,111,111,116,0,0,0,0,0,0,0,0,0,0,0,0,0,0],"header_data":[249,2,10,160,139,92,51,142,163,95,21,160,61,29,148,206,54,147,187,96,77,109,244,8,130,155,249,198,206,30,173,216,144,176,252,123,160,29,204,77,232,222,199,93,122,171,133,181,103,182,204,212,26,211,18,69,27,148,138,116,19,240,161,66,253,64,212,147,71,148,124,28,230,160,8,239,64,193,62,78,177,68,166,204,116,240,224,174,172,126,160,218,9,209,192,173,39,133,109,141,57,2,146,184,12,94,217,6,138,173,67,121,185,24,179,133,189,219,40,81,210,73,106,160,219,108,244,199,44,203,84,71,126,74,82,240,203,255,238,20,226,29,239,51,7,19,144,34,156,137,232,159,71,30,164,29,160,209,61,241,33,17,103,192,203,57,156,112,250,18,166,26,237,248,153,226,185,87,220,156,93,249,17,39,190,125,96,247,239,185,1,0,0,0,8,0,0,0,0,0,0,0,0,1,0,0,0,0,0,128,0,0,0,2,0,0,0,0,0,0,0,0,0,0,0,0,0,8,0,8,0,0,0,0,0,0,0,0,0,0,0,0,0,0,0,0,0,0,0,0,0,0,0,0,0,0,0,0,8,0,0,0,0,0,0,0,32,0,0,0,0,8,0,0,0,0,0,0,0,0,0,0,0,0,0,0,0,16,32,0,0,0,0,0,0,0,0,0,0,0,0,0,0,64,0,0,32,0,0,0,0,0,0,0,0,0,0,0,0,0,0,0,0,0,0,0,0,0,0,0,0,0,0,0,128,0,0,0,0,32,0,0,0,0,8,0,0,2,0,0,128,0,0,0,0,0,0,0,0,0,0,0,0,0,0,0,0,0,0,8,8,0,0,0,0,0,0,40,0,0,0,0,0,0,0,0,0,0,0,0,0,144,4,0,0,64,0,0,0,0,0,0,0,0,0,0,0,0,0,0,0,0,128,0,0,128,0,0,0,0,0,0,0,0,0,0,0,0,0,0,128,0,16,0,0,0,0,0,0,0,0,0,0,0,0,0,0,0,132,91,80,110,139,131,157,118,104,131,122,18,0,131,30,4,87,132,96,175,154,220,140,115,112,105,100,101,114,49,48,1,2,9,64,160,80,163,212,151,183,11,70,219,178,190,167,172,64,187,47,14,29,226,253,132,116,145,81,143,54,249,121,123,193,241,120,249,136,244,120,239,134,243,43,177,139],"proof":[[248,81,160,164,35,68,182,184,52,174,73,6,81,4,92,187,190,187,106,255,124,123,24,244,168,161,247,60,181,75,29,192,175,96,140,128,128,128,128,128,128,128,160,169,157,199,164,106,205,109,88,111,183,255,180,108,15,155,137,126,163,108,44,117,125,138,221,3,188,93,85,146,129,19,139,128,128,128,128,128,128,128,128],[249,2,13,48,185,2,9,249,2,6,1,130,106,251,185,1,0,0,0,8,0,0,0,0,0,0,0,0,0,0,0,0,0,0,128,0,0,0,0,0,0,0,0,0,0,0,0,0,0,0,0,0,0,0,0,0,0,0,0,0,0,0,0,0,0,0,0,0,0,0,0,0,0,0,0,0,0,0,0,0,0,0,0,0,0,0,0,0,0,0,0,0,0,0,0,0,0,0,0,0,0,0,0,0,0,0,0,0,0,0,0,0,0,0,0,0,0,0,0,0,0,0,0,0,0,0,0,0,0,0,0,0,0,0,0,0,0,0,0,0,0,0,0,0,0,0,0,0,0,0,0,0,0,0,0,0,0,0,0,0,0,0,0,0,32,0,0,0,0,0,0,0,0,0,0,128,0,0,0,0,0,0,0,0,0,0,0,0,0,0,0,0,0,0,0,8,0,0,0,0,0,0,8,0,0,0,0,0,0,0,0,0,0,0,0,0,128,0,0,0,0,0,0,0,0,0,0,0,0,0,0,0,0,0,0,0,0,0,0,0,128,0,0,0,0,0,0,0,0,0,0,0,0,0,0,128,0,0,0,0,0,0,0,0,0,0,0,0,0,0,0,0,0,248,253,248,251,148,115,200,147,28,162,173,116,109,151,165,154,122,189,218,10,146,5,247,255,249,248,66,160,209,66,67,156,39,142,37,218,217,165,7,102,241,83,208,227,210,215,191,43,209,111,194,120,28,75,212,148,178,177,90,157,160,0,0,0,0,0,0,0,0,0,0,0,0,121,24,63,219,216,14,45,138,234,26,202,162,246,123,251,138,54,212,10,141,184,160,0,0,0,0,0,0,0,0,0,0,0,0,0,0,0,0,0,0,0,0,0,0,0,0,0,0,0,0,0,0,0,96,0,0,0,0,0,0,0,0,0,0,0,0,0,0,0,0,0,0,0,0,0,0,0,0,0,0,0,0,0,0,0,150,0,0,0,0,0,0,0,0,0,0,0,0,0,0,0,0,0,0,0,0,0,0,0,0,0,0,0,0,0,0,2,88,0,0,0,0,0,0,0,0,0,0,0,0,0,0,0,0,0,0,0,0,0,0,0,0,0,0,0,0,0,0,0,18,101,116,104,95,114,101,99,105,112,105,101,110,116,46,114,111,111,116,0,0,0,0,0,0,0,0,0,0,0,0,0,0]]}"#;
    let res = contract
        .deposit_with_proof(&contract.get_proof(proof_str))
        .await?;
    assert!(res.is_success());
    assert!(contract.call_is_used_proof(proof_str).await?);
    Ok(())
}

#[tokio::test]
async fn test_deposit_to_aurora_amount_less_fee() -> anyhow::Result<()> {
    let contract =
        TestContract::new_with_custodian("73c8931CA2aD746d97a59A7ABDDa0a9205F7ffF9").await?;
    let proof_str = r#"{"log_index":0,"log_entry_data":[249,1,27,148,115,200,147,28,162,173,116,109,151,165,154,122,189,218,10,146,5,247,255,249,248,66,160,209,66,67,156,39,142,37,218,217,165,7,102,241,83,208,227,210,215,191,43,209,111,194,120,28,75,212,148,178,177,90,157,160,0,0,0,0,0,0,0,0,0,0,0,0,121,24,63,219,216,14,45,138,234,26,202,162,246,123,251,138,54,212,10,141,184,192,0,0,0,0,0,0,0,0,0,0,0,0,0,0,0,0,0,0,0,0,0,0,0,0,0,0,0,0,0,0,0,96,0,0,0,0,0,0,0,0,0,0,0,0,0,0,0,0,0,0,0,0,0,0,0,0,0,0,0,0,0,0,0,150,0,0,0,0,0,0,0,0,0,0,0,0,0,0,0,0,0,0,0,0,0,0,0,0,0,0,0,0,0,0,3,132,0,0,0,0,0,0,0,0,0,0,0,0,0,0,0,0,0,0,0,0,0,0,0,0,0,0,0,0,0,0,0,59,101,116,104,95,99,111,110,110,101,99,116,111,114,46,114,111,111,116,58,56,57,49,66,50,55,52,57,50,51,56,66,50,55,102,70,53,56,101,57,53,49,48,56,56,101,53,53,98,48,52,100,101,55,49,68,99,51,55,52,0,0,0,0,0],"receipt_index":0,"receipt_data":[249,2,40,1,130,121,119,185,1,0,0,0,8,0,0,0,0,0,0,0,0,0,0,0,0,0,0,128,0,0,0,0,0,0,0,0,0,0,0,0,0,0,0,0,0,0,0,0,0,0,0,0,0,0,0,0,0,0,0,0,0,0,0,0,0,0,0,0,0,0,0,0,0,0,0,0,0,0,0,0,0,0,0,0,0,0,0,0,0,0,0,0,0,0,0,0,0,0,0,0,0,0,0,0,0,0,0,0,0,0,0,0,0,0,0,0,0,0,0,0,0,0,0,0,0,0,0,0,0,0,0,0,0,0,0,0,0,0,0,0,0,0,0,0,0,0,0,0,0,0,0,0,0,0,0,0,0,32,0,0,0,0,0,0,0,0,0,0,128,0,0,0,0,0,0,0,0,0,0,0,0,0,0,0,0,0,0,0,8,0,0,0,0,0,0,8,0,0,0,0,0,0,0,0,0,0,0,0,0,128,0,0,0,0,0,0,0,0,0,0,0,0,0,0,0,0,0,0,0,0,0,0,0,128,0,0,0,0,0,0,0,0,0,0,0,0,0,0,128,0,0,0,0,0,0,0,0,0,0,0,0,0,0,0,0,0,249,1,30,249,1,27,148,115,200,147,28,162,173,116,109,151,165,154,122,189,218,10,146,5,247,255,249,248,66,160,209,66,67,156,39,142,37,218,217,165,7,102,241,83,208,227,210,215,191,43,209,111,194,120,28,75,212,148,178,177,90,157,160,0,0,0,0,0,0,0,0,0,0,0,0,121,24,63,219,216,14,45,138,234,26,202,162,246,123,251,138,54,212,10,141,184,192,0,0,0,0,0,0,0,0,0,0,0,0,0,0,0,0,0,0,0,0,0,0,0,0,0,0,0,0,0,0,0,96,0,0,0,0,0,0,0,0,0,0,0,0,0,0,0,0,0,0,0,0,0,0,0,0,0,0,0,0,0,0,0,150,0,0,0,0,0,0,0,0,0,0,0,0,0,0,0,0,0,0,0,0,0,0,0,0,0,0,0,0,0,0,3,132,0,0,0,0,0,0,0,0,0,0,0,0,0,0,0,0,0,0,0,0,0,0,0,0,0,0,0,0,0,0,0,59,101,116,104,95,99,111,110,110,101,99,116,111,114,46,114,111,111,116,58,56,57,49,66,50,55,52,57,50,51,56,66,50,55,102,70,53,56,101,57,53,49,48,56,56,101,53,53,98,48,52,100,101,55,49,68,99,51,55,52,0,0,0,0,0],"header_data":[249,2,10,160,234,97,221,132,104,51,119,219,129,206,197,27,130,197,14,113,167,32,152,214,207,205,156,210,35,213,198,227,116,42,51,224,160,29,204,77,232,222,199,93,122,171,133,181,103,182,204,212,26,211,18,69,27,148,138,116,19,240,161,66,253,64,212,147,71,148,124,28,230,160,8,239,64,193,62,78,177,68,166,204,116,240,224,174,172,126,160,15,150,233,184,181,140,226,81,205,139,229,87,226,149,49,207,117,33,36,83,124,8,75,199,231,48,13,23,189,217,179,12,160,241,37,169,74,233,62,231,112,0,207,95,228,68,240,108,254,57,199,255,130,142,158,161,180,243,50,255,222,77,251,252,126,160,31,111,236,60,142,91,35,119,195,92,158,134,65,138,8,247,98,122,229,21,226,85,38,130,141,139,168,60,83,90,63,244,185,1,0,0,0,8,0,0,0,0,0,0,0,0,0,128,0,0,0,0,128,0,0,0,32,0,0,0,0,0,0,64,0,0,10,0,0,0,0,0,0,1,0,0,0,0,64,0,0,0,0,0,0,0,0,0,0,0,0,0,0,0,0,0,0,0,0,0,0,0,0,2,1,0,0,0,0,0,8,0,0,2,0,0,0,4,0,2,0,0,0,0,0,0,0,0,0,0,0,4,0,0,8,2,0,0,0,0,0,0,136,0,4,40,0,0,0,0,0,0,0,0,0,0,0,0,48,0,0,0,0,32,0,0,10,0,0,0,0,0,0,10,0,1,0,0,0,0,0,0,32,0,0,128,0,0,0,0,0,0,0,128,0,0,0,0,0,0,0,0,16,0,0,64,0,34,0,0,0,0,0,8,0,0,0,0,0,0,8,0,0,0,0,0,0,0,0,128,2,0,0,0,128,0,1,32,0,0,0,0,0,0,0,0,0,1,0,0,0,0,0,4,0,0,0,32,128,0,0,0,0,0,16,0,0,0,0,0,0,0,0,128,0,0,0,0,128,0,0,0,0,0,0,0,16,0,1,0,16,132,91,127,63,197,131,157,118,142,131,122,18,0,131,25,25,181,132,96,175,156,157,140,115,112,105,100,101,114,49,48,1,2,9,64,160,68,227,115,157,18,184,21,217,93,74,196,34,230,228,210,239,61,26,221,245,191,46,44,135,134,2,20,53,95,18,128,54,136,162,198,27,59,153,146,63,16],"proof":[[248,113,160,204,110,241,220,150,206,51,121,104,130,125,127,249,35,9,242,107,45,164,62,147,221,93,116,73,79,49,96,226,92,235,247,160,43,215,154,177,148,177,15,202,141,217,45,114,108,33,74,0,144,126,189,26,78,152,232,105,119,103,203,51,79,45,113,124,128,128,128,128,128,128,160,74,177,164,103,85,250,153,17,105,68,205,207,176,48,89,230,100,35,20,167,34,117,11,115,14,107,128,214,48,17,53,209,128,128,128,128,128,128,128,128],[249,2,47,48,185,2,43,249,2,40,1,130,121,119,185,1,0,0,0,8,0,0,0,0,0,0,0,0,0,0,0,0,0,0,128,0,0,0,0,0,0,0,0,0,0,0,0,0,0,0,0,0,0,0,0,0,0,0,0,0,0,0,0,0,0,0,0,0,0,0,0,0,0,0,0,0,0,0,0,0,0,0,0,0,0,0,0,0,0,0,0,0,0,0,0,0,0,0,0,0,0,0,0,0,0,0,0,0,0,0,0,0,0,0,0,0,0,0,0,0,0,0,0,0,0,0,0,0,0,0,0,0,0,0,0,0,0,0,0,0,0,0,0,0,0,0,0,0,0,0,0,0,0,0,0,0,0,0,0,0,0,0,0,0,32,0,0,0,0,0,0,0,0,0,0,128,0,0,0,0,0,0,0,0,0,0,0,0,0,0,0,0,0,0,0,8,0,0,0,0,0,0,8,0,0,0,0,0,0,0,0,0,0,0,0,0,128,0,0,0,0,0,0,0,0,0,0,0,0,0,0,0,0,0,0,0,0,0,0,0,128,0,0,0,0,0,0,0,0,0,0,0,0,0,0,128,0,0,0,0,0,0,0,0,0,0,0,0,0,0,0,0,0,249,1,30,249,1,27,148,115,200,147,28,162,173,116,109,151,165,154,122,189,218,10,146,5,247,255,249,248,66,160,209,66,67,156,39,142,37,218,217,165,7,102,241,83,208,227,210,215,191,43,209,111,194,120,28,75,212,148,178,177,90,157,160,0,0,0,0,0,0,0,0,0,0,0,0,121,24,63,219,216,14,45,138,234,26,202,162,246,123,251,138,54,212,10,141,184,192,0,0,0,0,0,0,0,0,0,0,0,0,0,0,0,0,0,0,0,0,0,0,0,0,0,0,0,0,0,0,0,96,0,0,0,0,0,0,0,0,0,0,0,0,0,0,0,0,0,0,0,0,0,0,0,0,0,0,0,0,0,0,0,150,0,0,0,0,0,0,0,0,0,0,0,0,0,0,0,0,0,0,0,0,0,0,0,0,0,0,0,0,0,0,3,132,0,0,0,0,0,0,0,0,0,0,0,0,0,0,0,0,0,0,0,0,0,0,0,0,0,0,0,0,0,0,0,59,101,116,104,95,99,111,110,110,101,99,116,111,114,46,114,111,111,116,58,56,57,49,66,50,55,52,57,50,51,56,66,50,55,102,70,53,56,101,57,53,49,48,56,56,101,53,53,98,48,52,100,101,55,49,68,99,51,55,52,0,0,0,0,0]]}"#;
    let res = contract
        .deposit_with_proof(&contract.get_proof(proof_str))
        .await?;
    assert!(res.is_success());
    assert!(contract.call_is_used_proof(proof_str).await?);
    Ok(())
}

#[tokio::test]
async fn test_deposit_to_near_amount_zero_fee_non_zero() -> anyhow::Result<()> {
    let contract =
        TestContract::new_with_custodian("73c8931CA2aD746d97a59A7ABDDa0a9205F7ffF9").await?;
    let proof_str = r#"{"log_index":0,"log_entry_data":[248,251,148,115,200,147,28,162,173,116,109,151,165,154,122,189,218,10,146,5,247,255,249,248,66,160,209,66,67,156,39,142,37,218,217,165,7,102,241,83,208,227,210,215,191,43,209,111,194,120,28,75,212,148,178,177,90,157,160,0,0,0,0,0,0,0,0,0,0,0,0,121,24,63,219,216,14,45,138,234,26,202,162,246,123,251,138,54,212,10,141,184,160,0,0,0,0,0,0,0,0,0,0,0,0,0,0,0,0,0,0,0,0,0,0,0,0,0,0,0,0,0,0,0,96,0,0,0,0,0,0,0,0,0,0,0,0,0,0,0,0,0,0,0,0,0,0,0,0,0,0,0,0,0,0,0,0,0,0,0,0,0,0,0,0,0,0,0,0,0,0,0,0,0,0,0,0,0,0,0,0,0,0,0,0,0,0,1,244,0,0,0,0,0,0,0,0,0,0,0,0,0,0,0,0,0,0,0,0,0,0,0,0,0,0,0,0,0,0,0,18,101,116,104,95,114,101,99,105,112,105,101,110,116,46,114,111,111,116,0,0,0,0,0,0,0,0,0,0,0,0,0,0],"receipt_index":0,"receipt_data":[249,2,6,1,130,106,251,185,1,0,0,0,8,0,0,0,0,0,0,0,0,0,0,0,0,0,0,128,0,0,0,0,0,0,0,0,0,0,0,0,0,0,0,0,0,0,0,0,0,0,0,0,0,0,0,0,0,0,0,0,0,0,0,0,0,0,0,0,0,0,0,0,0,0,0,0,0,0,0,0,0,0,0,0,0,0,0,0,0,0,0,0,0,0,0,0,0,0,0,0,0,0,0,0,0,0,0,0,0,0,0,0,0,0,0,0,0,0,0,0,0,0,0,0,0,0,0,0,0,0,0,0,0,0,0,0,0,0,0,0,0,0,0,0,0,0,0,0,0,0,0,0,0,0,0,0,0,32,0,0,0,0,0,0,0,0,0,0,128,0,0,0,0,0,0,0,0,0,0,0,0,0,0,0,0,0,0,0,8,0,0,0,0,0,0,8,0,0,0,0,0,0,0,0,0,0,0,0,0,128,0,0,0,0,0,0,0,0,0,0,0,0,0,0,0,0,0,0,0,0,0,0,0,128,0,0,0,0,0,0,0,0,0,0,0,0,0,0,128,0,0,0,0,0,0,0,0,0,0,0,0,0,0,0,0,0,248,253,248,251,148,115,200,147,28,162,173,116,109,151,165,154,122,189,218,10,146,5,247,255,249,248,66,160,209,66,67,156,39,142,37,218,217,165,7,102,241,83,208,227,210,215,191,43,209,111,194,120,28,75,212,148,178,177,90,157,160,0,0,0,0,0,0,0,0,0,0,0,0,121,24,63,219,216,14,45,138,234,26,202,162,246,123,251,138,54,212,10,141,184,160,0,0,0,0,0,0,0,0,0,0,0,0,0,0,0,0,0,0,0,0,0,0,0,0,0,0,0,0,0,0,0,96,0,0,0,0,0,0,0,0,0,0,0,0,0,0,0,0,0,0,0,0,0,0,0,0,0,0,0,0,0,0,0,0,0,0,0,0,0,0,0,0,0,0,0,0,0,0,0,0,0,0,0,0,0,0,0,0,0,0,0,0,0,0,1,244,0,0,0,0,0,0,0,0,0,0,0,0,0,0,0,0,0,0,0,0,0,0,0,0,0,0,0,0,0,0,0,18,101,116,104,95,114,101,99,105,112,105,101,110,116,46,114,111,111,116,0,0,0,0,0,0,0,0,0,0,0,0,0,0],"header_data":[249,2,10,160,47,76,8,45,83,192,115,218,108,188,181,117,148,40,254,44,169,118,92,188,207,7,122,246,133,75,100,184,134,128,91,12,160,29,204,77,232,222,199,93,122,171,133,181,103,182,204,212,26,211,18,69,27,148,138,116,19,240,161,66,253,64,212,147,71,148,124,28,230,160,8,239,64,193,62,78,177,68,166,204,116,240,224,174,172,126,160,225,211,110,129,173,98,101,150,55,116,11,30,26,161,226,8,234,249,90,46,245,112,225,68,76,26,215,135,27,181,140,22,160,229,44,239,5,102,141,42,118,174,163,144,225,90,152,120,60,150,25,144,217,154,234,25,69,35,226,103,149,188,127,81,106,160,177,89,93,76,113,24,117,182,174,52,148,6,239,129,151,18,222,56,245,9,232,80,7,129,118,118,108,72,76,247,238,101,185,1,0,1,4,200,10,0,0,0,0,8,0,32,0,128,3,1,0,0,145,4,33,72,8,0,2,0,128,0,18,64,26,38,0,4,16,8,1,136,65,40,32,0,0,1,72,0,2,0,128,0,64,0,0,48,0,32,0,0,0,0,192,0,100,9,0,12,0,16,0,0,1,2,8,8,0,8,12,128,64,0,192,2,0,0,64,2,68,129,0,128,1,0,0,128,128,68,0,64,64,32,0,67,0,32,0,0,41,20,1,0,16,40,0,16,16,32,0,0,0,128,0,0,0,64,48,4,8,8,0,0,0,0,66,32,64,0,0,48,0,16,8,1,64,0,0,16,32,0,33,32,0,0,128,0,2,2,128,0,0,192,0,2,40,0,0,0,0,0,1,0,67,1,0,131,32,6,8,0,0,8,96,128,0,0,0,0,12,0,0,0,65,2,160,2,64,0,2,4,32,0,128,0,1,34,0,105,0,160,0,32,18,32,16,1,0,0,0,20,0,32,0,20,0,96,128,0,16,0,0,64,16,2,192,1,0,4,32,0,32,130,2,0,0,32,0,0,0,4,64,12,64,0,0,4,0,0,1,132,93,96,3,163,131,157,117,205,131,122,18,0,131,113,87,104,132,96,175,145,182,140,115,112,105,100,101,114,49,48,1,2,9,64,160,179,183,88,73,3,20,234,255,8,238,6,186,173,204,149,149,235,233,232,35,158,194,53,246,218,39,221,246,90,7,34,255,136,176,36,100,161,146,27,98,29],"proof":[[248,177,160,93,101,188,48,5,53,36,126,41,0,92,130,188,117,104,230,178,29,27,194,22,86,212,235,193,20,241,42,157,88,117,205,160,141,83,180,197,22,126,217,34,74,50,114,118,42,157,161,171,8,158,98,92,183,124,137,130,211,1,106,44,222,37,13,32,160,62,131,146,138,69,63,89,98,140,64,187,93,207,160,0,4,134,154,205,47,168,231,136,249,129,230,137,29,3,210,67,173,160,76,91,176,245,81,3,198,111,175,230,185,70,220,111,189,88,15,154,173,107,239,121,185,13,159,197,61,37,231,252,22,200,128,128,128,128,160,13,246,139,212,38,202,103,201,31,80,247,136,186,58,17,52,66,119,115,128,23,123,59,166,177,68,79,182,9,242,60,106,128,128,128,128,128,128,128,128],[249,2,13,48,185,2,9,249,2,6,1,130,106,251,185,1,0,0,0,8,0,0,0,0,0,0,0,0,0,0,0,0,0,0,128,0,0,0,0,0,0,0,0,0,0,0,0,0,0,0,0,0,0,0,0,0,0,0,0,0,0,0,0,0,0,0,0,0,0,0,0,0,0,0,0,0,0,0,0,0,0,0,0,0,0,0,0,0,0,0,0,0,0,0,0,0,0,0,0,0,0,0,0,0,0,0,0,0,0,0,0,0,0,0,0,0,0,0,0,0,0,0,0,0,0,0,0,0,0,0,0,0,0,0,0,0,0,0,0,0,0,0,0,0,0,0,0,0,0,0,0,0,0,0,0,0,0,0,0,0,0,0,0,0,32,0,0,0,0,0,0,0,0,0,0,128,0,0,0,0,0,0,0,0,0,0,0,0,0,0,0,0,0,0,0,8,0,0,0,0,0,0,8,0,0,0,0,0,0,0,0,0,0,0,0,0,128,0,0,0,0,0,0,0,0,0,0,0,0,0,0,0,0,0,0,0,0,0,0,0,128,0,0,0,0,0,0,0,0,0,0,0,0,0,0,128,0,0,0,0,0,0,0,0,0,0,0,0,0,0,0,0,0,248,253,248,251,148,115,200,147,28,162,173,116,109,151,165,154,122,189,218,10,146,5,247,255,249,248,66,160,209,66,67,156,39,142,37,218,217,165,7,102,241,83,208,227,210,215,191,43,209,111,194,120,28,75,212,148,178,177,90,157,160,0,0,0,0,0,0,0,0,0,0,0,0,121,24,63,219,216,14,45,138,234,26,202,162,246,123,251,138,54,212,10,141,184,160,0,0,0,0,0,0,0,0,0,0,0,0,0,0,0,0,0,0,0,0,0,0,0,0,0,0,0,0,0,0,0,96,0,0,0,0,0,0,0,0,0,0,0,0,0,0,0,0,0,0,0,0,0,0,0,0,0,0,0,0,0,0,0,0,0,0,0,0,0,0,0,0,0,0,0,0,0,0,0,0,0,0,0,0,0,0,0,0,0,0,0,0,0,0,1,244,0,0,0,0,0,0,0,0,0,0,0,0,0,0,0,0,0,0,0,0,0,0,0,0,0,0,0,0,0,0,0,18,101,116,104,95,114,101,99,105,112,105,101,110,116,46,114,111,111,116,0,0,0,0,0,0,0,0,0,0,0,0,0,0]]}"#;
    let res = contract
        .deposit_with_proof(&contract.get_proof(proof_str))
        .await?;
    assert!(res.is_success());
    assert!(contract.call_is_used_proof(proof_str).await?);
    Ok(())
}

#[tokio::test]
async fn test_deposit_to_aurora_amount_zero_fee_non_zero() -> anyhow::Result<()> {
    let contract =
        TestContract::new_with_custodian("73c8931CA2aD746d97a59A7ABDDa0a9205F7ffF9").await?;
    let proof_str = r#"{"log_index":0,"log_entry_data":[249,1,27,148,115,200,147,28,162,173,116,109,151,165,154,122,189,218,10,146,5,247,255,249,248,66,160,209,66,67,156,39,142,37,218,217,165,7,102,241,83,208,227,210,215,191,43,209,111,194,120,28,75,212,148,178,177,90,157,160,0,0,0,0,0,0,0,0,0,0,0,0,121,24,63,219,216,14,45,138,234,26,202,162,246,123,251,138,54,212,10,141,184,192,0,0,0,0,0,0,0,0,0,0,0,0,0,0,0,0,0,0,0,0,0,0,0,0,0,0,0,0,0,0,0,96,0,0,0,0,0,0,0,0,0,0,0,0,0,0,0,0,0,0,0,0,0,0,0,0,0,0,0,0,0,0,0,0,0,0,0,0,0,0,0,0,0,0,0,0,0,0,0,0,0,0,0,0,0,0,0,0,0,0,0,0,0,0,1,174,0,0,0,0,0,0,0,0,0,0,0,0,0,0,0,0,0,0,0,0,0,0,0,0,0,0,0,0,0,0,0,59,101,116,104,95,99,111,110,110,101,99,116,111,114,46,114,111,111,116,58,56,57,49,66,50,55,52,57,50,51,56,66,50,55,102,70,53,56,101,57,53,49,48,56,56,101,53,53,98,48,52,100,101,55,49,68,99,51,55,52,0,0,0,0,0],"receipt_index":1,"receipt_data":[249,2,41,1,131,1,110,54,185,1,0,0,0,8,0,0,0,0,0,0,0,0,0,0,0,0,0,0,128,0,0,0,0,0,0,0,0,0,0,0,0,0,0,0,0,0,0,0,0,0,0,0,0,0,0,0,0,0,0,0,0,0,0,0,0,0,0,0,0,0,0,0,0,0,0,0,0,0,0,0,0,0,0,0,0,0,0,0,0,0,0,0,0,0,0,0,0,0,0,0,0,0,0,0,0,0,0,0,0,0,0,0,0,0,0,0,0,0,0,0,0,0,0,0,0,0,0,0,0,0,0,0,0,0,0,0,0,0,0,0,0,0,0,0,0,0,0,0,0,0,0,0,0,0,0,0,0,0,32,0,0,0,0,0,0,0,0,0,0,128,0,0,0,0,0,0,0,0,0,0,0,0,0,0,0,0,0,0,0,8,0,0,0,0,0,0,8,0,0,0,0,0,0,0,0,0,0,0,0,0,128,0,0,0,0,0,0,0,0,0,0,0,0,0,0,0,0,0,0,0,0,0,0,0,128,0,0,0,0,0,0,0,0,0,0,0,0,0,0,128,0,0,0,0,0,0,0,0,0,0,0,0,0,0,0,0,0,249,1,30,249,1,27,148,115,200,147,28,162,173,116,109,151,165,154,122,189,218,10,146,5,247,255,249,248,66,160,209,66,67,156,39,142,37,218,217,165,7,102,241,83,208,227,210,215,191,43,209,111,194,120,28,75,212,148,178,177,90,157,160,0,0,0,0,0,0,0,0,0,0,0,0,121,24,63,219,216,14,45,138,234,26,202,162,246,123,251,138,54,212,10,141,184,192,0,0,0,0,0,0,0,0,0,0,0,0,0,0,0,0,0,0,0,0,0,0,0,0,0,0,0,0,0,0,0,96,0,0,0,0,0,0,0,0,0,0,0,0,0,0,0,0,0,0,0,0,0,0,0,0,0,0,0,0,0,0,0,0,0,0,0,0,0,0,0,0,0,0,0,0,0,0,0,0,0,0,0,0,0,0,0,0,0,0,0,0,0,0,1,174,0,0,0,0,0,0,0,0,0,0,0,0,0,0,0,0,0,0,0,0,0,0,0,0,0,0,0,0,0,0,0,59,101,116,104,95,99,111,110,110,101,99,116,111,114,46,114,111,111,116,58,56,57,49,66,50,55,52,57,50,51,56,66,50,55,102,70,53,56,101,57,53,49,48,56,56,101,53,53,98,48,52,100,101,55,49,68,99,51,55,52,0,0,0,0,0],"header_data":[249,2,21,160,60,128,9,36,168,69,207,249,164,88,177,15,74,221,137,160,110,246,3,133,209,132,169,179,31,86,142,216,160,11,162,137,160,29,204,77,232,222,199,93,122,171,133,181,103,182,204,212,26,211,18,69,27,148,138,116,19,240,161,66,253,64,212,147,71,148,28,255,226,5,233,121,118,187,157,30,192,6,245,34,35,96,168,147,83,224,160,182,206,231,252,255,115,166,11,152,156,84,169,204,36,0,94,3,17,113,103,104,252,225,161,115,85,74,227,104,249,187,232,160,211,106,68,136,2,141,5,14,201,111,68,218,251,84,103,176,66,10,190,123,58,119,216,141,192,197,222,181,211,87,117,192,160,162,200,112,106,166,13,220,187,223,164,251,102,104,106,40,84,17,101,93,131,125,204,193,62,96,110,167,214,54,41,154,191,185,1,0,0,40,72,0,32,0,0,0,0,0,0,5,128,2,0,8,0,128,144,136,0,34,0,0,32,1,0,0,64,16,0,10,0,16,8,28,0,17,9,0,0,0,0,72,0,16,4,0,0,0,0,128,2,18,0,0,0,0,1,16,0,36,0,1,1,32,8,0,2,1,0,64,64,0,0,8,0,16,0,40,2,0,13,0,2,8,0,0,0,8,0,0,16,0,4,16,36,0,52,8,130,128,8,0,0,0,0,10,0,2,40,64,0,34,32,2,0,2,0,0,0,0,0,48,4,32,128,0,32,0,0,2,96,0,0,0,0,64,10,0,33,64,0,0,0,66,0,32,0,0,192,138,0,0,0,70,0,129,128,0,66,32,0,0,16,64,0,0,0,0,97,0,34,0,6,0,0,32,8,0,1,200,128,48,0,41,128,0,128,0,224,0,0,0,0,2,0,64,0,148,0,0,32,72,8,0,96,0,36,128,25,48,33,0,128,16,0,0,4,2,128,4,32,144,0,20,0,0,0,16,2,0,4,0,2,8,0,0,128,0,16,0,0,128,0,0,16,0,128,0,72,16,0,129,0,80,132,91,116,53,37,131,157,118,157,131,122,18,0,131,48,97,222,132,96,175,157,102,151,214,131,1,10,2,132,103,101,116,104,134,103,111,49,46,49,54,133,108,105,110,117,120,160,218,71,54,233,233,153,85,103,64,10,4,159,150,224,130,134,111,78,188,224,102,166,96,148,216,222,134,254,219,185,88,110,136,87,173,68,252,252,248,190,64],"proof":[[248,177,160,174,171,108,131,83,47,244,139,23,122,146,226,84,189,175,114,176,131,196,80,85,155,220,172,151,31,138,121,78,34,1,37,160,104,209,167,107,221,53,22,163,251,61,251,80,40,239,108,253,251,47,253,90,163,103,58,194,173,111,232,90,174,223,154,156,160,185,232,110,109,245,242,193,69,113,230,64,155,37,7,166,98,0,174,149,27,3,242,254,162,87,27,39,206,191,90,97,39,160,156,171,231,120,50,202,239,195,248,47,226,150,143,78,94,254,151,195,12,90,54,253,126,104,200,94,222,173,155,24,75,214,128,128,128,128,160,77,84,120,31,175,114,100,6,171,254,190,44,236,141,143,126,33,139,92,41,101,166,10,135,52,237,241,45,228,121,210,252,128,128,128,128,128,128,128,128],[249,1,241,128,160,112,174,178,81,116,140,64,238,179,40,62,38,72,120,77,248,199,242,3,227,104,227,174,247,54,169,115,176,134,87,216,196,160,208,65,39,69,237,92,207,141,20,26,113,245,146,250,71,165,184,6,221,105,202,34,201,192,206,144,30,169,82,146,191,130,160,250,127,168,75,47,196,128,16,232,187,94,131,103,164,17,74,154,178,32,193,229,188,234,15,63,149,127,95,2,85,36,38,160,9,173,49,32,69,145,114,254,67,59,110,57,126,204,241,26,85,145,117,55,165,249,149,252,11,213,14,224,142,203,167,165,160,49,16,36,243,207,150,120,119,173,146,213,84,201,84,33,132,103,245,138,209,190,215,89,31,100,50,79,241,11,27,117,232,160,38,102,178,111,249,250,245,239,103,241,97,55,179,25,194,214,51,83,145,244,160,76,255,88,140,94,66,211,135,147,231,233,160,86,244,54,180,248,80,19,60,89,82,142,50,237,41,148,80,99,93,184,17,160,129,174,200,175,79,56,156,152,116,246,19,160,141,144,121,114,242,95,79,178,182,13,237,0,226,45,215,70,186,238,115,124,4,185,167,106,170,121,37,27,22,90,85,154,160,38,169,214,240,80,51,77,173,121,227,163,72,68,190,21,194,23,235,129,2,183,83,211,21,67,152,206,246,236,168,183,65,160,220,198,172,57,188,229,136,230,231,56,249,171,3,156,137,119,188,173,183,120,220,15,214,253,121,102,45,164,53,244,173,237,160,222,126,139,114,159,32,8,38,110,8,161,127,50,42,173,124,148,83,169,13,252,160,28,62,186,159,153,201,217,244,7,198,160,29,57,238,34,65,21,193,24,140,71,159,181,152,57,184,3,168,102,8,32,23,158,117,205,137,200,143,228,205,234,96,193,160,58,189,88,46,177,57,9,115,13,24,65,37,199,71,182,207,65,18,246,93,175,169,131,142,153,178,213,138,143,236,72,168,160,182,214,186,170,95,22,45,113,224,141,88,205,33,22,49,65,219,4,25,205,180,125,40,18,42,158,62,30,25,244,226,104,160,123,14,60,111,154,53,84,127,228,3,253,5,6,81,188,37,133,89,45,219,175,223,9,211,254,199,3,74,27,75,37,136,128],[249,2,48,32,185,2,44,249,2,41,1,131,1,110,54,185,1,0,0,0,8,0,0,0,0,0,0,0,0,0,0,0,0,0,0,128,0,0,0,0,0,0,0,0,0,0,0,0,0,0,0,0,0,0,0,0,0,0,0,0,0,0,0,0,0,0,0,0,0,0,0,0,0,0,0,0,0,0,0,0,0,0,0,0,0,0,0,0,0,0,0,0,0,0,0,0,0,0,0,0,0,0,0,0,0,0,0,0,0,0,0,0,0,0,0,0,0,0,0,0,0,0,0,0,0,0,0,0,0,0,0,0,0,0,0,0,0,0,0,0,0,0,0,0,0,0,0,0,0,0,0,0,0,0,0,0,0,0,0,0,0,0,0,0,0,32,0,0,0,0,0,0,0,0,0,0,128,0,0,0,0,0,0,0,0,0,0,0,0,0,0,0,0,0,0,0,8,0,0,0,0,0,0,8,0,0,0,0,0,0,0,0,0,0,0,0,0,128,0,0,0,0,0,0,0,0,0,0,0,0,0,0,0,0,0,0,0,0,0,0,0,128,0,0,0,0,0,0,0,0,0,0,0,0,0,0,128,0,0,0,0,0,0,0,0,0,0,0,0,0,0,0,0,0,249,1,30,249,1,27,148,115,200,147,28,162,173,116,109,151,165,154,122,189,218,10,146,5,247,255,249,248,66,160,209,66,67,156,39,142,37,218,217,165,7,102,241,83,208,227,210,215,191,43,209,111,194,120,28,75,212,148,178,177,90,157,160,0,0,0,0,0,0,0,0,0,0,0,0,121,24,63,219,216,14,45,138,234,26,202,162,246,123,251,138,54,212,10,141,184,192,0,0,0,0,0,0,0,0,0,0,0,0,0,0,0,0,0,0,0,0,0,0,0,0,0,0,0,0,0,0,0,96,0,0,0,0,0,0,0,0,0,0,0,0,0,0,0,0,0,0,0,0,0,0,0,0,0,0,0,0,0,0,0,0,0,0,0,0,0,0,0,0,0,0,0,0,0,0,0,0,0,0,0,0,0,0,0,0,0,0,0,0,0,0,1,174,0,0,0,0,0,0,0,0,0,0,0,0,0,0,0,0,0,0,0,0,0,0,0,0,0,0,0,0,0,0,0,59,101,116,104,95,99,111,110,110,101,99,116,111,114,46,114,111,111,116,58,56,57,49,66,50,55,52,57,50,51,56,66,50,55,102,70,53,56,101,57,53,49,48,56,56,101,53,53,98,48,52,100,101,55,49,68,99,51,55,52,0,0,0,0,0]]}"#;
    let res = contract
        .deposit_with_proof(&contract.get_proof(proof_str))
        .await?;
    assert!(contract.check_error_message(res, "The amount should be a positive numbe"));
    assert!(!contract.call_is_used_proof(proof_str).await?);
    Ok(())
}

#[tokio::test]
async fn test_deposit_to_near_amount_equal_fee_non_zero() -> anyhow::Result<()> {
    let contract =
        TestContract::new_with_custodian("73c8931CA2aD746d97a59A7ABDDa0a9205F7ffF9").await?;
    let proof_str = r#"{"log_index":0,"log_entry_data":[248,251,148,115,200,147,28,162,173,116,109,151,165,154,122,189,218,10,146,5,247,255,249,248,66,160,209,66,67,156,39,142,37,218,217,165,7,102,241,83,208,227,210,215,191,43,209,111,194,120,28,75,212,148,178,177,90,157,160,0,0,0,0,0,0,0,0,0,0,0,0,121,24,63,219,216,14,45,138,234,26,202,162,246,123,251,138,54,212,10,141,184,160,0,0,0,0,0,0,0,0,0,0,0,0,0,0,0,0,0,0,0,0,0,0,0,0,0,0,0,0,0,0,0,96,0,0,0,0,0,0,0,0,0,0,0,0,0,0,0,0,0,0,0,0,0,0,0,0,0,0,0,0,0,0,1,44,0,0,0,0,0,0,0,0,0,0,0,0,0,0,0,0,0,0,0,0,0,0,0,0,0,0,0,0,0,0,1,44,0,0,0,0,0,0,0,0,0,0,0,0,0,0,0,0,0,0,0,0,0,0,0,0,0,0,0,0,0,0,0,18,101,116,104,95,114,101,99,105,112,105,101,110,116,46,114,111,111,116,0,0,0,0,0,0,0,0,0,0,0,0,0,0],"receipt_index":0,"receipt_data":[249,2,6,1,130,106,251,185,1,0,0,0,8,0,0,0,0,0,0,0,0,0,0,0,0,0,0,128,0,0,0,0,0,0,0,0,0,0,0,0,0,0,0,0,0,0,0,0,0,0,0,0,0,0,0,0,0,0,0,0,0,0,0,0,0,0,0,0,0,0,0,0,0,0,0,0,0,0,0,0,0,0,0,0,0,0,0,0,0,0,0,0,0,0,0,0,0,0,0,0,0,0,0,0,0,0,0,0,0,0,0,0,0,0,0,0,0,0,0,0,0,0,0,0,0,0,0,0,0,0,0,0,0,0,0,0,0,0,0,0,0,0,0,0,0,0,0,0,0,0,0,0,0,0,0,0,0,32,0,0,0,0,0,0,0,0,0,0,128,0,0,0,0,0,0,0,0,0,0,0,0,0,0,0,0,0,0,0,8,0,0,0,0,0,0,8,0,0,0,0,0,0,0,0,0,0,0,0,0,128,0,0,0,0,0,0,0,0,0,0,0,0,0,0,0,0,0,0,0,0,0,0,0,128,0,0,0,0,0,0,0,0,0,0,0,0,0,0,128,0,0,0,0,0,0,0,0,0,0,0,0,0,0,0,0,0,248,253,248,251,148,115,200,147,28,162,173,116,109,151,165,154,122,189,218,10,146,5,247,255,249,248,66,160,209,66,67,156,39,142,37,218,217,165,7,102,241,83,208,227,210,215,191,43,209,111,194,120,28,75,212,148,178,177,90,157,160,0,0,0,0,0,0,0,0,0,0,0,0,121,24,63,219,216,14,45,138,234,26,202,162,246,123,251,138,54,212,10,141,184,160,0,0,0,0,0,0,0,0,0,0,0,0,0,0,0,0,0,0,0,0,0,0,0,0,0,0,0,0,0,0,0,96,0,0,0,0,0,0,0,0,0,0,0,0,0,0,0,0,0,0,0,0,0,0,0,0,0,0,0,0,0,0,1,44,0,0,0,0,0,0,0,0,0,0,0,0,0,0,0,0,0,0,0,0,0,0,0,0,0,0,0,0,0,0,1,44,0,0,0,0,0,0,0,0,0,0,0,0,0,0,0,0,0,0,0,0,0,0,0,0,0,0,0,0,0,0,0,18,101,116,104,95,114,101,99,105,112,105,101,110,116,46,114,111,111,116,0,0,0,0,0,0,0,0,0,0,0,0,0,0],"header_data":[249,2,10,160,218,232,90,75,133,17,151,21,23,64,121,155,74,131,239,243,28,65,81,101,213,156,148,217,134,34,235,41,62,11,232,147,160,29,204,77,232,222,199,93,122,171,133,181,103,182,204,212,26,211,18,69,27,148,138,116,19,240,161,66,253,64,212,147,71,148,124,28,230,160,8,239,64,193,62,78,177,68,166,204,116,240,224,174,172,126,160,25,127,76,71,206,220,252,85,22,156,38,36,158,35,56,3,255,85,230,138,132,44,102,196,217,205,43,20,129,6,50,114,160,217,211,225,144,113,34,139,65,28,148,21,243,90,204,109,152,98,172,147,56,158,109,65,77,74,110,116,227,7,143,157,97,160,35,108,188,133,254,137,74,53,234,147,11,115,83,161,215,174,6,192,214,61,8,113,178,151,91,57,163,102,121,177,113,30,185,1,0,144,48,72,0,8,0,0,0,48,0,0,1,128,128,128,0,128,128,0,8,64,2,1,0,5,1,0,32,64,16,129,8,0,16,8,8,128,1,9,8,4,0,0,104,0,0,0,24,8,0,4,0,8,0,0,0,0,128,64,32,16,32,0,0,92,2,8,0,10,1,80,24,1,0,0,8,17,1,0,40,0,0,5,0,130,17,0,0,6,0,0,1,128,0,2,16,40,0,96,16,2,2,0,0,0,0,32,8,0,64,40,65,0,0,32,0,0,8,0,0,2,0,0,112,0,0,0,4,8,0,64,2,0,0,5,0,161,212,88,1,5,0,0,32,8,0,2,32,0,0,2,136,0,0,4,66,34,0,128,0,2,8,128,0,0,0,0,128,44,8,0,0,19,20,2,8,2,0,8,128,132,0,0,0,0,56,0,0,0,4,33,32,32,129,0,2,0,0,128,145,64,0,96,112,136,2,32,0,32,16,0,0,65,0,84,16,64,2,0,16,161,0,34,128,128,16,0,0,8,16,2,12,2,0,0,18,64,4,128,0,152,0,44,0,8,0,0,0,64,0,32,148,0,16,128,0,132,91,126,153,161,131,157,118,120,131,122,18,0,131,55,185,255,132,96,175,155,143,140,115,112,105,100,101,114,49,48,1,2,9,64,160,29,62,139,98,163,60,78,159,159,190,165,213,126,42,39,157,104,12,168,1,9,24,24,157,45,96,113,188,166,18,114,253,136,161,226,143,133,82,9,96,55],"proof":[[248,145,160,153,98,12,82,79,154,121,176,11,226,192,161,140,213,198,195,143,185,79,36,156,98,17,141,146,111,76,206,149,161,186,244,160,29,41,24,128,95,59,50,57,188,69,166,227,81,94,29,115,178,144,71,219,248,16,233,179,158,64,222,175,67,156,221,186,160,221,78,89,28,71,2,204,57,50,75,194,224,88,108,127,122,110,247,48,111,72,110,252,199,127,138,177,160,1,244,75,250,128,128,128,128,128,160,96,141,238,91,85,76,114,97,220,74,251,25,18,72,46,126,72,190,245,222,173,235,62,157,59,131,133,200,217,240,218,101,128,128,128,128,128,128,128,128],[249,2,13,48,185,2,9,249,2,6,1,130,106,251,185,1,0,0,0,8,0,0,0,0,0,0,0,0,0,0,0,0,0,0,128,0,0,0,0,0,0,0,0,0,0,0,0,0,0,0,0,0,0,0,0,0,0,0,0,0,0,0,0,0,0,0,0,0,0,0,0,0,0,0,0,0,0,0,0,0,0,0,0,0,0,0,0,0,0,0,0,0,0,0,0,0,0,0,0,0,0,0,0,0,0,0,0,0,0,0,0,0,0,0,0,0,0,0,0,0,0,0,0,0,0,0,0,0,0,0,0,0,0,0,0,0,0,0,0,0,0,0,0,0,0,0,0,0,0,0,0,0,0,0,0,0,0,0,0,0,0,0,0,0,32,0,0,0,0,0,0,0,0,0,0,128,0,0,0,0,0,0,0,0,0,0,0,0,0,0,0,0,0,0,0,8,0,0,0,0,0,0,8,0,0,0,0,0,0,0,0,0,0,0,0,0,128,0,0,0,0,0,0,0,0,0,0,0,0,0,0,0,0,0,0,0,0,0,0,0,128,0,0,0,0,0,0,0,0,0,0,0,0,0,0,128,0,0,0,0,0,0,0,0,0,0,0,0,0,0,0,0,0,248,253,248,251,148,115,200,147,28,162,173,116,109,151,165,154,122,189,218,10,146,5,247,255,249,248,66,160,209,66,67,156,39,142,37,218,217,165,7,102,241,83,208,227,210,215,191,43,209,111,194,120,28,75,212,148,178,177,90,157,160,0,0,0,0,0,0,0,0,0,0,0,0,121,24,63,219,216,14,45,138,234,26,202,162,246,123,251,138,54,212,10,141,184,160,0,0,0,0,0,0,0,0,0,0,0,0,0,0,0,0,0,0,0,0,0,0,0,0,0,0,0,0,0,0,0,96,0,0,0,0,0,0,0,0,0,0,0,0,0,0,0,0,0,0,0,0,0,0,0,0,0,0,0,0,0,0,1,44,0,0,0,0,0,0,0,0,0,0,0,0,0,0,0,0,0,0,0,0,0,0,0,0,0,0,0,0,0,0,1,44,0,0,0,0,0,0,0,0,0,0,0,0,0,0,0,0,0,0,0,0,0,0,0,0,0,0,0,0,0,0,0,18,101,116,104,95,114,101,99,105,112,105,101,110,116,46,114,111,111,116,0,0,0,0,0,0,0,0,0,0,0,0,0,0]]}"#;
    let res = contract
        .deposit_with_proof(&contract.get_proof(proof_str))
        .await?;
    assert!(res.is_success());
    assert!(contract.call_is_used_proof(proof_str).await?);
    Ok(())
}

#[tokio::test]
async fn test_deposit_to_aurora_amount_equal_fee_non_zero() -> anyhow::Result<()> {
    let contract =
        TestContract::new_with_custodian("73c8931CA2aD746d97a59A7ABDDa0a9205F7ffF9").await?;
    let proof_str = r#"{"log_index":0,"log_entry_data":[249,1,27,148,115,200,147,28,162,173,116,109,151,165,154,122,189,218,10,146,5,247,255,249,248,66,160,209,66,67,156,39,142,37,218,217,165,7,102,241,83,208,227,210,215,191,43,209,111,194,120,28,75,212,148,178,177,90,157,160,0,0,0,0,0,0,0,0,0,0,0,0,121,24,63,219,216,14,45,138,234,26,202,162,246,123,251,138,54,212,10,141,184,192,0,0,0,0,0,0,0,0,0,0,0,0,0,0,0,0,0,0,0,0,0,0,0,0,0,0,0,0,0,0,0,96,0,0,0,0,0,0,0,0,0,0,0,0,0,0,0,0,0,0,0,0,0,0,0,0,0,0,0,0,0,0,2,188,0,0,0,0,0,0,0,0,0,0,0,0,0,0,0,0,0,0,0,0,0,0,0,0,0,0,0,0,0,0,2,188,0,0,0,0,0,0,0,0,0,0,0,0,0,0,0,0,0,0,0,0,0,0,0,0,0,0,0,0,0,0,0,59,101,116,104,95,99,111,110,110,101,99,116,111,114,46,114,111,111,116,58,56,57,49,66,50,55,52,57,50,51,56,66,50,55,102,70,53,56,101,57,53,49,48,56,56,101,53,53,98,48,52,100,101,55,49,68,99,51,55,52,0,0,0,0,0],"receipt_index":0,"receipt_data":[249,2,40,1,130,121,119,185,1,0,0,0,8,0,0,0,0,0,0,0,0,0,0,0,0,0,0,128,0,0,0,0,0,0,0,0,0,0,0,0,0,0,0,0,0,0,0,0,0,0,0,0,0,0,0,0,0,0,0,0,0,0,0,0,0,0,0,0,0,0,0,0,0,0,0,0,0,0,0,0,0,0,0,0,0,0,0,0,0,0,0,0,0,0,0,0,0,0,0,0,0,0,0,0,0,0,0,0,0,0,0,0,0,0,0,0,0,0,0,0,0,0,0,0,0,0,0,0,0,0,0,0,0,0,0,0,0,0,0,0,0,0,0,0,0,0,0,0,0,0,0,0,0,0,0,0,0,32,0,0,0,0,0,0,0,0,0,0,128,0,0,0,0,0,0,0,0,0,0,0,0,0,0,0,0,0,0,0,8,0,0,0,0,0,0,8,0,0,0,0,0,0,0,0,0,0,0,0,0,128,0,0,0,0,0,0,0,0,0,0,0,0,0,0,0,0,0,0,0,0,0,0,0,128,0,0,0,0,0,0,0,0,0,0,0,0,0,0,128,0,0,0,0,0,0,0,0,0,0,0,0,0,0,0,0,0,249,1,30,249,1,27,148,115,200,147,28,162,173,116,109,151,165,154,122,189,218,10,146,5,247,255,249,248,66,160,209,66,67,156,39,142,37,218,217,165,7,102,241,83,208,227,210,215,191,43,209,111,194,120,28,75,212,148,178,177,90,157,160,0,0,0,0,0,0,0,0,0,0,0,0,121,24,63,219,216,14,45,138,234,26,202,162,246,123,251,138,54,212,10,141,184,192,0,0,0,0,0,0,0,0,0,0,0,0,0,0,0,0,0,0,0,0,0,0,0,0,0,0,0,0,0,0,0,96,0,0,0,0,0,0,0,0,0,0,0,0,0,0,0,0,0,0,0,0,0,0,0,0,0,0,0,0,0,0,2,188,0,0,0,0,0,0,0,0,0,0,0,0,0,0,0,0,0,0,0,0,0,0,0,0,0,0,0,0,0,0,2,188,0,0,0,0,0,0,0,0,0,0,0,0,0,0,0,0,0,0,0,0,0,0,0,0,0,0,0,0,0,0,0,59,101,116,104,95,99,111,110,110,101,99,116,111,114,46,114,111,111,116,58,56,57,49,66,50,55,52,57,50,51,56,66,50,55,102,70,53,56,101,57,53,49,48,56,56,101,53,53,98,48,52,100,101,55,49,68,99,51,55,52,0,0,0,0,0],"header_data":[249,2,10,160,40,73,143,87,82,108,249,199,149,251,138,16,158,32,40,191,70,185,139,157,146,47,76,134,132,2,138,15,163,195,164,23,160,4,220,65,246,216,41,193,152,14,191,243,6,120,77,198,249,10,186,90,192,38,182,89,163,180,7,115,149,220,146,135,121,148,124,28,230,160,8,239,64,193,62,78,177,68,166,204,116,240,224,174,172,126,160,140,129,164,138,92,240,141,148,58,223,100,113,117,102,163,205,129,110,47,12,254,66,40,98,179,170,247,163,117,111,198,112,160,154,8,216,215,130,120,77,117,89,130,236,187,91,119,167,212,252,114,44,157,54,25,178,246,190,125,110,255,187,224,200,236,160,40,108,11,169,34,110,94,30,9,115,148,248,253,252,64,245,150,237,108,188,197,225,88,28,139,188,249,78,249,118,101,180,185,1,0,128,32,72,128,0,0,0,0,0,0,32,1,128,2,32,0,2,130,0,0,2,51,0,0,0,1,0,0,66,16,0,10,0,144,8,12,0,1,13,32,0,0,0,72,0,0,0,0,0,64,0,0,32,2,0,0,2,0,0,0,0,32,0,0,0,0,40,0,34,1,0,0,8,0,0,8,0,0,0,46,0,2,5,0,2,0,0,8,64,1,32,0,0,0,0,16,36,96,32,8,66,2,0,128,0,1,0,8,0,2,40,64,4,0,40,2,0,2,13,32,0,0,192,176,4,76,128,4,32,128,0,10,0,0,0,0,4,64,42,136,1,0,0,0,0,0,4,160,1,0,128,136,4,0,0,66,0,1,129,0,2,0,0,16,0,0,0,0,0,0,64,0,50,64,2,0,0,0,8,0,1,8,1,160,0,42,128,0,128,16,160,0,192,0,0,2,0,96,16,144,0,32,48,64,8,128,32,0,164,16,0,32,1,1,0,16,0,0,5,2,192,0,32,128,2,16,0,8,0,18,2,0,0,16,0,0,0,0,128,0,80,0,0,128,0,32,0,0,0,0,0,16,0,1,0,16,132,91,150,244,27,131,157,118,173,131,122,18,0,131,40,221,54,132,96,175,158,25,140,115,112,105,100,101,114,49,48,1,2,9,64,160,218,157,103,144,72,1,176,23,70,255,185,190,128,163,131,210,184,249,29,138,99,94,110,182,239,251,248,20,139,58,221,102,136,127,48,25,31,42,252,69,90],"proof":[[248,145,160,242,107,136,177,199,137,149,29,37,76,252,130,24,241,231,253,164,161,49,123,187,119,248,194,41,74,148,86,89,189,140,122,160,221,253,158,175,54,102,36,195,73,91,187,167,57,197,110,107,81,39,3,67,139,234,202,103,171,85,168,245,23,151,146,101,160,240,166,241,60,58,19,14,113,70,156,230,223,214,171,111,192,135,200,157,176,100,11,127,9,6,211,142,63,158,86,97,87,128,128,128,128,128,160,247,26,205,35,167,94,67,103,248,63,247,181,235,154,151,144,26,0,253,18,81,231,65,62,46,101,62,205,117,218,221,122,128,128,128,128,128,128,128,128],[249,2,47,48,185,2,43,249,2,40,1,130,121,119,185,1,0,0,0,8,0,0,0,0,0,0,0,0,0,0,0,0,0,0,128,0,0,0,0,0,0,0,0,0,0,0,0,0,0,0,0,0,0,0,0,0,0,0,0,0,0,0,0,0,0,0,0,0,0,0,0,0,0,0,0,0,0,0,0,0,0,0,0,0,0,0,0,0,0,0,0,0,0,0,0,0,0,0,0,0,0,0,0,0,0,0,0,0,0,0,0,0,0,0,0,0,0,0,0,0,0,0,0,0,0,0,0,0,0,0,0,0,0,0,0,0,0,0,0,0,0,0,0,0,0,0,0,0,0,0,0,0,0,0,0,0,0,0,0,0,0,0,0,0,32,0,0,0,0,0,0,0,0,0,0,128,0,0,0,0,0,0,0,0,0,0,0,0,0,0,0,0,0,0,0,8,0,0,0,0,0,0,8,0,0,0,0,0,0,0,0,0,0,0,0,0,128,0,0,0,0,0,0,0,0,0,0,0,0,0,0,0,0,0,0,0,0,0,0,0,128,0,0,0,0,0,0,0,0,0,0,0,0,0,0,128,0,0,0,0,0,0,0,0,0,0,0,0,0,0,0,0,0,249,1,30,249,1,27,148,115,200,147,28,162,173,116,109,151,165,154,122,189,218,10,146,5,247,255,249,248,66,160,209,66,67,156,39,142,37,218,217,165,7,102,241,83,208,227,210,215,191,43,209,111,194,120,28,75,212,148,178,177,90,157,160,0,0,0,0,0,0,0,0,0,0,0,0,121,24,63,219,216,14,45,138,234,26,202,162,246,123,251,138,54,212,10,141,184,192,0,0,0,0,0,0,0,0,0,0,0,0,0,0,0,0,0,0,0,0,0,0,0,0,0,0,0,0,0,0,0,96,0,0,0,0,0,0,0,0,0,0,0,0,0,0,0,0,0,0,0,0,0,0,0,0,0,0,0,0,0,0,2,188,0,0,0,0,0,0,0,0,0,0,0,0,0,0,0,0,0,0,0,0,0,0,0,0,0,0,0,0,0,0,2,188,0,0,0,0,0,0,0,0,0,0,0,0,0,0,0,0,0,0,0,0,0,0,0,0,0,0,0,0,0,0,0,59,101,116,104,95,99,111,110,110,101,99,116,111,114,46,114,111,111,116,58,56,57,49,66,50,55,52,57,50,51,56,66,50,55,102,70,53,56,101,57,53,49,48,56,56,101,53,53,98,48,52,100,101,55,49,68,99,51,55,52,0,0,0,0,0]]}"#;
    let res = contract
        .deposit_with_proof(&contract.get_proof(proof_str))
        .await?;
    assert!(res.is_success());
    assert!(contract.call_is_used_proof(proof_str).await?);
    Ok(())
}

#[tokio::test]
async fn test_ft_transfer_max_value() -> anyhow::Result<()> {
    let contract = TestContract::new().await?;
    contract.call_deposit_eth_to_near().await?;

    let transfer_amount: U128 = u128::MAX.into();
    let receiver_id = contract.engine_contract.id();
    let user_acc = contract
        .create_sub_account(DEPOSITED_RECIPIENT_NAME)
        .await?;
    let res = user_acc
        .call(contract.engine_contract.id(), "ft_transfer")
        .args_json(json!({
            "receiver_id": &receiver_id,
            "amount": transfer_amount,
            "memo": "transfer memo"
        }))
        .gas(DEFAULT_GAS)
        .deposit(ONE_YOCTO)
        .transact()
        .await?;
    assert!(res.is_failure());
    assert!(contract.check_error_message(res, "The account doesn't have enough balance"));
    Ok(())
}

#[tokio::test]
async fn test_ft_transfer_empty_value() -> anyhow::Result<()> {
    let contract = TestContract::new().await?;
    contract.call_deposit_eth_to_near().await?;

    let transfer_amount = "";
    let receiver_id = contract.engine_contract.id();
    let user_acc = contract
        .create_sub_account(DEPOSITED_RECIPIENT_NAME)
        .await?;
    let res = user_acc
        .call(contract.engine_contract.id(), "ft_transfer")
        .args_json(json!({
            "receiver_id": &receiver_id,
            "amount": transfer_amount,
            "memo": "transfer memo"
        }))
        .gas(DEFAULT_GAS)
        .deposit(ONE_YOCTO)
        .transact()
        .await?;
    assert!(res.is_failure());
    assert!(contract.check_error_message(res, "cannot parse integer from empty string"));
    Ok(())
}

#[tokio::test]
async fn test_ft_transfer_wrong_u128_json_type() -> anyhow::Result<()> {
    let contract = TestContract::new().await?;
    contract.call_deposit_eth_to_near().await?;

    let transfer_amount: U128 = 200.into();
    let receiver_id = AccountId::from_str(DEPOSITED_RECIPIENT).unwrap();
    let res = contract
        .engine_contract
        .call("ft_transfer")
        .args_json(json!({
            "receiver_id": &receiver_id,
            "amount": transfer_amount,
            "memo": "transfer memo"
        }))
        .gas(DEFAULT_GAS)
        .deposit(ONE_YOCTO)
        .transact()
        .await?;
    assert!(res.is_failure());
    assert!(contract.check_error_message(res, "Wait for a string"));
    Ok(())
}

#[tokio::test]
async fn test_ft_transfer_user() -> anyhow::Result<()> {
    let contract = TestContract::new().await?;
    contract.call_deposit_eth_to_near().await?;

    let transfer_amount: U128 = 70.into();
    let user_acc = contract
        .create_sub_account(DEPOSITED_RECIPIENT_NAME)
        .await?;
    let receiver_id = contract.create_sub_account("some-acc").await?;
    let res = user_acc
        .call(contract.engine_contract.id(), "ft_transfer")
        .args_json(json!({
            "receiver_id": &receiver_id.id(),
            "amount": transfer_amount,
            "memo": "transfer memo"
        }))
        .gas(DEFAULT_GAS)
        .deposit(ONE_YOCTO)
        .transact()
        .await?;
    assert!(res.is_success());

    assert_eq!(
        contract.get_eth_on_near_balance(user_acc.id()).await?.0,
        DEPOSITED_AMOUNT - transfer_amount.0,
    );
    assert_eq!(
        contract.get_eth_on_near_balance(receiver_id.id()).await?.0,
        transfer_amount.0,
    );
    assert_eq!(DEPOSITED_AMOUNT, contract.total_supply().await?);

    let transfer_amount2: U128 = 1000.into();
    let res = user_acc
        .call(contract.engine_contract.id(), "ft_transfer")
        .args_json(json!({
            "receiver_id": &receiver_id.id(),
            "amount": transfer_amount2,
            "memo": "transfer memo"
        }))
        .gas(DEFAULT_GAS)
        .deposit(ONE_YOCTO)
        .transact()
        .await?;
    assert!(res.is_success());
    assert_eq!(
        contract.get_eth_on_near_balance(receiver_id.id()).await?.0,
        transfer_amount.0 + transfer_amount2.0,
    );
    assert_eq!(
        contract.get_eth_on_near_balance(user_acc.id()).await?.0,
        DEPOSITED_AMOUNT - transfer_amount.0 - transfer_amount2.0,
    );
    Ok(())
}

#[tokio::test]
<<<<<<< HEAD
async fn test_access_rights() -> anyhow::Result<()> {
    let contract = TestContract::new().await?;
    contract.call_deposit_eth_to_near().await?;

    let transfer_amount1: U128 = 50.into();
    let transfer_amount2: U128 = 10.into();
    let user_acc = contract
        .create_sub_account(DEPOSITED_RECIPIENT_NAME)
        .await?;

    let res = contract
        .engine_contract
        .call("ft_transfer")
        .args_json(json!({
            "receiver_id": user_acc.id(),
            "amount": transfer_amount1,
            "memo": "transfer memo"
        }))
        .gas(DEFAULT_GAS)
        .deposit(ONE_YOCTO)
        .transact()
        .await?;
    assert!(res.is_success());

    assert_eq!(
        contract.get_eth_on_near_balance(user_acc.id()).await?.0,
        DEPOSITED_AMOUNT - DEPOSITED_FEE + transfer_amount1.0
    );
    assert_eq!(
        contract
            .get_eth_on_near_balance(contract.engine_contract.id())
            .await?
            .0,
        DEPOSITED_FEE - transfer_amount1.0
    );

    let res = contract
        .eth_connector_contract
        .call("set_access_right")
        .args_json(json!((user_acc.id(),)))
        .gas(DEFAULT_GAS)
        .transact()
        .await?;
    assert!(res.is_success());

    let res = contract
        .eth_connector_contract
        .call("get_access_right")
        .gas(DEFAULT_GAS)
        .transact()
        .await?
        .json::<AccountId>()?;
    assert_eq!(&res, user_acc.id());

    let res = contract
        .engine_contract
        .call("ft_transfer")
        .args_json(json!({
            "receiver_id": user_acc.id(),
            "amount": transfer_amount1,
            "memo": "transfer memo"
        }))
        .gas(DEFAULT_GAS)
        .deposit(ONE_YOCTO)
        .transact()
        .await?;
    assert!(res.is_failure());
    assert!(contract.check_error_message(res, "ERR_ACCESS_RIGHT"));

    assert_eq!(
        contract.get_eth_on_near_balance(user_acc.id(),).await?.0,
        DEPOSITED_AMOUNT - DEPOSITED_FEE + transfer_amount1.0
    );
    assert_eq!(
        contract
            .get_eth_on_near_balance(contract.engine_contract.id())
            .await?
            .0,
        DEPOSITED_FEE - transfer_amount1.0
    );

    let res = contract
        .eth_connector_contract
        .call("set_access_right")
        .args_json(json!((contract.engine_contract.id(),)))
        .gas(DEFAULT_GAS)
        .transact()
        .await?;
    assert!(res.is_success());

    let res = contract
        .eth_connector_contract
        .call("get_access_right")
        .gas(DEFAULT_GAS)
        .transact()
        .await?
        .json::<AccountId>()?;
    assert_eq!(&res, contract.engine_contract.id());

    let res = contract
        .engine_contract
        .call("ft_transfer")
        .args_json(json!({
            "receiver_id": user_acc.id(),
            "amount": transfer_amount2,
            "memo": "transfer memo"
        }))
        .gas(DEFAULT_GAS)
        .deposit(ONE_YOCTO)
        .transact()
        .await?;
    assert!(res.is_success());

    assert_eq!(
        contract.get_eth_on_near_balance(user_acc.id()).await?.0,
        DEPOSITED_AMOUNT - DEPOSITED_FEE + transfer_amount1.0 + transfer_amount2.0
    );
    assert_eq!(
        contract
            .get_eth_on_near_balance(contract.engine_contract.id())
            .await?
            .0,
        DEPOSITED_FEE - transfer_amount1.0 - transfer_amount2.0
    );

    Ok(())
}

#[tokio::test]
=======
>>>>>>> 70332035
async fn test_withdraw_from_user() -> anyhow::Result<()> {
    let contract = TestContract::new().await?;
    contract.call_deposit_eth_to_near().await?;
    let user_acc = contract
        .create_sub_account(DEPOSITED_RECIPIENT_NAME)
        .await?;

    let withdraw_amount = NEP141Wei::new(130);
    let recipient_addr = validate_eth_address(RECIPIENT_ETH_ADDRESS);
    let res = user_acc
        .call(contract.engine_contract.id(), "withdraw")
        .args_borsh((recipient_addr, withdraw_amount))
        .gas(DEFAULT_GAS)
        .deposit(ONE_YOCTO)
        .transact()
        .await?;
    assert!(res.is_success());

    let data: WithdrawResult = res.borsh()?;
    let custodian_addr = validate_eth_address(CUSTODIAN_ADDRESS);
    assert_eq!(data.recipient_id, recipient_addr);
    assert_eq!(data.amount, withdraw_amount);
    assert_eq!(data.eth_custodian_address, custodian_addr);
    assert_eq!(
        contract.get_eth_on_near_balance(user_acc.id()).await?.0,
        DEPOSITED_AMOUNT - withdraw_amount.as_u128()
    );
    assert_eq!(
        contract.total_supply().await?,
        DEPOSITED_AMOUNT - withdraw_amount.as_u128(),
    );
    Ok(())
}

#[tokio::test]
async fn test_ft_metadata() -> anyhow::Result<()> {
    use aurora_engine::metadata::FungibleTokenMetadata as ft_m;
    use serde::{self, Deserialize};

    #[derive(Debug, Deserialize)]
    pub struct FungibleTokenMetadata {
        pub spec: String,
        pub name: String,
        pub symbol: String,
        pub icon: Option<String>,
        pub reference: Option<String>,
        pub reference_hash: Option<[u8; 32]>,
        pub decimals: u8,
    }

    let contract = TestContract::new().await?;
    contract.call_deposit_eth_to_near().await?;

    let metadata = contract
        .engine_contract
        .call("ft_metadata")
        .gas(DEFAULT_GAS)
        .transact()
        .await?
        .into_result()
        .unwrap()
        .json::<FungibleTokenMetadata>()
        .unwrap();
    let m = ft_m::default();
    let reference_hash = m.reference_hash.map(|h| {
        let x: [u8; 32] = h.as_ref().try_into().unwrap();
        x
    });
    assert_eq!(metadata.spec, m.spec);
    assert_eq!(metadata.decimals, m.decimals);
    assert_eq!(metadata.icon, m.icon);
    assert_eq!(metadata.name, m.name);
    assert_eq!(metadata.reference, m.reference);
    assert_eq!(metadata.reference_hash, reference_hash);
    assert_eq!(metadata.symbol, m.symbol);
    Ok(())
}<|MERGE_RESOLUTION|>--- conflicted
+++ resolved
@@ -92,13 +92,6 @@
     let contract = TestContract::new().await?;
     contract.call_deposit_eth_to_near().await?;
 
-<<<<<<< HEAD
-    let transfer_amount: U128 = 70.into();
-    let receiver_id = AccountId::from_str(DEPOSITED_RECIPIENT).unwrap();
-    let res = contract
-        .engine_contract
-        .call("ft_transfer")
-=======
     let user_acc = contract
         .create_sub_account(DEPOSITED_RECIPIENT_NAME)
         .await?;
@@ -106,7 +99,6 @@
     let receiver_id = contract.engine_contract.id();
     let res = user_acc
         .call(contract.engine_contract.id(), "ft_transfer")
->>>>>>> 70332035
         .args_json(json!({
             "receiver_id": &receiver_id,
             "amount": transfer_amount,
@@ -119,24 +111,12 @@
     assert!(res.is_success());
 
     assert_eq!(
-<<<<<<< HEAD
-        contract.get_eth_on_near_balance(&receiver_id).await?.0,
-        DEPOSITED_AMOUNT - DEPOSITED_FEE + transfer_amount.0,
-    );
-    assert_eq!(
-        contract
-            .get_eth_on_near_balance(contract.engine_contract.id())
-            .await?
-            .0,
-        DEPOSITED_FEE - transfer_amount.0,
-=======
-        contract.get_eth_on_near_balance(&user_acc.id()).await?.0,
-        DEPOSITED_AMOUNT - transfer_amount,
+        contract.get_eth_on_near_balance(user_acc.id()).await?.0,
+        DEPOSITED_AMOUNT - transfer_amount.0,
     );
     assert_eq!(
         contract.get_eth_on_near_balance(receiver_id).await?.0,
-        transfer_amount,
->>>>>>> 70332035
+        transfer_amount.0,
     );
     assert_eq!(DEPOSITED_AMOUNT, contract.total_supply().await?);
     Ok(())
@@ -1282,8 +1262,8 @@
     Ok(())
 }
 
-#[tokio::test]
-<<<<<<< HEAD
+#[ignore]
+#[tokio::test]
 async fn test_access_rights() -> anyhow::Result<()> {
     let contract = TestContract::new().await?;
     contract.call_deposit_eth_to_near().await?;
@@ -1413,8 +1393,6 @@
 }
 
 #[tokio::test]
-=======
->>>>>>> 70332035
 async fn test_withdraw_from_user() -> anyhow::Result<()> {
     let contract = TestContract::new().await?;
     contract.call_deposit_eth_to_near().await?;
