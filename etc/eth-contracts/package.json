--- conflicted
+++ resolved
@@ -18,11 +18,7 @@
     "eth-gas-reporter": "^0.2.25",
     "ethereum-waffle": "^3.4.4",
     "ethers": "^5.6.9",
-<<<<<<< HEAD
-    "hardhat": "^2.11.2",
-=======
     "hardhat": "^2.12.0",
->>>>>>> 7f883926
     "hardhat-storage-layout": "^0.1.6",
     "rainbow-bridge-lib": "^3.0.0",
     "solc": "0.8.15",
