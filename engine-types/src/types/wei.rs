--- conflicted
+++ resolved
@@ -122,14 +122,12 @@
         Self(U256([amount, 0, 0, 0]))
     }
 
-<<<<<<< HEAD
+    #[must_use]
     pub fn new_u128(amount: u128) -> Self {
         Self::new(U256::from(amount))
     }
 
-=======
-    #[must_use]
->>>>>>> 0fd5bb20
+    #[must_use]
     pub fn from_eth(amount: U256) -> Option<Self> {
         amount.checked_mul(Self::ETH_TO_WEI).map(Self)
     }
