--- conflicted
+++ resolved
@@ -32,14 +32,10 @@
     Nep141Erc20Map = 0x8,
     Erc20Nep141Map = 0x9,
     CrossContractCall = 0xa,
-<<<<<<< HEAD
-    Silo = 0xb,
-    Whitelist = 0xc,
-    RelayerFunctionCallKey = 0xd,
-=======
     RelayerFunctionCallKey = 0xb,
     Hashchain = 0xc,
->>>>>>> 0731841c
+    Silo = 0xd,
+    Whitelist = 0xe,
 }
 
 impl From<KeyPrefix> for u8 {
@@ -56,14 +52,10 @@
             KeyPrefix::Nep141Erc20Map => 0x8,
             KeyPrefix::Erc20Nep141Map => 0x9,
             KeyPrefix::CrossContractCall => 0xa,
-<<<<<<< HEAD
-            KeyPrefix::Silo => 0xb,
-            KeyPrefix::Whitelist => 0xc,
-            KeyPrefix::RelayerFunctionCallKey => 0xd,
-=======
             KeyPrefix::RelayerFunctionCallKey => 0xb,
             KeyPrefix::Hashchain => 0xc,
->>>>>>> 0731841c
+            KeyPrefix::Silo => 0xd,
+            KeyPrefix::Whitelist => 0xe,
         }
     }
 }
@@ -116,9 +108,10 @@
             0x8 => Self::Nep141Erc20Map,
             0x9 => Self::Erc20Nep141Map,
             0xa => Self::CrossContractCall,
-            0xb => Self::Silo,
-            0xc => Self::Whitelist,
-            0xd => Self::RelayerFunctionCallKey,
+            0xb => Self::RelayerFunctionCallKey,
+            0xc => Self::Hashchain,
+            0xd => Self::Silo,
+            0xe => Self::Whitelist,
             _ => unreachable!("Unknown key prefix"),
         }
     }
