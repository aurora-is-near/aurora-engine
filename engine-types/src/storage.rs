--- conflicted
+++ resolved
@@ -32,12 +32,9 @@
     Nep141Erc20Map = 0x8,
     Erc20Nep141Map = 0x9,
     CrossContractCall = 0xa,
-<<<<<<< HEAD
     Silo = 0xb,
     Whitelist = 0xc,
-=======
-    RelayerFunctionCallKey = 0xb,
->>>>>>> 8202d6e5
+    RelayerFunctionCallKey = 0xd,
 }
 
 impl From<KeyPrefix> for u8 {
@@ -54,12 +51,9 @@
             KeyPrefix::Nep141Erc20Map => 0x8,
             KeyPrefix::Erc20Nep141Map => 0x9,
             KeyPrefix::CrossContractCall => 0xa,
-<<<<<<< HEAD
             KeyPrefix::Silo => 0xb,
             KeyPrefix::Whitelist => 0xc,
-=======
-            KeyPrefix::RelayerFunctionCallKey => 0xb,
->>>>>>> 8202d6e5
+            KeyPrefix::RelayerFunctionCallKey => 0xd,
         }
     }
 }
@@ -106,12 +100,9 @@
             0x8 => Self::Nep141Erc20Map,
             0x9 => Self::Erc20Nep141Map,
             0xa => Self::CrossContractCall,
-<<<<<<< HEAD
             0xb => Self::Silo,
             0xc => Self::Whitelist,
-=======
-            0xb => Self::RelayerFunctionCallKey,
->>>>>>> 8202d6e5
+            0xd => Self::RelayerFunctionCallKey,
             _ => unreachable!("Unknown key prefix"),
         }
     }
