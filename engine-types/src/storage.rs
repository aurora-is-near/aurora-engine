use crate::{types::Address, Vec, H256};
#[cfg(not(feature = "borsh-compat"))]
use borsh::{BorshDeserialize, BorshSerialize};
#[cfg(feature = "borsh-compat")]
use borsh_compat::{self as borsh, BorshDeserialize, BorshSerialize};

// NOTE: We start at 0x7 as our initial value as our original storage was not
// version prefixed and ended as 0x6.
pub enum VersionPrefix {
    V1 = 0x7,
}

impl From<VersionPrefix> for u8 {
    fn from(v: VersionPrefix) -> Self {
        match v {
            VersionPrefix::V1 => 0x7,
        }
    }
}

#[allow(dead_code)]
#[derive(Clone, Copy, BorshSerialize, BorshDeserialize)]
pub enum KeyPrefix {
    Config = 0x0,
    Nonce = 0x1,
    Balance = 0x2,
    Code = 0x3,
    Storage = 0x4,
    RelayerEvmAddressMap = 0x5,
    EthConnector = 0x6,
    Generation = 0x7,
    Nep141Erc20Map = 0x8,
    Erc20Nep141Map = 0x9,
    CrossContractCall = 0xa,
<<<<<<< HEAD
    Hashchain = 0xb,
=======
    RelayerFunctionCallKey = 0xb,
>>>>>>> 0ffcf0d0
}

impl From<KeyPrefix> for u8 {
    fn from(k: KeyPrefix) -> Self {
        match k {
            KeyPrefix::Config => 0x0,
            KeyPrefix::Nonce => 0x1,
            KeyPrefix::Balance => 0x2,
            KeyPrefix::Code => 0x3,
            KeyPrefix::Storage => 0x4,
            KeyPrefix::RelayerEvmAddressMap => 0x5,
            KeyPrefix::EthConnector => 0x6,
            KeyPrefix::Generation => 0x7,
            KeyPrefix::Nep141Erc20Map => 0x8,
            KeyPrefix::Erc20Nep141Map => 0x9,
            KeyPrefix::CrossContractCall => 0xa,
<<<<<<< HEAD
            KeyPrefix::Hashchain => 0xb,
=======
            KeyPrefix::RelayerFunctionCallKey => 0xb,
>>>>>>> 0ffcf0d0
        }
    }
}

/// Enum used to differentiate different storage keys used by eth-connector
#[derive(Clone, Copy, BorshSerialize, BorshDeserialize)]
pub enum EthConnectorStorageId {
    Contract = 0x0,
    FungibleToken = 0x1,
    UsedEvent = 0x2,
    PausedMask = 0x3,
    StatisticsAuroraAccountsCounter = 0x4,
    FungibleTokenMetadata = 0x5,
}

impl From<EthConnectorStorageId> for u8 {
    fn from(id: EthConnectorStorageId) -> Self {
        match id {
            EthConnectorStorageId::Contract => 0x0,
            EthConnectorStorageId::FungibleToken => 0x1,
            EthConnectorStorageId::UsedEvent => 0x2,
            EthConnectorStorageId::PausedMask => 0x3,
            EthConnectorStorageId::StatisticsAuroraAccountsCounter => 0x4,
            EthConnectorStorageId::FungibleTokenMetadata => 0x5,
        }
    }
}

/// We can't use const generic over Enum, but we can do it over integral type
pub type KeyPrefixU8 = u8;

// TODO: Derive From<u8> using macro to avoid missing new arguments in the future
impl From<KeyPrefixU8> for KeyPrefix {
    fn from(value: KeyPrefixU8) -> Self {
        match value {
            0x0 => Self::Config,
            0x1 => Self::Nonce,
            0x2 => Self::Balance,
            0x3 => Self::Code,
            0x4 => Self::Storage,
            0x5 => Self::RelayerEvmAddressMap,
            0x6 => Self::EthConnector,
            0x7 => Self::Generation,
            0x8 => Self::Nep141Erc20Map,
            0x9 => Self::Erc20Nep141Map,
            0xa => Self::CrossContractCall,
            0xb => Self::RelayerFunctionCallKey,
            _ => unreachable!("Unknown key prefix"),
        }
    }
}

#[allow(dead_code)]
#[must_use]
pub fn bytes_to_key(prefix: KeyPrefix, bytes: &[u8]) -> Vec<u8> {
    [&[u8::from(VersionPrefix::V1)], &[u8::from(prefix)], bytes].concat()
}

#[allow(dead_code)]
#[must_use]
pub fn address_to_key(prefix: KeyPrefix, address: &Address) -> [u8; 22] {
    let mut result = [0u8; 22];
    result[0] = u8::from(VersionPrefix::V1);
    result[1] = u8::from(prefix);
    result[2..22].copy_from_slice(address.as_bytes());
    result
}

pub enum StorageKeyKind {
    Normal([u8; 54]),
    Generation([u8; 58]),
}

impl AsRef<[u8]> for StorageKeyKind {
    fn as_ref(&self) -> &[u8] {
        match &self {
            Self::Normal(v) => v,
            Self::Generation(v) => v,
        }
    }
}

#[must_use]
pub fn storage_to_key(address: &Address, key: &H256, generation: u32) -> StorageKeyKind {
    if generation == 0 {
        StorageKeyKind::Normal(normal_storage_key(address, key))
    } else {
        StorageKeyKind::Generation(generation_storage_key(address, key, generation))
    }
}

#[allow(dead_code)]
fn normal_storage_key(address: &Address, key: &H256) -> [u8; 54] {
    let mut result = [0u8; 54];
    result[0] = u8::from(VersionPrefix::V1);
    result[1] = u8::from(KeyPrefix::Storage);
    result[2..22].copy_from_slice(address.as_bytes());
    result[22..54].copy_from_slice(&key.0);
    result
}

#[allow(dead_code)]
fn generation_storage_key(address: &Address, key: &H256, generation: u32) -> [u8; 58] {
    let mut result = [0u8; 58];
    result[0] = u8::from(VersionPrefix::V1);
    result[1] = u8::from(KeyPrefix::Storage);
    result[2..22].copy_from_slice(address.as_bytes());
    result[22..26].copy_from_slice(&generation.to_le_bytes());
    result[26..58].copy_from_slice(&key.0);
    result
}<|MERGE_RESOLUTION|>--- conflicted
+++ resolved
@@ -32,11 +32,8 @@
     Nep141Erc20Map = 0x8,
     Erc20Nep141Map = 0x9,
     CrossContractCall = 0xa,
-<<<<<<< HEAD
-    Hashchain = 0xb,
-=======
     RelayerFunctionCallKey = 0xb,
->>>>>>> 0ffcf0d0
+    Hashchain = 0xc,
 }
 
 impl From<KeyPrefix> for u8 {
@@ -53,11 +50,8 @@
             KeyPrefix::Nep141Erc20Map => 0x8,
             KeyPrefix::Erc20Nep141Map => 0x9,
             KeyPrefix::CrossContractCall => 0xa,
-<<<<<<< HEAD
-            KeyPrefix::Hashchain => 0xb,
-=======
             KeyPrefix::RelayerFunctionCallKey => 0xb,
->>>>>>> 0ffcf0d0
+            KeyPrefix::Hashchain => 0xc,
         }
     }
 }
