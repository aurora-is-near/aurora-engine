[package]
name = "aurora-engine-types"
<<<<<<< HEAD
version = "2.0.0"
description = "Essental types which used in Aurora Engine"
=======
version = "1.2.0"
description = "Essential types which used in Aurora Engine"
>>>>>>> 5712821f
autobenches = false
keywords.workspace = true
authors.workspace = true
edition.workspace = true
license.workspace = true
homepage.workspace = true
repository.workspace = true
readme.workspace = true
publish = true

[dependencies]
base64.workspace = true
borsh.workspace = true
bs58.workspace = true
hex.workspace = true
primitive-types.workspace = true
rlp.workspace = true
serde.workspace = true
serde_json.workspace = true

[dev-dependencies]
rand.workspace = true

[lints]
workspace = true

[features]
default = ["std"]
std = ["borsh/std", "hex/std", "primitive-types/std", "primitive-types/serde", "serde/std", "serde_json/std", "rlp/std"]
# `primitive-types/std` is excluded because it's `std` implementation includes a transitive
# dependency on `getrandom` which uses OS call to obtain entropy. Such calls are not
# available in Wasm, therefore we cannot use the `std` implementation of `primitive-types`
# in other Rust contracts.
contracts-std = ["borsh/std", "hex/std"]
impl-serde = ["primitive-types/impl-serde"]<|MERGE_RESOLUTION|>--- conflicted
+++ resolved
@@ -1,12 +1,7 @@
 [package]
 name = "aurora-engine-types"
-<<<<<<< HEAD
 version = "2.0.0"
-description = "Essental types which used in Aurora Engine"
-=======
-version = "1.2.0"
 description = "Essential types which used in Aurora Engine"
->>>>>>> 5712821f
 autobenches = false
 keywords.workspace = true
 authors.workspace = true
