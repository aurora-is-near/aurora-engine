--- conflicted
+++ resolved
@@ -15,13 +15,8 @@
 Network | Contract ID         | Chain ID   | Version
 ------- | ------------------- | ---------- | ------
 Mainnet | [`aurora`][Mainnet] | 1313161554 | 2.2.0
-<<<<<<< HEAD
-Testnet | [`aurora`][Testnet] | 1313161555 | 2.2.0
-Local   | `aurora.test.near`  | 1313161556 | 2.2.0
-=======
 Testnet | [`aurora`][Testnet] | 1313161555 | 2.3.0
 Local   | `aurora.test.near`  | 1313161556 | 2.3.0
->>>>>>> c579fc8f
 
 [Mainnet]: https://explorer.near.org/accounts/aurora
 [Testnet]: https://explorer.testnet.near.org/accounts/aurora
