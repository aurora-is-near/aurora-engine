# Aurora Engine

[![Project license](https://img.shields.io/badge/License-Public%20Domain-blue.svg)](https://creativecommons.org/publicdomain/zero/1.0/)
[![Discord](https://img.shields.io/discord/490367152054992913?label=Discord)](https://discord.gg/jNjHYUF8vw)
[![Lints](https://github.com/aurora-is-near/aurora-engine/actions/workflows/lints.yml/badge.svg)](https://github.com/aurora-is-near/aurora-engine/actions/workflows/lints.yml)
[![Tests](https://github.com/aurora-is-near/aurora-engine/actions/workflows/tests.yml/badge.svg)](https://github.com/aurora-is-near/aurora-engine/actions/workflows/tests.yml)
[![Builds](https://github.com/aurora-is-near/aurora-engine/actions/workflows/builds.yml/badge.svg)](https://github.com/aurora-is-near/aurora-engine/actions/workflows/builds.yml)

Aurora Engine implements an Ethereum Virtual Machine (EVM) on the NEAR Protocol.
See [doc.aurora.dev](https://doc.aurora.dev/develop/compat/evm) for additional
documentation.

## Deployments

| Network | Contract ID         | Chain ID   |
|---------|---------------------|------------|
| Mainnet | [`aurora`][Mainnet] | 1313161554 |
| Testnet | [`aurora`][Testnet] | 1313161555 |
| Local   | `aurora.test.near`  | 1313161556 |

[Mainnet]: https://explorer.near.org/accounts/aurora
[Testnet]: https://explorer.testnet.near.org/accounts/aurora

## Development

### Prerequisites

- Node.js (v14+)
- cargo-make

```sh
cargo install --force cargo-make
```

### Prerequisites for Development

- Node.js (v14+)
- Docker
- cargo-make

## Development

### Branches

- [`master`] is the current stable branch.
  It must be ready, at all times, to be deployed on chain at a moment's notice.

- [`develop`] is our bleeding-edge development branch.
  In general, kindly target all pull requests to this branch.

### Building & Make Commands

Every task with `cargo make` must have a `--profile` argument.

The current available `profile`s are:
- `mainnet`: suitable for mainnet.
- `testnet`: suitable for testnet.
- `local`: suitable for local development.
- `custom`: suitable for custom environments, see note below.

In some circumstances, you may require a custom environment. This can
be created in the `.env` folder as `custom.env` following the structure of the
other `.env` files. See `bin/local-custom.env` for more details.

<<<<<<< HEAD
Every `make` invocation most follow the following pattern, though `--profile` is
not required in all cases (such as cleanup):

=======
Every make must follow the following pattern, though `--profile` is not required
for all such as cleanup:
>>>>>>> a87a8239
```sh
cargo make [--profile <profile>] <task>
```

#### Building the engine and contracts

There are several commands that can be used to build the binaries. The currently supported parameters
for the `task` field are listed below:

- `default`: does not need to be specified, runs `build`. Requires a `--profile`
  argument.
- `build`: builds all engine smart contract and produces the
  `aurora-<profile>-test.wasm` in the `bin` folder. Requires `build-contracts`. 
  Requires a `--profile` argument.
- `build-test`: builds all the below using test features. Requires a `--profile`
  argument.
- `build-contracts`: builds all the ETH contracts.
- `build-docker`: builds the `aurora-<profile>-test.wasm` in the `bin` folder using docker build environment. The purpose of this task is to produce reproducible binaries.

For example, the following will build the mainnet debug binary:
```sh
cargo make --profile mainnet build
```

#### Verifying binary hash

To verify that a deployed binary matches the source code, you may want build it reproducibly and then verify that the SHA256 hash matches that of the deployed binary. The motivation behind this is to prevent malicious code from being deployed.

Run these commands to produce the binary hash:
```sh
cargo make --profile <profile> build-docker
shasum -a 256 bin/aurora-<profile>.wasm
```

#### Running unit & integration tests

To run tests, there are a few cargo make tasks we can run:
- `test`: tests the whole cargo workspace and ETH contracts. Requires a 
  `--profile` argument.
- `test-workspace`: tests only the cargo workspace.
- `test-contracts`: tests only the contracts.

For example, the following will test the whole workspace and ETH contracts:
```sh
cargo make --profile mainnet test 
```

#### Running checks & lints

The following tasks are available to run lints and checks:

- `check`: checks the format, clippy and ETH contracts.
- `check-contracts` runs yarn lints on the ETH contracts.
- `check-fmt`: checks the workspace Rust format only.
- `check-clippy`: checks the Rust workspace with clippy only.

For example, the following command will run the checks. `profile` is not required
here:
```
cargo make check
```

#### Cleanup

The following tasks are available to clean up the workspace:

- `clean`: cleans all built binaries and ETH contracts.
- `clean-cargo`: cleans with cargo.
- `clean-contracts`: cleans the ETH contracts.
- `clean-bin`: cleans the binaries.

Additionally, there is also but not included in the `clean` task:

- `sweep`: sweeps the set amount of days in the ENV, default at 30 days.

For example, the following command will clean everything. `profile` is not 
required:
```
cargo make clean
```

[`master`]:  https://github.com/aurora-is-near/aurora-engine/commits/master
[`develop`]: https://github.com/aurora-is-near/aurora-engine/commits/develop

## License
**aurora-engine** has multiple licenses:
* All crates except `engine-test` has **CCO-1.0** license
* `engine-test` has **GPL-v3** license<|MERGE_RESOLUTION|>--- conflicted
+++ resolved
@@ -62,14 +62,9 @@
 be created in the `.env` folder as `custom.env` following the structure of the
 other `.env` files. See `bin/local-custom.env` for more details.
 
-<<<<<<< HEAD
-Every `make` invocation most follow the following pattern, though `--profile` is
+Every `make` invocation must follow the following pattern, though `--profile` is
 not required in all cases (such as cleanup):
 
-=======
-Every make must follow the following pattern, though `--profile` is not required
-for all such as cleanup:
->>>>>>> a87a8239
 ```sh
 cargo make [--profile <profile>] <task>
 ```
