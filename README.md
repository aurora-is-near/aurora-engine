# Aurora Engine

[![Project license](https://img.shields.io/badge/License-Public%20Domain-blue.svg)](https://creativecommons.org/publicdomain/zero/1.0/)
[![Discord](https://img.shields.io/discord/490367152054992913?label=Discord)](https://discord.gg/jNjHYUF8vw)
[![Lints](https://github.com/aurora-is-near/aurora-engine/actions/workflows/lints.yml/badge.svg)](https://github.com/aurora-is-near/aurora-engine/actions/workflows/lints.yml)
[![Tests](https://github.com/aurora-is-near/aurora-engine/actions/workflows/tests.yml/badge.svg)](https://github.com/aurora-is-near/aurora-engine/actions/workflows/tests.yml)
[![Builds](https://github.com/aurora-is-near/aurora-engine/actions/workflows/builds.yml/badge.svg)](https://github.com/aurora-is-near/aurora-engine/actions/workflows/builds.yml)

Aurora Engine implements an Ethereum Virtual Machine (EVM) on the NEAR Protocol.
See [doc.aurora.dev](https://doc.aurora.dev/develop/compat/evm) for additional
documentation.

## Deployments

<<<<<<< HEAD
Network | Contract ID         | Chain ID   | Version
------- | ------------------- | ---------- | ------
Mainnet | [`aurora`][Mainnet] | 1313161554 | 2.6.1
Testnet | [`aurora`][Testnet] | 1313161555 | 2.7.0
Local   | `aurora.test.near`  | 1313161556 | 2.7.0
=======
| Network | Contract ID         | Chain ID   |
|---------|---------------------|------------|
| Mainnet | [`aurora`][Mainnet] | 1313161554 |
| Testnet | [`aurora`][Testnet] | 1313161555 |
| Local   | `aurora.test.near`  | 1313161556 |
>>>>>>> 9a7d38bb

[Mainnet]: https://explorer.near.org/accounts/aurora
[Testnet]: https://explorer.testnet.near.org/accounts/aurora

## Development

### Prerequisites

- Node.js (v14+)
- cargo-make

```sh
cargo install --force cargo-make
```

### Prerequisites for Development

- Node.js (v14+)
- Docker
- cargo-make

## Development

### Branches

- [`master`] is the current stable branch.
  It must be ready, anytime, to deployed on chain at a moment's notice.

- [`develop`] is our bleeding-edge development branch.
  In general, kindly target all pull requests to this branch.

### Building & Make Commands

Every task with `cargo make` must have a `--profile` argument.

The current available `profile`s are:
- `mainnet`, suitable for mainnet.
- `testnet`, suitable for testnet.
- `local`, suitable for local development.
- `custom`, suitable for custom environments, see note below.

A custom environment may be required depending on the circumstances. This can
be created in the `.env` folder as `custom.env` following the structure of the
other `.env` files. See `bin/local-custom.env` for more details.

Every make most follow the following pattern, though `--profile` is not required
for all such as cleanup:
```sh
cargo make [--profile <profile>] <task>
```

#### Building the engine and contracts

To build the binaries there are a few commands to do such following the format.

The current available build `task`s are:
- `default`, does not need to be specified, runs `build`. Requires a `--profile`
  argument.
- `build`, builds all engine smart contract and produces the
  `aurora-<profile>-test.wasm` in the `bin` folder. Requires `build-contracts`. 
  Requires a `--profile` argument.
- `build-test`, builds all the below using test features. Requires a `--profile`
  argument.
- `build-contracts`, builds all the ETH contracts.
- `build-docker`, builds the `aurora-<profile>-test.wasm` in the `bin` folder using docker build environment. The purpose of this task is to produce reproducible binaries.

For example, the following will build the mainnet debug binary:
```sh
cargo make --profile mainnet build
```

#### Verifying binary hash

To verify that a deployed binary matches the source code, you may want build it reproducibly and then check that their hashes match. The motivation behind that is to prevent malicious code from being deployed.

Run these commands to produce the binary hash:
```sh
cargo make --profile <profile> build-docker
shasum -a 256 bin/aurora-<profile>.wasm
```

#### Running unit & integration tests

To run tests, there are a few cargo make tasks we can run:
- `test`, tests the whole cargo workspace and ETH contracts. Requires a 
  `--profile` argument.
- `test-workspace`, tests only the cargo workspace.
- `test-contracts`, tests only the contracts.

For example, the following will test the whole workspace and ETH contracts:
```sh
cargo make --profile mainnet test 
```

#### Running checks & lints

To run lints and checks, the following tasks are available:
- `check`, checks the format, clippy and ETH contracts.
- `check-contracts`, runs yarn lints on the ETH contracts.
- `check-fmt`, checks the workspace Rust format only.
- `check-clippy`, checks the Rust workspace with clippy only.

For example the following command will run the checks. `profile` is not required
here:
```
cargo make check
```

#### Cleanup

To clean up the workspace, the following tasks are available:
- `clean`, cleans all built binaries and ETH contracts.
- `clean-cargo`, cleans with cargo.
- `clean-contracts`, cleans the ETH contracts.
- `clean-bin`, cleans the binaries.

Additionally, there is also but not included in the `clean` task:
- `sweep`, sweeps the set amount of days in the ENV, default at 30 days.

For example, the following command will clean everything. `profile` is not 
required:
```
cargo make clean
```

## Deployment

### Downloading the latest EVM release

```sh
wget https://github.com/aurora-is-near/aurora-engine/releases/download/latest/mainnet-release.wasm
```

### Installing the Aurora CLI tool

```sh
npm install -g aurora-is-near/aurora-cli
```

### Deploying the EVM with the CLI

```sh
export NEAR_ENV=local
near delete aurora.test.near test.near  # if needed
near create-account aurora.test.near --master-account=test.near --initial-balance 1000000
aurora install --chain 1313161556 --owner test.near bin/mainnet-release.wasm
```

### Deploying the EVM without the CLI

```sh
export NEAR_ENV=local
near delete aurora.test.near test.near  # if needed
near create-account aurora.test.near --master-account=test.near --initial-balance 1000000
near deploy --account-id=aurora.test.near --wasm-file=bin/mainnet-release.wasm
aurora initialize --chain 1313161556 --owner test.near
```

## Usage

### Examining deployed EVM metadata

```sh
aurora get-version
aurora get-owner
aurora get-bridge-prover
aurora get-chain-id
```

### Deploying EVM contract bytecode

```sh
aurora deploy-code @contract.bytecode
```

```sh
aurora deploy-code 0x600060005560648060106000396000f360e060020a6000350480638ada066e146028578063d09de08a1460365780632baeceb714604d57005b5060005460005260206000f3005b5060016000540160005560005460005260206000f3005b5060016000540360005560005460005260206000f300
```

### Examining EVM contract state

```console
$ aurora encode-address test.near
0xCBdA96B3F2B8eb962f97AE50C3852CA976740e2B
```

```sh
aurora get-nonce 0xCBdA96B3F2B8eb962f97AE50C3852CA976740e2B
aurora get-balance 0xCBdA96B3F2B8eb962f97AE50C3852CA976740e2B
aurora get-code 0xFc481F4037887e10708552c0D7563Ec6858640d6
aurora get-storage-at 0xFc481F4037887e10708552c0D7563Ec6858640d6 0
```

### Calling an EVM contract read-only

```console
$ aurora encode-address test.near
0xCBdA96B3F2B8eb962f97AE50C3852CA976740e2B
```

```sh
aurora view --sender 0xCBdA96B3F2B8eb962f97AE50C3852CA976740e2B 0xFc481F4037887e10708552c0D7563Ec6858640d6 0x8ada066e  # getCounter()
aurora view --sender 0xCBdA96B3F2B8eb962f97AE50C3852CA976740e2B 0xFc481F4037887e10708552c0D7563Ec6858640d6 0xd09de08a  # increment()
aurora view --sender 0xCBdA96B3F2B8eb962f97AE50C3852CA976740e2B 0xFc481F4037887e10708552c0D7563Ec6858640d6 0x2baeceb7  # decrement()
```

### Calling an EVM contract mutatively

```sh
aurora call 0xFc481F4037887e10708552c0D7563Ec6858640d6 0xd09de08a  # increment()
aurora call 0xFc481F4037887e10708552c0D7563Ec6858640d6 0x2baeceb7  # decrement()
```

## Debugging

### Inspecting EVM storage state

```sh
near state aurora.test.near
aurora dump-storage
```

[`master`]:  https://github.com/aurora-is-near/aurora-engine/commits/master
[`develop`]: https://github.com/aurora-is-near/aurora-engine/commits/develop

## License
**aurora-engine** has multiple licenses:
* all crates except `engine-test` has **CCO-1.0** license
* `engine-test` has **GPL-v3** license<|MERGE_RESOLUTION|>--- conflicted
+++ resolved
@@ -12,19 +12,11 @@
 
 ## Deployments
 
-<<<<<<< HEAD
-Network | Contract ID         | Chain ID   | Version
-------- | ------------------- | ---------- | ------
-Mainnet | [`aurora`][Mainnet] | 1313161554 | 2.6.1
-Testnet | [`aurora`][Testnet] | 1313161555 | 2.7.0
-Local   | `aurora.test.near`  | 1313161556 | 2.7.0
-=======
 | Network | Contract ID         | Chain ID   |
 |---------|---------------------|------------|
 | Mainnet | [`aurora`][Mainnet] | 1313161554 |
 | Testnet | [`aurora`][Testnet] | 1313161555 |
 | Local   | `aurora.test.near`  | 1313161556 |
->>>>>>> 9a7d38bb
 
 [Mainnet]: https://explorer.near.org/accounts/aurora
 [Testnet]: https://explorer.testnet.near.org/accounts/aurora
