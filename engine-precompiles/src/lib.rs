--- conflicted
+++ resolved
@@ -7,13 +7,10 @@
     clippy::missing_errors_doc,
     clippy::unreadable_literal
 )]
-<<<<<<< HEAD
+#![forbid(unsafe_code)]
 extern crate alloc;
 
 #[cfg(feature = "precompiles-sputnikvm")]
-=======
-#![forbid(unsafe_code)]
->>>>>>> fbe7f338
 pub mod account_ids;
 #[cfg(feature = "precompiles-sputnikvm")]
 pub mod alt_bn256;
