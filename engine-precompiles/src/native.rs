--- conflicted
+++ resolved
@@ -14,12 +14,8 @@
     types,
 };
 use crate::PrecompileOutput;
-<<<<<<< HEAD
-use aurora_engine_types::account_id::AccountId;
 use aurora_engine_types::storage::EthConnectorStorageId;
-=======
 use aurora_engine_types::{account_id::AccountId, types::NEP141Wei};
->>>>>>> 430bd79a
 use evm::backend::Log;
 use evm::{Context, ExitError};
 
@@ -247,7 +243,6 @@
     .map_err(|_| ExitError::Other(Cow::Borrowed("ERR_INVALID_NEP141_ACCOUNT")))
 }
 
-<<<<<<< HEAD
 fn get_eth_connector_contract_account<I: IO>(io: &I) -> Result<AccountId, ExitError> {
     io.read_storage(&construct_contract_key(
         EthConnectorStorageId::EthConnectorAccount,
@@ -261,13 +256,13 @@
 
 fn construct_contract_key(suffix: EthConnectorStorageId) -> Vec<u8> {
     bytes_to_key(KeyPrefix::EthConnector, &[u8::from(suffix)])
-=======
+}
+
 fn validate_amount(amount: U256) -> Result<(), ExitError> {
     if amount > U256::from(u128::MAX) {
         return Err(ExitError::Other(Cow::from("ERR_INVALID_AMOUNT")));
     }
     Ok(())
->>>>>>> 430bd79a
 }
 
 impl<I: IO> Precompile for ExitToNear<I> {
@@ -326,12 +321,7 @@
         #[cfg(feature = "error_refund")]
         let (refund_address, mut input) = parse_input(input)?;
         #[cfg(not(feature = "error_refund"))]
-<<<<<<< HEAD
-        let mut input = parse_input(input);
-=======
         let mut input = parse_input(input)?;
-        let current_account_id = self.current_account_id.clone();
->>>>>>> 430bd79a
         #[cfg(feature = "error_refund")]
         let refund_on_error_target = self.current_account_id.clone();
 
