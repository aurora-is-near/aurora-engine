[package]
name = "aurora-engine-precompiles"
version = "1.0.0"
authors.workspace = true
edition.workspace = true
readme.workspace = true
homepage.workspace = true
repository.workspace = true
license.workspace = true
publish.workspace = true
autobenches = false

[dependencies]
aurora-engine-modexp.workspace = true
aurora-engine-sdk.workspace = true
aurora-engine-types.workspace = true
blst = { workspace = true, optional = true }
bn.workspace = true
ethabi.workspace = true
evm.workspace = true
hex.workspace = true
num.workspace = true
ripemd.workspace = true
sha2.workspace = true
sha3.workspace = true
<<<<<<< HEAD
blst = { version = "0.3.13", optional = true }
=======
>>>>>>> 2639bf84

[dev-dependencies]
aurora-engine-test-doubles.workspace = true
rand.workspace = true

[lints]
workspace = true

[features]
default = ["std"]
<<<<<<< HEAD
std = ["aurora-engine-types/std", "aurora-engine-sdk/std", "bn/std", "evm/std", "libsecp256k1/std", "ripemd/std", "sha2/std", "sha3/std", "ethabi/std", "blst"]
=======
std = ["aurora-engine-types/std", "aurora-engine-sdk/std", "blst", "bn/std", "evm/std", "ripemd/std", "sha2/std", "sha3/std", "ethabi/std"]
>>>>>>> 2639bf84
contract = ["aurora-engine-sdk/contract"]
log = []
error_refund = []
ext-connector = []<|MERGE_RESOLUTION|>--- conflicted
+++ resolved
@@ -22,11 +22,6 @@
 num.workspace = true
 ripemd.workspace = true
 sha2.workspace = true
-sha3.workspace = true
-<<<<<<< HEAD
-blst = { version = "0.3.13", optional = true }
-=======
->>>>>>> 2639bf84
 
 [dev-dependencies]
 aurora-engine-test-doubles.workspace = true
@@ -37,11 +32,7 @@
 
 [features]
 default = ["std"]
-<<<<<<< HEAD
-std = ["aurora-engine-types/std", "aurora-engine-sdk/std", "bn/std", "evm/std", "libsecp256k1/std", "ripemd/std", "sha2/std", "sha3/std", "ethabi/std", "blst"]
-=======
-std = ["aurora-engine-types/std", "aurora-engine-sdk/std", "blst", "bn/std", "evm/std", "ripemd/std", "sha2/std", "sha3/std", "ethabi/std"]
->>>>>>> 2639bf84
+std = ["aurora-engine-types/std", "aurora-engine-sdk/std", "blst", "bn/std", "evm/std", "ripemd/std", "sha2/std", "ethabi/std"]
 contract = ["aurora-engine-sdk/contract"]
 log = []
 error_refund = []
