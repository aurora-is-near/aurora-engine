--- conflicted
+++ resolved
@@ -1,14 +1,11 @@
-<<<<<<< HEAD
 #![cfg_attr(not(feature = "std"), no_std)]
 #![allow(dead_code, unused_variables)]
 
-=======
-#![cfg_attr(not(any(feature = "std", feature = "contracts-std")), no_std)]
-#![allow(dead_code, unused_variables)]
->>>>>>> 5acb175f
 extern crate alloc;
 
 use crate::revm::REVMHandler;
+use aurora_engine_sdk::env::Env;
+use aurora_engine_sdk::io::IO;
 use aurora_engine_types::types::{Address, Wei};
 use aurora_engine_types::{Box, Vec};
 use aurora_engine_types::{H160, H256, U256};
@@ -36,28 +33,8 @@
     pub address: Option<Address>,
     pub gas_limit: u64,
     pub access_list: Vec<(H160, Vec<H256>)>,
-    // pub set_balance_handler: Box<SetBalanceHandler>,
-    // pub time_stamp: Box<EnvTimeStamp>,
-    // pub coinbase: Box<EnvCoinbase>,
-    // pub block_height: Rc<EnvBlockHeight>,
 }
 
-<<<<<<< HEAD
-pub struct EngineEVM<'tx> {
-    handler: Box<dyn EVMHandler>,
-    transaction: &'tx TransactionInfo,
-}
-
-pub struct EnvInfo {}
-
-impl<'tx> EngineEVM<'tx> {
-    /// Initialize Engine EVM.
-    /// Where `handler` initialized from the feature flag.
-    pub fn new(transaction: &'tx TransactionInfo) -> Self {
-        #[cfg(feature = "revm")]
-        let handler = Box::new(REVMHandler::new(transaction));
-        Self {
-=======
 pub struct EngineEVM<'tx, 'env, I: IO, E: Env, H: EVMHandler> {
     io: I,
     env: &'env E,
@@ -65,6 +42,8 @@
     transaction: &'tx TransactionInfo,
 }
 
+#[cfg(feature = "revm")]
+/// Init REVM
 pub fn init_evm<'tx, 'env, I: IO + Copy, E: Env>(
     io: &I,
     env: &'env E,
@@ -78,19 +57,17 @@
     /// Initialize Engine EVM.
     /// Where `handler` initialized from the feature flag.
     pub fn new(io: &I, env: &'env E, transaction: &'tx TransactionInfo, handler: H) -> Self {
-        // #[cfg(feature = "revm")]
-        // let handler = REVMHandler::new(io, env.clone(), &transaction);
         Self {
             io: *io,
             env,
->>>>>>> 5acb175f
             handler,
             transaction,
         }
     }
 }
 
-impl<'tx> EVMHandler for EngineEVM<'tx> {
+impl<'tx, 'env, I: IO + Copy, E: Env, H: EVMHandler> EVMHandler for EngineEVM<'tx, 'env, I, E, H> {
+    //impl<'tx> EVMHandler for EngineEVM<'tx> {
     /// Invoke EVM transact-create
     fn transact_create(&mut self) {
         self.handler.transact_create();
