--- conflicted
+++ resolved
@@ -130,8 +130,6 @@
         &runner,
         source_address,
         INITIAL_BALANCE,
-<<<<<<< HEAD
-=======
         INITIAL_NONCE.into(),
     );
     test_utils::validate_address_balance_and_nonce(&runner, dest_address, Wei::zero(), 0.into());
@@ -173,7 +171,6 @@
         &runner,
         source_address,
         INITIAL_BALANCE,
->>>>>>> 9c81e525
         INITIAL_NONCE.into(),
     );
     test_utils::validate_address_balance_and_nonce(&runner, dest_address, Wei::zero(), 0.into());
