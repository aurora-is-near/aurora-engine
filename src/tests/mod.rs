--- conflicted
+++ resolved
@@ -1,8 +1,4 @@
-<<<<<<< HEAD
 mod erc20;
-mod sanity;
-mod standard_precompiles;
-=======
 mod erc20_connector;
 mod sanity;
->>>>>>> c848791f
+mod standard_precompiles;