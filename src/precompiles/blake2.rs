--- conflicted
+++ resolved
@@ -1,13 +1,6 @@
-<<<<<<< HEAD
-use evm::executor::PrecompileOutput;
 use evm::{Context, ExitError, ExitSucceed};
-=======
+
 use crate::precompiles::{Precompile, PrecompileOutput, PrecompileResult};
-use crate::prelude::{mem, Borrowed, TryInto};
-use evm::{Context, ExitError};
->>>>>>> 9c81e525
-
-use crate::precompiles::{Precompile, PrecompileResult};
 use crate::prelude::{mem, Borrowed, PhantomData, TryInto, Vec};
 use crate::AuroraState;
 
@@ -24,15 +17,11 @@
 
 pub(super) struct Blake2F<S>(PhantomData<S>);
 
-<<<<<<< HEAD
+impl<S> Blake2F<S> {
+    pub(super) const ADDRESS: [u8; 20] = super::make_address(0, 9);
+}
+
 impl<S: AuroraState> Precompile<S> for Blake2F<S> {
-=======
-impl Blake2F {
-    pub(super) const ADDRESS: [u8; 20] = super::make_address(0, 9);
-}
-
-impl Precompile for Blake2F {
->>>>>>> 9c81e525
     fn required_gas(input: &[u8]) -> Result<u64, ExitError> {
         let (int_bytes, _) = input.split_at(mem::size_of::<u32>());
         Ok(u64::from(u32::from_be_bytes(
@@ -99,18 +88,8 @@
         }
         let finished = input[212] != 0;
 
-<<<<<<< HEAD
-        let res = blake2::blake2b_f(rounds, h, m, t, finished).to_vec();
-        Ok(PrecompileOutput {
-            exit_status: ExitSucceed::Returned,
-            output: res,
-            cost,
-            logs: Vec::new(),
-        })
-=======
         let output = blake2::blake2b_f(rounds, h, m, t, finished).to_vec();
         Ok(PrecompileOutput::without_logs(cost, output))
->>>>>>> 9c81e525
     }
 }
 
@@ -218,24 +197,16 @@
             01",
         )
         .unwrap();
-<<<<<<< HEAD
         Blake2F::run(&input, 12, &new_context(), &mut new_state(), false)
             .unwrap()
             .output
-=======
-        Blake2F::run(&input, 12, &new_context()).unwrap().output
->>>>>>> 9c81e525
     }
 
     fn test_blake2f_r_12() -> Vec<u8> {
         let input = hex::decode(INPUT).unwrap();
-<<<<<<< HEAD
         Blake2F::run(&input, 12, &new_context(), &mut new_state(), false)
             .unwrap()
             .output
-=======
-        Blake2F::run(&input, 12, &new_context()).unwrap().output
->>>>>>> 9c81e525
     }
 
     fn test_blake2f_final_block_false() -> Vec<u8> {
@@ -253,13 +224,9 @@
             00",
         )
         .unwrap();
-<<<<<<< HEAD
         Blake2F::run(&input, 12, &new_context(), &mut new_state(), false)
             .unwrap()
             .output
-=======
-        Blake2F::run(&input, 12, &new_context()).unwrap().output
->>>>>>> 9c81e525
     }
 
     #[test]
