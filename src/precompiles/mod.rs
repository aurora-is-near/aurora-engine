mod blake2;
mod bn128;
mod hash;
mod identity;
mod modexp;
<<<<<<< HEAD
#[cfg(feature = "contract")]
=======
#[cfg(feature = "exit-precompiles")]
>>>>>>> 9c81e525
mod native;
mod secp256k1;
use evm::executor::PrecompileOutput;
use evm::{Context, ExitError};

use crate::precompiles::blake2::Blake2F;
use crate::precompiles::bn128::{BN128Add, BN128Mul, BN128Pair};
use crate::precompiles::hash::{RIPEMD160, SHA256};
use crate::precompiles::identity::Identity;
use crate::precompiles::modexp::ModExp;
<<<<<<< HEAD
#[cfg(feature = "contract")]
use crate::precompiles::native::{ExitToEthereum, ExitToNear};
pub(crate) use crate::precompiles::secp256k1::ecrecover;
use crate::precompiles::secp256k1::ECRecover;
use crate::prelude::Address;
#[cfg(feature = "contract")]
use crate::state::AuroraStackState;
use crate::AuroraState;
=======
#[cfg(feature = "exit-precompiles")]
use crate::precompiles::native::{ExitToEthereum, ExitToNear};
pub(crate) use crate::precompiles::secp256k1::ecrecover;
use crate::precompiles::secp256k1::ECRecover;
use crate::prelude::{Address, Vec};
use evm::backend::Log;
use evm::{Context, ExitError, ExitSucceed};
>>>>>>> 9c81e525

#[derive(Debug)]
pub struct PrecompileOutput {
    pub cost: u64,
    pub output: Vec<u8>,
    pub logs: Vec<Log>,
}

impl PrecompileOutput {
    pub fn without_logs(cost: u64, output: Vec<u8>) -> Self {
        Self {
            cost,
            output,
            logs: Vec::new(),
        }
    }
}

<<<<<<< HEAD
#[allow(dead_code)]
pub fn exit_to_ethereum_address() -> Address {
    Address::from_slice(
        hex::decode("b0bd02f6a392af548bdf1cfaee5dfa0eefcc8eab")
            .unwrap()
            .as_slice(),
    )
}

/// Exit to NEAR precompile address (truncated to 8 bytes)
///
/// Address: `0xe9217bc70b7ed1f598ddd3199e80b093fa71124f`
/// This address is computed as: `&keccak("exitToNear")[12..]`
const EXIT_TO_NEAR_ID: u64 = 11421322804619973199;
=======
impl Default for PrecompileOutput {
    fn default() -> Self {
        PrecompileOutput {
            cost: 0,
            output: Vec::new(),
            logs: Vec::new(),
        }
    }
}

impl From<PrecompileOutput> for evm::executor::PrecompileOutput {
    fn from(output: PrecompileOutput) -> Self {
        evm::executor::PrecompileOutput {
            exit_status: ExitSucceed::Returned,
            cost: output.cost,
            output: output.output,
            logs: output.logs,
        }
    }
}
>>>>>>> 9c81e525

#[allow(dead_code)]
pub fn exit_to_near_address() -> Address {
    Address::from_slice(
        hex::decode("e9217bc70b7ed1f598ddd3199e80b093fa71124f")
            .unwrap()
            .as_slice(),
    )
}

/// A precompile operation result.
<<<<<<< HEAD
pub type PrecompileResult = Result<PrecompileOutput, ExitError>;
=======
type PrecompileResult = Result<PrecompileOutput, ExitError>;

type EvmPrecompileResult = Result<evm::executor::PrecompileOutput, ExitError>;
>>>>>>> 9c81e525

/// A precompiled function for use in the EVM.
pub trait Precompile<S: AuroraState> {
    /// The required gas in order to run the precompile function.
    fn required_gas(input: &[u8]) -> Result<u64, ExitError>;

    /// Runs the precompile function.
    fn run(
        input: &[u8],
        target_gas: u64,
        context: &Context,
        _state: &mut S,
        is_static: bool,
    ) -> PrecompileResult;
}

/// Hard fork marker.
pub trait HardFork {}

/// Homestead hard fork marker.
pub struct Homestead;

/// Homestead hard fork marker.
pub struct Byzantium;

/// Homestead hard fork marker.
pub struct Istanbul;

/// Homestead hard fork marker.
pub struct Berlin;

impl HardFork for Homestead {}

impl HardFork for Byzantium {}

impl HardFork for Istanbul {}

impl HardFork for Berlin {}

/// No precompiles, returns `None`.
#[cfg(feature = "contract")]
#[allow(dead_code)]
pub fn no_precompiles(
    _address: Address,
    _input: &[u8],
    _target_gas: Option<u64>,
    _context: &Context,
<<<<<<< HEAD
    _state: &mut AuroraStackState,
    _is_static: bool,
) -> Option<PrecompileResult> {
=======
) -> Option<EvmPrecompileResult> {
>>>>>>> 9c81e525
    None // no precompiles supported
}

/// Matches the address given to Homestead precompiles.
#[cfg(feature = "contract")]
#[allow(dead_code)]
pub fn homestead_precompiles(
    address: Address,
    input: &[u8],
    target_gas: Option<u64>,
    context: &Context,
<<<<<<< HEAD
    state: &mut AuroraStackState,
    is_static: bool,
) -> Option<PrecompileResult> {
=======
) -> Option<EvmPrecompileResult> {
>>>>>>> 9c81e525
    let target_gas = match target_gas {
        Some(t) => t,
        None => return Some(EvmPrecompileResult::Err(ExitError::OutOfGas)),
    };

<<<<<<< HEAD
    match address.to_low_u64_be() {
        1 => Some(ECRecover::<AuroraStackState>::run(
            input, target_gas, context, state, is_static,
        )),
        2 => Some(SHA256::<AuroraStackState>::run(
            input, target_gas, context, state, is_static,
        )),
        3 => Some(RIPEMD160::<AuroraStackState>::run(
            input, target_gas, context, state, is_static,
        )),
        #[cfg(feature = "contract")]
        EXIT_TO_NEAR_ID => Some(ExitToNear::<AuroraStackState>::run(
            input, target_gas, context, state, is_static,
        )),
        #[cfg(feature = "contract")]
        EXIT_TO_ETHEREUM_ID => Some(ExitToEthereum::<AuroraStackState>::run(
            input, target_gas, context, state, is_static,
        )),
=======
    let output = match address.0 {
        ECRecover::ADDRESS => Some(ECRecover::run(input, target_gas, context)),
        SHA256::ADDRESS => Some(SHA256::run(input, target_gas, context)),
        RIPEMD160::ADDRESS => Some(RIPEMD160::run(input, target_gas, context)),
        #[cfg(feature = "exit-precompiles")]
        ExitToNear::ADDRESS => Some(ExitToNear::run(input, target_gas, context)),
        #[cfg(feature = "exit-precompiles")]
        ExitToEthereum::ADDRESS => Some(ExitToEthereum::run(input, target_gas, context)),
>>>>>>> 9c81e525
        _ => None,
    };
    output.map(|res| res.map(Into::into))
}

/// Matches the address given to Byzantium precompiles.
#[cfg(feature = "contract")]
#[allow(dead_code)]
pub fn byzantium_precompiles(
    address: Address,
    input: &[u8],
    target_gas: Option<u64>,
    context: &Context,
<<<<<<< HEAD
    state: &mut AuroraStackState,
    is_static: bool,
) -> Option<PrecompileResult> {
=======
) -> Option<EvmPrecompileResult> {
>>>>>>> 9c81e525
    let target_gas = match target_gas {
        Some(t) => t,
        None => return Some(EvmPrecompileResult::Err(ExitError::OutOfGas)),
    };

<<<<<<< HEAD
    match address.to_low_u64_be() {
        1 => Some(ECRecover::<AuroraStackState>::run(
            input, target_gas, context, state, is_static,
        )),
        2 => Some(SHA256::<AuroraStackState>::run(
            input, target_gas, context, state, is_static,
        )),
        3 => Some(RIPEMD160::<AuroraStackState>::run(
            input, target_gas, context, state, is_static,
        )),
        4 => Some(Identity::<AuroraStackState>::run(
            input, target_gas, context, state, is_static,
        )),
        5 => Some(ModExp::<Byzantium, AuroraStackState>::run(
            input, target_gas, context, state, is_static,
        )),
        6 => Some(BN128Add::<Byzantium, AuroraStackState>::run(
            input, target_gas, context, state, is_static,
        )),
        7 => Some(BN128Mul::<Byzantium, AuroraStackState>::run(
            input, target_gas, context, state, is_static,
        )),
        8 => Some(BN128Pair::<Byzantium, AuroraStackState>::run(
            input, target_gas, context, state, is_static,
        )),
        #[cfg(feature = "contract")]
        EXIT_TO_NEAR_ID => Some(ExitToNear::<AuroraStackState>::run(
            input, target_gas, context, state, is_static,
        )),
        #[cfg(feature = "contract")]
        EXIT_TO_ETHEREUM_ID => Some(ExitToEthereum::<AuroraStackState>::run(
            input, target_gas, context, state, is_static,
        )),
=======
    let output = match address.0 {
        ECRecover::ADDRESS => Some(ECRecover::run(input, target_gas, context)),
        SHA256::ADDRESS => Some(SHA256::run(input, target_gas, context)),
        RIPEMD160::ADDRESS => Some(RIPEMD160::run(input, target_gas, context)),
        Identity::ADDRESS => Some(Identity::run(input, target_gas, context)),
        modexp::ADDRESS => Some(ModExp::<Byzantium>::run(input, target_gas, context)),
        bn128::addresses::ADD => Some(BN128Add::<Byzantium>::run(input, target_gas, context)),
        bn128::addresses::MUL => Some(BN128Mul::<Byzantium>::run(input, target_gas, context)),
        bn128::addresses::PAIR => Some(BN128Pair::<Byzantium>::run(input, target_gas, context)),
        #[cfg(feature = "exit-precompiles")]
        ExitToNear::ADDRESS => Some(ExitToNear::run(input, target_gas, context)),
        #[cfg(feature = "exit-precompiles")]
        ExitToEthereum::ADDRESS => Some(ExitToEthereum::run(input, target_gas, context)),
>>>>>>> 9c81e525
        _ => None,
    };
    output.map(|res| res.map(Into::into))
}

/// Matches the address given to Istanbul precompiles.
#[cfg(feature = "contract")]
#[allow(dead_code)]
pub fn istanbul_precompiles(
    address: Address,
    input: &[u8],
    target_gas: Option<u64>,
    context: &Context,
<<<<<<< HEAD
    state: &mut AuroraStackState,
    is_static: bool,
) -> Option<PrecompileResult> {
=======
) -> Option<EvmPrecompileResult> {
>>>>>>> 9c81e525
    let target_gas = match target_gas {
        Some(t) => t,
        None => return Some(EvmPrecompileResult::Err(ExitError::OutOfGas)),
    };

<<<<<<< HEAD
    match address.to_low_u64_be() {
        1 => Some(ECRecover::<AuroraStackState>::run(
            input, target_gas, context, state, is_static,
        )),
        2 => Some(SHA256::<AuroraStackState>::run(
            input, target_gas, context, state, is_static,
        )),
        3 => Some(RIPEMD160::<AuroraStackState>::run(
            input, target_gas, context, state, is_static,
        )),
        4 => Some(Identity::<AuroraStackState>::run(
            input, target_gas, context, state, is_static,
        )),
        5 => Some(ModExp::<Byzantium, AuroraStackState>::run(
            input, target_gas, context, state, is_static,
        )),
        6 => Some(BN128Add::<Istanbul, AuroraStackState>::run(
            input, target_gas, context, state, is_static,
        )),
        7 => Some(BN128Mul::<Istanbul, AuroraStackState>::run(
            input, target_gas, context, state, is_static,
        )),
        8 => Some(BN128Pair::<Istanbul, AuroraStackState>::run(
            input, target_gas, context, state, is_static,
        )),
        9 => Some(Blake2F::<AuroraStackState>::run(
            input, target_gas, context, state, is_static,
        )),
        #[cfg(feature = "contract")]
        EXIT_TO_NEAR_ID => Some(ExitToNear::<AuroraStackState>::run(
            input, target_gas, context, state, is_static,
        )),
        #[cfg(feature = "contract")]
        EXIT_TO_ETHEREUM_ID => Some(ExitToEthereum::<AuroraStackState>::run(
            input, target_gas, context, state, is_static,
        )),
=======
    let output = match address.0 {
        ECRecover::ADDRESS => Some(ECRecover::run(input, target_gas, context)),
        SHA256::ADDRESS => Some(SHA256::run(input, target_gas, context)),
        RIPEMD160::ADDRESS => Some(RIPEMD160::run(input, target_gas, context)),
        Identity::ADDRESS => Some(Identity::run(input, target_gas, context)),
        modexp::ADDRESS => Some(ModExp::<Byzantium>::run(input, target_gas, context)),
        bn128::addresses::ADD => Some(BN128Add::<Istanbul>::run(input, target_gas, context)),
        bn128::addresses::MUL => Some(BN128Mul::<Istanbul>::run(input, target_gas, context)),
        bn128::addresses::PAIR => Some(BN128Pair::<Istanbul>::run(input, target_gas, context)),
        Blake2F::ADDRESS => Some(Blake2F::run(input, target_gas, context)),
        #[cfg(feature = "exit-precompiles")]
        ExitToNear::ADDRESS => Some(ExitToNear::run(input, target_gas, context)),
        #[cfg(feature = "exit-precompiles")]
        ExitToEthereum::ADDRESS => Some(ExitToEthereum::run(input, target_gas, context)),
>>>>>>> 9c81e525
        _ => None,
    };
    output.map(|res| res.map(Into::into))
}

/// Matches the address given to Berlin precompiles.
#[cfg(feature = "contract")]
#[allow(dead_code)]
pub fn berlin_precompiles(
    address: Address,
    input: &[u8],
    target_gas: Option<u64>,
    context: &Context,
<<<<<<< HEAD
    state: &mut AuroraStackState,
    is_static: bool,
) -> Option<PrecompileResult> {
=======
) -> Option<EvmPrecompileResult> {
>>>>>>> 9c81e525
    let target_gas = match target_gas {
        Some(t) => t,
        None => return Some(EvmPrecompileResult::Err(ExitError::OutOfGas)),
    };

<<<<<<< HEAD
    match address.to_low_u64_be() {
        1 => Some(ECRecover::<AuroraStackState>::run(
            input, target_gas, context, state, is_static,
        )),
        2 => Some(SHA256::<AuroraStackState>::run(
            input, target_gas, context, state, is_static,
        )),
        3 => Some(RIPEMD160::<AuroraStackState>::run(
            input, target_gas, context, state, is_static,
        )),
        4 => Some(Identity::<AuroraStackState>::run(
            input, target_gas, context, state, is_static,
        )),
        5 => Some(ModExp::<Berlin, AuroraStackState>::run(
            input, target_gas, context, state, is_static,
        )), // TODO gas changes
        6 => Some(BN128Add::<Istanbul, AuroraStackState>::run(
            input, target_gas, context, state, is_static,
        )),
        7 => Some(BN128Mul::<Istanbul, AuroraStackState>::run(
            input, target_gas, context, state, is_static,
        )),
        8 => Some(BN128Pair::<Istanbul, AuroraStackState>::run(
            input, target_gas, context, state, is_static,
        )),
        9 => Some(Blake2F::<AuroraStackState>::run(
            input, target_gas, context, state, is_static,
        )),
        #[cfg(feature = "contract")]
        EXIT_TO_NEAR_ID => Some(ExitToNear::<AuroraStackState>::run(
            input, target_gas, context, state, is_static,
        )),
        #[cfg(feature = "contract")]
        EXIT_TO_ETHEREUM_ID => Some(ExitToEthereum::<AuroraStackState>::run(
            input, target_gas, context, state, is_static,
        )),
=======
    let output = match address.0 {
        ECRecover::ADDRESS => Some(ECRecover::run(input, target_gas, context)),
        SHA256::ADDRESS => Some(SHA256::run(input, target_gas, context)),
        RIPEMD160::ADDRESS => Some(RIPEMD160::run(input, target_gas, context)),
        Identity::ADDRESS => Some(Identity::run(input, target_gas, context)),
        modexp::ADDRESS => Some(ModExp::<Berlin>::run(input, target_gas, context)), // TODO gas changes
        bn128::addresses::ADD => Some(BN128Add::<Istanbul>::run(input, target_gas, context)),
        bn128::addresses::MUL => Some(BN128Mul::<Istanbul>::run(input, target_gas, context)),
        bn128::addresses::PAIR => Some(BN128Pair::<Istanbul>::run(input, target_gas, context)),
        Blake2F::ADDRESS => Some(Blake2F::run(input, target_gas, context)),
        #[cfg(feature = "exit-precompiles")]
        ExitToNear::ADDRESS => Some(ExitToNear::run(input, target_gas, context)),
        #[cfg(feature = "exit-precompiles")]
        ExitToEthereum::ADDRESS => Some(ExitToEthereum::run(input, target_gas, context)),
>>>>>>> 9c81e525
        _ => None,
    };
    output.map(|res| res.map(Into::into))
}

/// const fn for making an address by concatenating the bytes from two given numbers,
/// Note that 32 + 128 = 160 = 20 bytes (the length of an address). This function is used
/// as a convenience for specifying the addresses of the various precompiles.
const fn make_address(x: u32, y: u128) -> [u8; 20] {
    let x_bytes = x.to_be_bytes();
    let y_bytes = y.to_be_bytes();
    [
        x_bytes[0],
        x_bytes[1],
        x_bytes[2],
        x_bytes[3],
        y_bytes[0],
        y_bytes[1],
        y_bytes[2],
        y_bytes[3],
        y_bytes[4],
        y_bytes[5],
        y_bytes[6],
        y_bytes[7],
        y_bytes[8],
        y_bytes[9],
        y_bytes[10],
        y_bytes[11],
        y_bytes[12],
        y_bytes[13],
        y_bytes[14],
        y_bytes[15],
    ]
}

#[cfg(test)]
mod tests {
    use rand::Rng;

    #[test]
    fn test_precompile_addresses() {
        assert_eq!(super::secp256k1::ECRecover::ADDRESS, u8_to_address(1));
        assert_eq!(super::hash::SHA256::ADDRESS, u8_to_address(2));
        assert_eq!(super::hash::RIPEMD160::ADDRESS, u8_to_address(3));
        assert_eq!(super::identity::Identity::ADDRESS, u8_to_address(4));
        assert_eq!(super::modexp::ADDRESS, u8_to_address(5));
        assert_eq!(super::bn128::addresses::ADD, u8_to_address(6));
        assert_eq!(super::bn128::addresses::MUL, u8_to_address(7));
        assert_eq!(super::bn128::addresses::PAIR, u8_to_address(8));
        assert_eq!(super::blake2::Blake2F::ADDRESS, u8_to_address(9));
    }

    #[test]
    fn test_make_address() {
        for i in 0..u8::MAX {
            assert_eq!(super::make_address(0, i as u128), u8_to_address(i));
        }

        let mut rng = rand::thread_rng();
        for _ in 0..u8::MAX {
            let address: [u8; 20] = rng.gen();
            let (x, y) = split_address(address);
            assert_eq!(address, super::make_address(x, y))
        }
    }

    fn u8_to_address(x: u8) -> [u8; 20] {
        let mut bytes = [0u8; 20];
        bytes[19] = x;
        bytes
    }

    // Inverse function of `super::make_address`.
    fn split_address(a: [u8; 20]) -> (u32, u128) {
        let mut x_bytes = [0u8; 4];
        let mut y_bytes = [0u8; 16];

        x_bytes.copy_from_slice(&a[0..4]);
        y_bytes.copy_from_slice(&a[4..20]);

        (u32::from_be_bytes(x_bytes), u128::from_be_bytes(y_bytes))
    }
}<|MERGE_RESOLUTION|>--- conflicted
+++ resolved
@@ -3,14 +3,9 @@
 mod hash;
 mod identity;
 mod modexp;
-<<<<<<< HEAD
-#[cfg(feature = "contract")]
-=======
 #[cfg(feature = "exit-precompiles")]
->>>>>>> 9c81e525
 mod native;
 mod secp256k1;
-use evm::executor::PrecompileOutput;
 use evm::{Context, ExitError};
 
 use crate::precompiles::blake2::Blake2F;
@@ -18,24 +13,16 @@
 use crate::precompiles::hash::{RIPEMD160, SHA256};
 use crate::precompiles::identity::Identity;
 use crate::precompiles::modexp::ModExp;
-<<<<<<< HEAD
-#[cfg(feature = "contract")]
-use crate::precompiles::native::{ExitToEthereum, ExitToNear};
-pub(crate) use crate::precompiles::secp256k1::ecrecover;
-use crate::precompiles::secp256k1::ECRecover;
-use crate::prelude::Address;
-#[cfg(feature = "contract")]
-use crate::state::AuroraStackState;
-use crate::AuroraState;
-=======
 #[cfg(feature = "exit-precompiles")]
 use crate::precompiles::native::{ExitToEthereum, ExitToNear};
 pub(crate) use crate::precompiles::secp256k1::ecrecover;
 use crate::precompiles::secp256k1::ECRecover;
 use crate::prelude::{Address, Vec};
+#[cfg(feature = "engine")]
+use crate::state::AuroraStackState;
+use crate::AuroraState;
 use evm::backend::Log;
-use evm::{Context, ExitError, ExitSucceed};
->>>>>>> 9c81e525
+use evm::ExitSucceed;
 
 #[derive(Debug)]
 pub struct PrecompileOutput {
@@ -54,22 +41,6 @@
     }
 }
 
-<<<<<<< HEAD
-#[allow(dead_code)]
-pub fn exit_to_ethereum_address() -> Address {
-    Address::from_slice(
-        hex::decode("b0bd02f6a392af548bdf1cfaee5dfa0eefcc8eab")
-            .unwrap()
-            .as_slice(),
-    )
-}
-
-/// Exit to NEAR precompile address (truncated to 8 bytes)
-///
-/// Address: `0xe9217bc70b7ed1f598ddd3199e80b093fa71124f`
-/// This address is computed as: `&keccak("exitToNear")[12..]`
-const EXIT_TO_NEAR_ID: u64 = 11421322804619973199;
-=======
 impl Default for PrecompileOutput {
     fn default() -> Self {
         PrecompileOutput {
@@ -90,7 +61,6 @@
         }
     }
 }
->>>>>>> 9c81e525
 
 #[allow(dead_code)]
 pub fn exit_to_near_address() -> Address {
@@ -102,13 +72,9 @@
 }
 
 /// A precompile operation result.
-<<<<<<< HEAD
-pub type PrecompileResult = Result<PrecompileOutput, ExitError>;
-=======
 type PrecompileResult = Result<PrecompileOutput, ExitError>;
 
 type EvmPrecompileResult = Result<evm::executor::PrecompileOutput, ExitError>;
->>>>>>> 9c81e525
 
 /// A precompiled function for use in the EVM.
 pub trait Precompile<S: AuroraState> {
@@ -120,7 +86,7 @@
         input: &[u8],
         target_gas: u64,
         context: &Context,
-        _state: &mut S,
+        state: &mut S,
         is_static: bool,
     ) -> PrecompileResult;
 }
@@ -156,13 +122,9 @@
     _input: &[u8],
     _target_gas: Option<u64>,
     _context: &Context,
-<<<<<<< HEAD
     _state: &mut AuroraStackState,
     _is_static: bool,
-) -> Option<PrecompileResult> {
-=======
 ) -> Option<EvmPrecompileResult> {
->>>>>>> 9c81e525
     None // no precompiles supported
 }
 
@@ -174,47 +136,32 @@
     input: &[u8],
     target_gas: Option<u64>,
     context: &Context,
-<<<<<<< HEAD
     state: &mut AuroraStackState,
     is_static: bool,
-) -> Option<PrecompileResult> {
-=======
 ) -> Option<EvmPrecompileResult> {
->>>>>>> 9c81e525
     let target_gas = match target_gas {
         Some(t) => t,
         None => return Some(EvmPrecompileResult::Err(ExitError::OutOfGas)),
     };
 
-<<<<<<< HEAD
-    match address.to_low_u64_be() {
-        1 => Some(ECRecover::<AuroraStackState>::run(
-            input, target_gas, context, state, is_static,
-        )),
-        2 => Some(SHA256::<AuroraStackState>::run(
-            input, target_gas, context, state, is_static,
-        )),
-        3 => Some(RIPEMD160::<AuroraStackState>::run(
-            input, target_gas, context, state, is_static,
-        )),
-        #[cfg(feature = "contract")]
-        EXIT_TO_NEAR_ID => Some(ExitToNear::<AuroraStackState>::run(
-            input, target_gas, context, state, is_static,
-        )),
-        #[cfg(feature = "contract")]
-        EXIT_TO_ETHEREUM_ID => Some(ExitToEthereum::<AuroraStackState>::run(
-            input, target_gas, context, state, is_static,
-        )),
-=======
     let output = match address.0 {
-        ECRecover::ADDRESS => Some(ECRecover::run(input, target_gas, context)),
-        SHA256::ADDRESS => Some(SHA256::run(input, target_gas, context)),
-        RIPEMD160::ADDRESS => Some(RIPEMD160::run(input, target_gas, context)),
-        #[cfg(feature = "exit-precompiles")]
-        ExitToNear::ADDRESS => Some(ExitToNear::run(input, target_gas, context)),
-        #[cfg(feature = "exit-precompiles")]
-        ExitToEthereum::ADDRESS => Some(ExitToEthereum::run(input, target_gas, context)),
->>>>>>> 9c81e525
+        ECRecover::<AuroraStackState>::ADDRESS => Some(ECRecover::<AuroraStackState>::run(
+            input, target_gas, context, state, is_static,
+        )),
+        SHA256::<AuroraStackState>::ADDRESS => Some(SHA256::<AuroraStackState>::run(
+            input, target_gas, context, state, is_static,
+        )),
+        RIPEMD160::<AuroraStackState>::ADDRESS => Some(RIPEMD160::<AuroraStackState>::run(
+            input, target_gas, context, state, is_static,
+        )),
+        #[cfg(feature = "exit-precompiles")]
+        ExitToNear::<AuroraStackState>::ADDRESS => Some(ExitToNear::<AuroraStackState>::run(
+            input, target_gas, context, state, is_static,
+        )),
+        #[cfg(feature = "exit-precompiles")]
+        ExitToEthereum::<AuroraStackState>::ADDRESS => Some(
+            ExitToEthereum::<AuroraStackState>::run(input, target_gas, context, state, is_static),
+        ),
         _ => None,
     };
     output.map(|res| res.map(Into::into))
@@ -228,67 +175,47 @@
     input: &[u8],
     target_gas: Option<u64>,
     context: &Context,
-<<<<<<< HEAD
     state: &mut AuroraStackState,
     is_static: bool,
-) -> Option<PrecompileResult> {
-=======
 ) -> Option<EvmPrecompileResult> {
->>>>>>> 9c81e525
     let target_gas = match target_gas {
         Some(t) => t,
         None => return Some(EvmPrecompileResult::Err(ExitError::OutOfGas)),
     };
 
-<<<<<<< HEAD
-    match address.to_low_u64_be() {
-        1 => Some(ECRecover::<AuroraStackState>::run(
-            input, target_gas, context, state, is_static,
-        )),
-        2 => Some(SHA256::<AuroraStackState>::run(
-            input, target_gas, context, state, is_static,
-        )),
-        3 => Some(RIPEMD160::<AuroraStackState>::run(
-            input, target_gas, context, state, is_static,
-        )),
-        4 => Some(Identity::<AuroraStackState>::run(
-            input, target_gas, context, state, is_static,
-        )),
-        5 => Some(ModExp::<Byzantium, AuroraStackState>::run(
-            input, target_gas, context, state, is_static,
-        )),
-        6 => Some(BN128Add::<Byzantium, AuroraStackState>::run(
-            input, target_gas, context, state, is_static,
-        )),
-        7 => Some(BN128Mul::<Byzantium, AuroraStackState>::run(
-            input, target_gas, context, state, is_static,
-        )),
-        8 => Some(BN128Pair::<Byzantium, AuroraStackState>::run(
-            input, target_gas, context, state, is_static,
-        )),
-        #[cfg(feature = "contract")]
-        EXIT_TO_NEAR_ID => Some(ExitToNear::<AuroraStackState>::run(
-            input, target_gas, context, state, is_static,
-        )),
-        #[cfg(feature = "contract")]
-        EXIT_TO_ETHEREUM_ID => Some(ExitToEthereum::<AuroraStackState>::run(
-            input, target_gas, context, state, is_static,
-        )),
-=======
     let output = match address.0 {
-        ECRecover::ADDRESS => Some(ECRecover::run(input, target_gas, context)),
-        SHA256::ADDRESS => Some(SHA256::run(input, target_gas, context)),
-        RIPEMD160::ADDRESS => Some(RIPEMD160::run(input, target_gas, context)),
-        Identity::ADDRESS => Some(Identity::run(input, target_gas, context)),
-        modexp::ADDRESS => Some(ModExp::<Byzantium>::run(input, target_gas, context)),
-        bn128::addresses::ADD => Some(BN128Add::<Byzantium>::run(input, target_gas, context)),
-        bn128::addresses::MUL => Some(BN128Mul::<Byzantium>::run(input, target_gas, context)),
-        bn128::addresses::PAIR => Some(BN128Pair::<Byzantium>::run(input, target_gas, context)),
-        #[cfg(feature = "exit-precompiles")]
-        ExitToNear::ADDRESS => Some(ExitToNear::run(input, target_gas, context)),
-        #[cfg(feature = "exit-precompiles")]
-        ExitToEthereum::ADDRESS => Some(ExitToEthereum::run(input, target_gas, context)),
->>>>>>> 9c81e525
+        ECRecover::<AuroraStackState>::ADDRESS => Some(ECRecover::<AuroraStackState>::run(
+            input, target_gas, context, state, is_static,
+        )),
+        SHA256::<AuroraStackState>::ADDRESS => Some(SHA256::<AuroraStackState>::run(
+            input, target_gas, context, state, is_static,
+        )),
+        RIPEMD160::<AuroraStackState>::ADDRESS => Some(RIPEMD160::<AuroraStackState>::run(
+            input, target_gas, context, state, is_static,
+        )),
+        Identity::<AuroraStackState>::ADDRESS => Some(Identity::<AuroraStackState>::run(
+            input, target_gas, context, state, is_static,
+        )),
+        modexp::ADDRESS => Some(ModExp::<Byzantium, _>::run(
+            input, target_gas, context, state, is_static,
+        )),
+        bn128::addresses::ADD => Some(BN128Add::<Byzantium, _>::run(
+            input, target_gas, context, state, is_static,
+        )),
+        bn128::addresses::MUL => Some(BN128Mul::<Byzantium, _>::run(
+            input, target_gas, context, state, is_static,
+        )),
+        bn128::addresses::PAIR => Some(BN128Pair::<Byzantium, _>::run(
+            input, target_gas, context, state, is_static,
+        )),
+        #[cfg(feature = "exit-precompiles")]
+        ExitToNear::<AuroraStackState>::ADDRESS => Some(ExitToNear::<AuroraStackState>::run(
+            input, target_gas, context, state, is_static,
+        )),
+        #[cfg(feature = "exit-precompiles")]
+        ExitToEthereum::<AuroraStackState>::ADDRESS => Some(
+            ExitToEthereum::<AuroraStackState>::run(input, target_gas, context, state, is_static),
+        ),
         _ => None,
     };
     output.map(|res| res.map(Into::into))
@@ -302,71 +229,50 @@
     input: &[u8],
     target_gas: Option<u64>,
     context: &Context,
-<<<<<<< HEAD
     state: &mut AuroraStackState,
     is_static: bool,
-) -> Option<PrecompileResult> {
-=======
 ) -> Option<EvmPrecompileResult> {
->>>>>>> 9c81e525
     let target_gas = match target_gas {
         Some(t) => t,
         None => return Some(EvmPrecompileResult::Err(ExitError::OutOfGas)),
     };
 
-<<<<<<< HEAD
-    match address.to_low_u64_be() {
-        1 => Some(ECRecover::<AuroraStackState>::run(
-            input, target_gas, context, state, is_static,
-        )),
-        2 => Some(SHA256::<AuroraStackState>::run(
-            input, target_gas, context, state, is_static,
-        )),
-        3 => Some(RIPEMD160::<AuroraStackState>::run(
-            input, target_gas, context, state, is_static,
-        )),
-        4 => Some(Identity::<AuroraStackState>::run(
-            input, target_gas, context, state, is_static,
-        )),
-        5 => Some(ModExp::<Byzantium, AuroraStackState>::run(
-            input, target_gas, context, state, is_static,
-        )),
-        6 => Some(BN128Add::<Istanbul, AuroraStackState>::run(
-            input, target_gas, context, state, is_static,
-        )),
-        7 => Some(BN128Mul::<Istanbul, AuroraStackState>::run(
-            input, target_gas, context, state, is_static,
-        )),
-        8 => Some(BN128Pair::<Istanbul, AuroraStackState>::run(
-            input, target_gas, context, state, is_static,
-        )),
-        9 => Some(Blake2F::<AuroraStackState>::run(
-            input, target_gas, context, state, is_static,
-        )),
-        #[cfg(feature = "contract")]
-        EXIT_TO_NEAR_ID => Some(ExitToNear::<AuroraStackState>::run(
-            input, target_gas, context, state, is_static,
-        )),
-        #[cfg(feature = "contract")]
-        EXIT_TO_ETHEREUM_ID => Some(ExitToEthereum::<AuroraStackState>::run(
-            input, target_gas, context, state, is_static,
-        )),
-=======
     let output = match address.0 {
-        ECRecover::ADDRESS => Some(ECRecover::run(input, target_gas, context)),
-        SHA256::ADDRESS => Some(SHA256::run(input, target_gas, context)),
-        RIPEMD160::ADDRESS => Some(RIPEMD160::run(input, target_gas, context)),
-        Identity::ADDRESS => Some(Identity::run(input, target_gas, context)),
-        modexp::ADDRESS => Some(ModExp::<Byzantium>::run(input, target_gas, context)),
-        bn128::addresses::ADD => Some(BN128Add::<Istanbul>::run(input, target_gas, context)),
-        bn128::addresses::MUL => Some(BN128Mul::<Istanbul>::run(input, target_gas, context)),
-        bn128::addresses::PAIR => Some(BN128Pair::<Istanbul>::run(input, target_gas, context)),
-        Blake2F::ADDRESS => Some(Blake2F::run(input, target_gas, context)),
-        #[cfg(feature = "exit-precompiles")]
-        ExitToNear::ADDRESS => Some(ExitToNear::run(input, target_gas, context)),
-        #[cfg(feature = "exit-precompiles")]
-        ExitToEthereum::ADDRESS => Some(ExitToEthereum::run(input, target_gas, context)),
->>>>>>> 9c81e525
+        ECRecover::<AuroraStackState>::ADDRESS => Some(ECRecover::<AuroraStackState>::run(
+            input, target_gas, context, state, is_static,
+        )),
+        SHA256::<AuroraStackState>::ADDRESS => Some(SHA256::<AuroraStackState>::run(
+            input, target_gas, context, state, is_static,
+        )),
+        RIPEMD160::<AuroraStackState>::ADDRESS => Some(RIPEMD160::<AuroraStackState>::run(
+            input, target_gas, context, state, is_static,
+        )),
+        Identity::<AuroraStackState>::ADDRESS => Some(Identity::<AuroraStackState>::run(
+            input, target_gas, context, state, is_static,
+        )),
+        modexp::ADDRESS => Some(ModExp::<Byzantium, _>::run(
+            input, target_gas, context, state, is_static,
+        )),
+        bn128::addresses::ADD => Some(BN128Add::<Istanbul, _>::run(
+            input, target_gas, context, state, is_static,
+        )),
+        bn128::addresses::MUL => Some(BN128Mul::<Istanbul, _>::run(
+            input, target_gas, context, state, is_static,
+        )),
+        bn128::addresses::PAIR => Some(BN128Pair::<Istanbul, _>::run(
+            input, target_gas, context, state, is_static,
+        )),
+        Blake2F::<AuroraStackState>::ADDRESS => Some(Blake2F::<AuroraStackState>::run(
+            input, target_gas, context, state, is_static,
+        )),
+        #[cfg(feature = "exit-precompiles")]
+        ExitToNear::<AuroraStackState>::ADDRESS => Some(ExitToNear::<AuroraStackState>::run(
+            input, target_gas, context, state, is_static,
+        )),
+        #[cfg(feature = "exit-precompiles")]
+        ExitToEthereum::<AuroraStackState>::ADDRESS => Some(
+            ExitToEthereum::<AuroraStackState>::run(input, target_gas, context, state, is_static),
+        ),
         _ => None,
     };
     output.map(|res| res.map(Into::into))
@@ -380,71 +286,50 @@
     input: &[u8],
     target_gas: Option<u64>,
     context: &Context,
-<<<<<<< HEAD
     state: &mut AuroraStackState,
     is_static: bool,
-) -> Option<PrecompileResult> {
-=======
 ) -> Option<EvmPrecompileResult> {
->>>>>>> 9c81e525
     let target_gas = match target_gas {
         Some(t) => t,
         None => return Some(EvmPrecompileResult::Err(ExitError::OutOfGas)),
     };
 
-<<<<<<< HEAD
-    match address.to_low_u64_be() {
-        1 => Some(ECRecover::<AuroraStackState>::run(
-            input, target_gas, context, state, is_static,
-        )),
-        2 => Some(SHA256::<AuroraStackState>::run(
-            input, target_gas, context, state, is_static,
-        )),
-        3 => Some(RIPEMD160::<AuroraStackState>::run(
-            input, target_gas, context, state, is_static,
-        )),
-        4 => Some(Identity::<AuroraStackState>::run(
-            input, target_gas, context, state, is_static,
-        )),
-        5 => Some(ModExp::<Berlin, AuroraStackState>::run(
+    let output = match address.0 {
+        ECRecover::<AuroraStackState>::ADDRESS => Some(ECRecover::<AuroraStackState>::run(
+            input, target_gas, context, state, is_static,
+        )),
+        SHA256::<AuroraStackState>::ADDRESS => Some(SHA256::<AuroraStackState>::run(
+            input, target_gas, context, state, is_static,
+        )),
+        RIPEMD160::<AuroraStackState>::ADDRESS => Some(RIPEMD160::<AuroraStackState>::run(
+            input, target_gas, context, state, is_static,
+        )),
+        Identity::<AuroraStackState>::ADDRESS => Some(Identity::<AuroraStackState>::run(
+            input, target_gas, context, state, is_static,
+        )),
+        modexp::ADDRESS => Some(ModExp::<Berlin, _>::run(
             input, target_gas, context, state, is_static,
         )), // TODO gas changes
-        6 => Some(BN128Add::<Istanbul, AuroraStackState>::run(
-            input, target_gas, context, state, is_static,
-        )),
-        7 => Some(BN128Mul::<Istanbul, AuroraStackState>::run(
-            input, target_gas, context, state, is_static,
-        )),
-        8 => Some(BN128Pair::<Istanbul, AuroraStackState>::run(
-            input, target_gas, context, state, is_static,
-        )),
-        9 => Some(Blake2F::<AuroraStackState>::run(
-            input, target_gas, context, state, is_static,
-        )),
-        #[cfg(feature = "contract")]
-        EXIT_TO_NEAR_ID => Some(ExitToNear::<AuroraStackState>::run(
-            input, target_gas, context, state, is_static,
-        )),
-        #[cfg(feature = "contract")]
-        EXIT_TO_ETHEREUM_ID => Some(ExitToEthereum::<AuroraStackState>::run(
-            input, target_gas, context, state, is_static,
-        )),
-=======
-    let output = match address.0 {
-        ECRecover::ADDRESS => Some(ECRecover::run(input, target_gas, context)),
-        SHA256::ADDRESS => Some(SHA256::run(input, target_gas, context)),
-        RIPEMD160::ADDRESS => Some(RIPEMD160::run(input, target_gas, context)),
-        Identity::ADDRESS => Some(Identity::run(input, target_gas, context)),
-        modexp::ADDRESS => Some(ModExp::<Berlin>::run(input, target_gas, context)), // TODO gas changes
-        bn128::addresses::ADD => Some(BN128Add::<Istanbul>::run(input, target_gas, context)),
-        bn128::addresses::MUL => Some(BN128Mul::<Istanbul>::run(input, target_gas, context)),
-        bn128::addresses::PAIR => Some(BN128Pair::<Istanbul>::run(input, target_gas, context)),
-        Blake2F::ADDRESS => Some(Blake2F::run(input, target_gas, context)),
-        #[cfg(feature = "exit-precompiles")]
-        ExitToNear::ADDRESS => Some(ExitToNear::run(input, target_gas, context)),
-        #[cfg(feature = "exit-precompiles")]
-        ExitToEthereum::ADDRESS => Some(ExitToEthereum::run(input, target_gas, context)),
->>>>>>> 9c81e525
+        bn128::addresses::ADD => Some(BN128Add::<Istanbul, _>::run(
+            input, target_gas, context, state, is_static,
+        )),
+        bn128::addresses::MUL => Some(BN128Mul::<Istanbul, _>::run(
+            input, target_gas, context, state, is_static,
+        )),
+        bn128::addresses::PAIR => Some(BN128Pair::<Istanbul, _>::run(
+            input, target_gas, context, state, is_static,
+        )),
+        Blake2F::<AuroraStackState>::ADDRESS => Some(Blake2F::<AuroraStackState>::run(
+            input, target_gas, context, state, is_static,
+        )),
+        #[cfg(feature = "exit-precompiles")]
+        ExitToNear::<AuroraStackState>::ADDRESS => Some(ExitToNear::<AuroraStackState>::run(
+            input, target_gas, context, state, is_static,
+        )),
+        #[cfg(feature = "exit-precompiles")]
+        ExitToEthereum::<AuroraStackState>::ADDRESS => Some(
+            ExitToEthereum::<AuroraStackState>::run(input, target_gas, context, state, is_static),
+        ),
         _ => None,
     };
     output.map(|res| res.map(Into::into))
@@ -482,19 +367,32 @@
 
 #[cfg(test)]
 mod tests {
+    use crate::test_utils::MockState;
     use rand::Rng;
 
     #[test]
     fn test_precompile_addresses() {
-        assert_eq!(super::secp256k1::ECRecover::ADDRESS, u8_to_address(1));
-        assert_eq!(super::hash::SHA256::ADDRESS, u8_to_address(2));
-        assert_eq!(super::hash::RIPEMD160::ADDRESS, u8_to_address(3));
-        assert_eq!(super::identity::Identity::ADDRESS, u8_to_address(4));
+        assert_eq!(
+            super::secp256k1::ECRecover::<MockState>::ADDRESS,
+            u8_to_address(1)
+        );
+        assert_eq!(super::hash::SHA256::<MockState>::ADDRESS, u8_to_address(2));
+        assert_eq!(
+            super::hash::RIPEMD160::<MockState>::ADDRESS,
+            u8_to_address(3)
+        );
+        assert_eq!(
+            super::identity::Identity::<MockState>::ADDRESS,
+            u8_to_address(4)
+        );
         assert_eq!(super::modexp::ADDRESS, u8_to_address(5));
         assert_eq!(super::bn128::addresses::ADD, u8_to_address(6));
         assert_eq!(super::bn128::addresses::MUL, u8_to_address(7));
         assert_eq!(super::bn128::addresses::PAIR, u8_to_address(8));
-        assert_eq!(super::blake2::Blake2F::ADDRESS, u8_to_address(9));
+        assert_eq!(
+            super::blake2::Blake2F::<MockState>::ADDRESS,
+            u8_to_address(9)
+        );
     }
 
     #[test]
