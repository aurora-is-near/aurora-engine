use crate::prelude::PhantomData;
use evm::executor::PrecompileOutput;
use evm::{Context, ExitError, ExitSucceed};

<<<<<<< HEAD
use crate::parameters::PromiseCreateArgs;
use crate::prelude::{Cow, String, ToString, Vec, U256};
use crate::storage::{bytes_to_key, KeyPrefix};
use crate::types::AccountId;
use crate::AuroraState;

use super::{Precompile, PrecompileResult};

const ERR_TARGET_TOKEN_NOT_FOUND: &str = "Target token not found";

=======
use super::{Precompile, PrecompileResult};
use crate::precompiles::PrecompileOutput;
use crate::prelude::Vec;
#[cfg(feature = "exit-precompiles")]
use crate::{
    prelude::{is_valid_account_id, Cow, String, U256},
    types::AccountId,
};

#[cfg(feature = "exit-precompiles")]
>>>>>>> 9c81e525
mod costs {
    use crate::types::Gas;

    // TODO(#51): Determine the correct amount of gas
    pub(super) const EXIT_TO_NEAR_GAS: Gas = 0;

    // TODO(#51): Determine the correct amount of gas
    pub(super) const EXIT_TO_ETHEREUM_GAS: Gas = 0;

    // TODO(#51): Determine the correct amount of gas
    pub(super) const FT_TRANSFER_GAS: Gas = 100_000_000_000_000;

    // TODO(#51): Determine the correct amount of gas
    pub(super) const WITHDRAWAL_GAS: Gas = 100_000_000_000_000;
}

<<<<<<< HEAD
/// The minimum length of a valid account ID.
const MIN_ACCOUNT_ID_LEN: u64 = 2;
/// The maximum length of a valid account ID.
const MAX_ACCOUNT_ID_LEN: u64 = 64;

/// Returns `true` if the given account ID is valid and `false` otherwise.
///
/// Taken from near-sdk-rs:
/// (https://github.com/near/near-sdk-rs/blob/42f62384c3acd024829501ee86e480917da03896/near-sdk/src/environment/env.rs#L816-L843)
pub fn is_valid_account_id(account_id: &[u8]) -> bool {
    if (account_id.len() as u64) < MIN_ACCOUNT_ID_LEN
        || (account_id.len() as u64) > MAX_ACCOUNT_ID_LEN
    {
        return false;
    }

    // NOTE: We don't want to use Regex here, because it requires extra time to compile it.
    // The valid account ID regex is /^(([a-z\d]+[-_])*[a-z\d]+\.)*([a-z\d]+[-_])*[a-z\d]+$/
    // Instead the implementation is based on the previous character checks.

    // We can safely assume that last char was a separator.
    let mut last_char_is_separator = true;
=======
/// Get the current nep141 token associated with the current erc20 token.
/// This will fail is none is associated.
#[cfg(feature = "exit-precompiles")]
fn get_nep141_from_erc20(_erc20_token: &[u8]) -> Vec<u8> {
    // TODO(#51): Already implemented
    Vec::new()
}

pub struct ExitToNear; //TransferEthToNear
>>>>>>> 9c81e525

impl ExitToNear {
    /// Exit to NEAR precompile address
    ///
    /// Address: `0xe9217bc70b7ed1f598ddd3199e80b093fa71124f`
    /// This address is computed as: `&keccak("exitToNear")[12..]`
    pub(super) const ADDRESS: [u8; 20] =
        super::make_address(0xe9217bc7, 0x0b7ed1f598ddd3199e80b093fa71124f);
}

<<<<<<< HEAD
fn get_nep141_from_erc20(erc20_token: &[u8]) -> AccountId {
    AccountId::from_utf8(
        crate::sdk::read_storage(bytes_to_key(KeyPrefix::Erc20Nep141Map, erc20_token).as_slice())
            .expect(ERR_TARGET_TOKEN_NOT_FOUND),
    )
    .unwrap()
}

pub struct ExitToNear<S>(PhantomData<S>); //TransferEthToNear

impl<S: AuroraState> Precompile<S> for ExitToNear<S> {
=======
impl Precompile for ExitToNear {
>>>>>>> 9c81e525
    fn required_gas(_input: &[u8]) -> Result<u64, ExitError> {
        Ok(costs::EXIT_TO_NEAR_GAS)
    }

<<<<<<< HEAD
    #[cfg(not(feature = "contract"))]
    fn run(
        input: &[u8],
        target_gas: u64,
        context: &Context,
        _state: &mut S,
        _is_static: bool,
    ) -> PrecompileResult {
=======
    #[cfg(not(feature = "exit-precompiles"))]
    fn run(input: &[u8], target_gas: u64, _context: &Context) -> PrecompileResult {
>>>>>>> 9c81e525
        if Self::required_gas(input)? > target_gas {
            return Err(ExitError::OutOfGas);
        }

        Ok(PrecompileOutput {
            exit_status: ExitSucceed::Returned,
            output: Vec::new(),
            cost: 0,
            logs: Vec::new(),
        })
    }

<<<<<<< HEAD
    #[cfg(feature = "contract")]
    fn run(
        input: &[u8],
        target_gas: u64,
        context: &Context,
        state: &mut S,
        is_static: bool,
    ) -> PrecompileResult {
=======
    #[cfg(feature = "exit-precompiles")]
    fn run(input: &[u8], target_gas: u64, context: &Context) -> PrecompileResult {
>>>>>>> 9c81e525
        if Self::required_gas(input)? > target_gas {
            return Err(ExitError::OutOfGas);
        }

<<<<<<< HEAD
        // TODO(MarX): After calling directly function withdraw in Tester.sol
        //   This function is called with is_static = true
        //   Figure out if this needs to be fixed in EVM, or the way
        //   that is being used to determine if a function is called in static
        //   mode is incorrect.
        // if is_static {
        //     return Err(ExitError::Other(Cow::from("ERR_INVALID_IN_STATIC")));
        // }

        // First byte of the input is a flag, selecting the behavior to be triggered:
        //      0x0 -> Eth transfer
        //      0x1 -> Erc20 transfer
        let mut input = input;
        let flag = input[0];
        input = &input[1..];

        let (nep141_address, args) = match flag {
            0x0 => {
                // ETH transfer
                //
                // Input slice format:
                //      recipient_account_id (bytes) - the NEAR recipient account which will receive NEP-141 ETH tokens

                if is_valid_account_id(input) {
                    (
                        String::from_utf8(crate::sdk::current_account_id()).unwrap(),
                        // There is no way to inject json, given the encoding of both arguments
                        // as decimal and valid account id respectively.
                        crate::prelude::format!(
                            r#"{{"receiver_id": "{}", "amount": "{}", "memo": null}}"#,
                            String::from_utf8(input.to_vec()).unwrap(),
                            context.apparent_value.as_u128()
                        ),
                    )
                } else {
                    return Err(ExitError::Other(Cow::from(
                        "ERR_INVALID_RECEIVER_ACCOUNT_ID",
                    )));
                }
            }
            0x1 => {
                // ERC20 transfer
                //
                // This precompile branch is expected to be called from the ERC20 burn function\
                //
                // Input slice format:
                //      amount (U256 le bytes) - the amount that was burned
                //      recipient_account_id (bytes) - the NEAR recipient account which will receive NEP-141 tokens

                if context.apparent_value != U256::from(0) {
                    return Err(ExitError::Other(Cow::from(
                        "ERR_ETH_ATTACHED_FOR_ERC20_EXIT",
                    )));
                }

                let nep141_address = get_nep141_from_erc20(context.caller.as_bytes());

                let amount = U256::from_big_endian(&input[..32]).as_u128();
                input = &input[32..];

                if is_valid_account_id(input) {
                    let receiver_account_id: AccountId = String::from_utf8(input.to_vec()).unwrap();
                    (
                        nep141_address,
                        // There is no way to inject json, given the encoding of both arguments
                        // as decimal and valid account id respectively.
                        crate::prelude::format!(
                            r#"{{"receiver_id": "{}", "amount": "{}", "memo": null}}"#,
                            receiver_account_id,
                            amount
                        ),
                    )
                } else {
                    return Err(ExitError::Other(Cow::from(
                        "ERR_INVALID_RECEIVER_ACCOUNT_ID",
                    )));
                }
=======
        let (nep141_address, args) = if context.apparent_value != U256::from(0) {
            // ETH transfer
            //
            // Input slice format:
            //      recipient_account_id (bytes) - the NEAR recipient account which will receive NEP-141 ETH tokens

            if is_valid_account_id(input) {
                (
                    crate::sdk::current_account_id(),
                    crate::prelude::format!(
                        r#"{{"receiver_id": "{}", "amount": "{}"}}"#,
                        String::from_utf8(input.to_vec()).unwrap(),
                        context.apparent_value.as_u128()
                    ),
                )
            } else {
                return Err(ExitError::Other(Cow::from(
                    "ERR_INVALID_RECEIVER_ACCOUNT_ID",
                )));
            }
        } else {
            // ERC20 transfer
            //
            // This precompile branch is expected to be called from the ERC20 burn function\
            //
            // Input slice format:
            //      amount (U256 le bytes) - the amount that was burned
            //      recipient_account_id (bytes) - the NEAR recipient account which will receive NEP-141 tokens

            let nep141_address = get_nep141_from_erc20(context.caller.as_bytes());

            let mut input_mut = input;
            let amount = U256::from_big_endian(&input_mut[..32]).as_u128();
            input_mut = &input_mut[32..];

            // TODO: You have to charge caller's account balance for this transfer.

            if is_valid_account_id(input_mut) {
                let receiver_account_id: AccountId = String::from_utf8(input_mut.to_vec()).unwrap();
                (
                    nep141_address,
                    crate::prelude::format!(
                        r#"{{"receiver_id": "{}", "amount": "{}"}}"#,
                        receiver_account_id,
                        amount
                    ),
                )
            } else {
                return Err(ExitError::Other(Cow::from(
                    "ERR_INVALID_RECEIVER_ACCOUNT_ID",
                )));
>>>>>>> 9c81e525
            }
            _ => return Err(ExitError::Other(Cow::from("ERR_INVALID_FLAG"))),
        };

<<<<<<< HEAD
        let promise = PromiseCreateArgs {
            target_account_id: nep141_address,
            method: "ft_transfer".to_string(),
            args: args.as_bytes().to_vec(),
            attached_balance: 1,
            attached_gas: costs::FT_TRANSFER_GAS,
        };
=======
        let promise0 = crate::sdk::promise_create(
            &nep141_address,
            b"ft_transfer",
            args.as_bytes(),
            1,
            costs::FT_TRANSFER_GAS,
        );
>>>>>>> 9c81e525

        state.add_promise(promise);

<<<<<<< HEAD
        Ok(PrecompileOutput {
            exit_status: ExitSucceed::Returned,
            output: Vec::new(),
            cost: 0,
            logs: Vec::new(),
        })
=======
        Ok(PrecompileOutput::default())
>>>>>>> 9c81e525
    }
}

pub struct ExitToEthereum<S>(PhantomData<S>);

<<<<<<< HEAD
impl<S: AuroraState> Precompile<S> for ExitToEthereum<S> {
=======
impl ExitToEthereum {
    /// Exit to Ethereum precompile address
    ///
    /// Address: `0xb0bd02f6a392af548bdf1cfaee5dfa0eefcc8eab`
    /// This address is computed as: `&keccak("exitToEthereum")[12..]`
    pub(super) const ADDRESS: [u8; 20] =
        super::make_address(0xb0bd02f6, 0xa392af548bdf1cfaee5dfa0eefcc8eab);
}

impl Precompile for ExitToEthereum {
>>>>>>> 9c81e525
    fn required_gas(_input: &[u8]) -> Result<u64, ExitError> {
        Ok(costs::EXIT_TO_ETHEREUM_GAS)
    }

<<<<<<< HEAD
    #[cfg(not(feature = "contract"))]
    fn run(
        input: &[u8],
        target_gas: u64,
        context: &Context,
        _state: &mut S,
        _is_static: bool,
    ) -> PrecompileResult {
=======
    #[cfg(not(feature = "exit-precompiles"))]
    fn run(input: &[u8], target_gas: u64, _context: &Context) -> PrecompileResult {
>>>>>>> 9c81e525
        if Self::required_gas(input)? > target_gas {
            return Err(ExitError::OutOfGas);
        }

        Ok(PrecompileOutput {
            exit_status: ExitSucceed::Returned,
            output: Vec::new(),
            cost: 0,
            logs: Vec::new(),
        })
    }

<<<<<<< HEAD
    #[cfg(feature = "contract")]
    fn run(
        input: &[u8],
        target_gas: u64,
        context: &Context,
        state: &mut S,
        is_static: bool,
    ) -> PrecompileResult {
=======
    #[cfg(feature = "exit-precompiles")]
    fn run(input: &[u8], target_gas: u64, context: &Context) -> PrecompileResult {
>>>>>>> 9c81e525
        if Self::required_gas(input)? > target_gas {
            return Err(ExitError::OutOfGas);
        }

<<<<<<< HEAD
        // TODO(MarX): After calling directly function withdraw in Tester.sol
        //   This function is called with is_static = true
        //   Figure out if this needs to be fixed in EVM, or the way
        //   that is being used to determine if a function is called in static
        //   mode is incorrect.
        // if is_static {
        //     return Err(ExitError::Other(Cow::from("ERR_INVALID_IN_STATIC")));
        // }

        // First byte of the input is a flag, selecting the behavior to be triggered:
        //      0x0 -> Eth transfer
        //      0x1 -> Erc20 transfer
        let mut input = input;
        let flag = input[0];
        input = &input[1..];

        let (nep141_address, serialized_args) = match flag {
            0x0 => {
                // ETH transfer
                //
                // Input slice format:
                //      eth_recipient (20 bytes) - the address of recipient which will receive ETH on Ethereum

                let eth_recipient: String = hex::encode(input);

                if eth_recipient.len() == 20 {
                    (
                        String::from_utf8(crate::sdk::current_account_id()).unwrap(),
                        // There is no way to inject json, given the encoding of both arguments
                        // as decimal and hexadecimal respectively.
                        crate::prelude::format!(
                            r#"{{"amount": "{}", "recipient": "{}"}}"#,
                            context.apparent_value.as_u128(),
                            eth_recipient
                        ),
                    )
                } else {
                    return Err(ExitError::Other(Cow::from("ERR_INVALID_RECIPIENT_ADDRESS")));
                }
            }
            0x1 => {
                // ERC-20 transfer
                //
                // This precompile branch is expected to be called from the ERC20 withdraw function
                // (or burn function with some flag provided that this is expected to be withdrawn)
                //
                // Input slice format:
                //      amount (U256 le bytes) - the amount that was burned
                //      eth_recipient (20 bytes) - the address of recipient which will receive ETH on Ethereum

                if context.apparent_value != U256::from(0) {
                    return Err(ExitError::Other(Cow::from(
                        "ERR_ETH_ATTACHED_FOR_ERC20_EXIT",
                    )));
                }

                let nep141_address = get_nep141_from_erc20(context.caller.as_bytes());

                let amount = U256::from_big_endian(&input[..32]).as_u128();
                input = &input[32..];

                if input.len() == 20 {
                    // Parse ethereum address in hex
                    let eth_recipient: String = hex::encode(input.to_vec());

                    (
                        nep141_address,
                        // There is no way to inject json, given the encoding of both arguments
                        // as decimal and hexadecimal respectively.
                        crate::prelude::format!(
                            r#"{{"amount": "{}", "recipient": "{}"}}"#,
                            amount,
                            eth_recipient
                        ),
                    )
                } else {
                    return Err(ExitError::Other(Cow::from("ERR_INVALID_RECIPIENT_ADDRESS")));
                }
            }
            _ => {
                return Err(ExitError::Other(Cow::from(
                    "ERR_INVALID_RECEIVER_ACCOUNT_ID",
                )));
            }
        };

        let promise = PromiseCreateArgs {
            target_account_id: nep141_address,
            method: "withdraw".to_string(),
            args: serialized_args.as_bytes().to_vec(),
            attached_balance: 1,
            attached_gas: costs::WITHDRAWAL_GAS,
        };
=======
        let (nep141_address, serialized_args) = if context.apparent_value != U256::from(0) {
            // ETH transfer
            //
            // Input slice format:
            //      eth_recipient (20 bytes) - the address of recipient which will receive ETH on Ethereum

            let eth_recipient: String = hex::encode(input);

            if eth_recipient.len() == 20 {
                (
                    crate::sdk::current_account_id(),
                    crate::prelude::format!(
                        r#"{{"amount": "{}", "recipient": "{}"}}"#,
                        context.apparent_value.as_u128(),
                        eth_recipient
                    ),
                )
            } else {
                return Err(ExitError::Other(Cow::from("ERR_INVALID_RECIPIENT_ADDRESS")));
            }
        } else {
            // ERC-20 transfer
            //
            // This precompile branch is expected to be called from the ERC20 withdraw function
            // (or burn function with some flag provided that this is expected to be withdrawn)
            //
            // Input slice format:
            //      amount (U256 le bytes) - the amount that was burned
            //      eth_recipient (20 bytes) - the address of recipient which will receive ETH on Ethereum

            let nep141_address = get_nep141_from_erc20(context.caller.as_bytes());

            let mut input_mut = input;

            let amount = U256::from_big_endian(&input_mut[..32]).as_u128();
            input_mut = &input_mut[32..];

            // TODO: Charge the caller's account balance?

            if input_mut.len() == 20 {
                // Parse ethereum address in hex
                let eth_recipient: String = hex::encode(input_mut.to_vec());

                (
                    nep141_address,
                    crate::prelude::format!(
                        r#"{{"amount": "{}", "recipient": "{}"}}"#,
                        amount,
                        eth_recipient
                    ),
                )
            } else {
                return Err(ExitError::Other(Cow::from("ERR_INVALID_RECIPIENT_ADDRESS")));
            }
        };

        let promise0 = crate::sdk::promise_create(
            &nep141_address,
            b"withdraw",
            serialized_args.as_bytes(),
            1,
            costs::WITHDRAWAL_GAS,
        );
>>>>>>> 9c81e525

        state.add_promise(promise);

<<<<<<< HEAD
        Ok(PrecompileOutput {
            exit_status: ExitSucceed::Returned,
            output: Vec::new(),
            cost: 0,
            logs: Vec::new(),
        })
=======
        Ok(PrecompileOutput::default())
>>>>>>> 9c81e525
    }
}

#[cfg(test)]
mod tests {
<<<<<<< HEAD
    use crate::precompiles::{EXIT_TO_ETHEREUM_ID, EXIT_TO_NEAR_ID};
=======
    use super::{ExitToEthereum, ExitToNear};
>>>>>>> 9c81e525
    use crate::types::near_account_to_evm_address;

    use super::*;

    #[test]
    fn test_precompile_id() {
        assert_eq!(
            ExitToEthereum::ADDRESS,
            near_account_to_evm_address("exitToEthereum".as_bytes()).0
        );
        assert_eq!(
            ExitToNear::ADDRESS,
            near_account_to_evm_address("exitToNear".as_bytes()).0
        );
    }
}<|MERGE_RESOLUTION|>--- conflicted
+++ resolved
@@ -1,10 +1,7 @@
-use crate::prelude::PhantomData;
-use evm::executor::PrecompileOutput;
 use evm::{Context, ExitError, ExitSucceed};
 
-<<<<<<< HEAD
 use crate::parameters::PromiseCreateArgs;
-use crate::prelude::{Cow, String, ToString, Vec, U256};
+use crate::prelude::{is_valid_account_id, Cow, PhantomData, String, ToString, Vec, U256};
 use crate::storage::{bytes_to_key, KeyPrefix};
 use crate::types::AccountId;
 use crate::AuroraState;
@@ -13,18 +10,8 @@
 
 const ERR_TARGET_TOKEN_NOT_FOUND: &str = "Target token not found";
 
-=======
-use super::{Precompile, PrecompileResult};
 use crate::precompiles::PrecompileOutput;
-use crate::prelude::Vec;
-#[cfg(feature = "exit-precompiles")]
-use crate::{
-    prelude::{is_valid_account_id, Cow, String, U256},
-    types::AccountId,
-};
-
-#[cfg(feature = "exit-precompiles")]
->>>>>>> 9c81e525
+
 mod costs {
     use crate::types::Gas;
 
@@ -41,40 +28,12 @@
     pub(super) const WITHDRAWAL_GAS: Gas = 100_000_000_000_000;
 }
 
-<<<<<<< HEAD
 /// The minimum length of a valid account ID.
 const MIN_ACCOUNT_ID_LEN: u64 = 2;
 /// The maximum length of a valid account ID.
 const MAX_ACCOUNT_ID_LEN: u64 = 64;
 
-/// Returns `true` if the given account ID is valid and `false` otherwise.
-///
-/// Taken from near-sdk-rs:
-/// (https://github.com/near/near-sdk-rs/blob/42f62384c3acd024829501ee86e480917da03896/near-sdk/src/environment/env.rs#L816-L843)
-pub fn is_valid_account_id(account_id: &[u8]) -> bool {
-    if (account_id.len() as u64) < MIN_ACCOUNT_ID_LEN
-        || (account_id.len() as u64) > MAX_ACCOUNT_ID_LEN
-    {
-        return false;
-    }
-
-    // NOTE: We don't want to use Regex here, because it requires extra time to compile it.
-    // The valid account ID regex is /^(([a-z\d]+[-_])*[a-z\d]+\.)*([a-z\d]+[-_])*[a-z\d]+$/
-    // Instead the implementation is based on the previous character checks.
-
-    // We can safely assume that last char was a separator.
-    let mut last_char_is_separator = true;
-=======
-/// Get the current nep141 token associated with the current erc20 token.
-/// This will fail is none is associated.
-#[cfg(feature = "exit-precompiles")]
-fn get_nep141_from_erc20(_erc20_token: &[u8]) -> Vec<u8> {
-    // TODO(#51): Already implemented
-    Vec::new()
-}
-
 pub struct ExitToNear; //TransferEthToNear
->>>>>>> 9c81e525
 
 impl ExitToNear {
     /// Exit to NEAR precompile address
@@ -85,7 +44,6 @@
         super::make_address(0xe9217bc7, 0x0b7ed1f598ddd3199e80b093fa71124f);
 }
 
-<<<<<<< HEAD
 fn get_nep141_from_erc20(erc20_token: &[u8]) -> AccountId {
     AccountId::from_utf8(
         crate::sdk::read_storage(bytes_to_key(KeyPrefix::Erc20Nep141Map, erc20_token).as_slice())
@@ -97,15 +55,11 @@
 pub struct ExitToNear<S>(PhantomData<S>); //TransferEthToNear
 
 impl<S: AuroraState> Precompile<S> for ExitToNear<S> {
-=======
-impl Precompile for ExitToNear {
->>>>>>> 9c81e525
     fn required_gas(_input: &[u8]) -> Result<u64, ExitError> {
         Ok(costs::EXIT_TO_NEAR_GAS)
     }
 
-<<<<<<< HEAD
-    #[cfg(not(feature = "contract"))]
+    #[cfg(not(feature = "exit-precompiles"))]
     fn run(
         input: &[u8],
         target_gas: u64,
@@ -113,10 +67,6 @@
         _state: &mut S,
         _is_static: bool,
     ) -> PrecompileResult {
-=======
-    #[cfg(not(feature = "exit-precompiles"))]
-    fn run(input: &[u8], target_gas: u64, _context: &Context) -> PrecompileResult {
->>>>>>> 9c81e525
         if Self::required_gas(input)? > target_gas {
             return Err(ExitError::OutOfGas);
         }
@@ -129,8 +79,7 @@
         })
     }
 
-<<<<<<< HEAD
-    #[cfg(feature = "contract")]
+    #[cfg(feature = "exit-precompiles")]
     fn run(
         input: &[u8],
         target_gas: u64,
@@ -138,15 +87,10 @@
         state: &mut S,
         is_static: bool,
     ) -> PrecompileResult {
-=======
-    #[cfg(feature = "exit-precompiles")]
-    fn run(input: &[u8], target_gas: u64, context: &Context) -> PrecompileResult {
->>>>>>> 9c81e525
         if Self::required_gas(input)? > target_gas {
             return Err(ExitError::OutOfGas);
         }
 
-<<<<<<< HEAD
         // TODO(MarX): After calling directly function withdraw in Tester.sol
         //   This function is called with is_static = true
         //   Figure out if this needs to be fixed in EVM, or the way
@@ -224,64 +168,10 @@
                         "ERR_INVALID_RECEIVER_ACCOUNT_ID",
                     )));
                 }
-=======
-        let (nep141_address, args) = if context.apparent_value != U256::from(0) {
-            // ETH transfer
-            //
-            // Input slice format:
-            //      recipient_account_id (bytes) - the NEAR recipient account which will receive NEP-141 ETH tokens
-
-            if is_valid_account_id(input) {
-                (
-                    crate::sdk::current_account_id(),
-                    crate::prelude::format!(
-                        r#"{{"receiver_id": "{}", "amount": "{}"}}"#,
-                        String::from_utf8(input.to_vec()).unwrap(),
-                        context.apparent_value.as_u128()
-                    ),
-                )
-            } else {
-                return Err(ExitError::Other(Cow::from(
-                    "ERR_INVALID_RECEIVER_ACCOUNT_ID",
-                )));
-            }
-        } else {
-            // ERC20 transfer
-            //
-            // This precompile branch is expected to be called from the ERC20 burn function\
-            //
-            // Input slice format:
-            //      amount (U256 le bytes) - the amount that was burned
-            //      recipient_account_id (bytes) - the NEAR recipient account which will receive NEP-141 tokens
-
-            let nep141_address = get_nep141_from_erc20(context.caller.as_bytes());
-
-            let mut input_mut = input;
-            let amount = U256::from_big_endian(&input_mut[..32]).as_u128();
-            input_mut = &input_mut[32..];
-
-            // TODO: You have to charge caller's account balance for this transfer.
-
-            if is_valid_account_id(input_mut) {
-                let receiver_account_id: AccountId = String::from_utf8(input_mut.to_vec()).unwrap();
-                (
-                    nep141_address,
-                    crate::prelude::format!(
-                        r#"{{"receiver_id": "{}", "amount": "{}"}}"#,
-                        receiver_account_id,
-                        amount
-                    ),
-                )
-            } else {
-                return Err(ExitError::Other(Cow::from(
-                    "ERR_INVALID_RECEIVER_ACCOUNT_ID",
-                )));
->>>>>>> 9c81e525
             }
             _ => return Err(ExitError::Other(Cow::from("ERR_INVALID_FLAG"))),
         };
 
-<<<<<<< HEAD
         let promise = PromiseCreateArgs {
             target_account_id: nep141_address,
             method: "ft_transfer".to_string(),
@@ -289,36 +179,15 @@
             attached_balance: 1,
             attached_gas: costs::FT_TRANSFER_GAS,
         };
-=======
-        let promise0 = crate::sdk::promise_create(
-            &nep141_address,
-            b"ft_transfer",
-            args.as_bytes(),
-            1,
-            costs::FT_TRANSFER_GAS,
-        );
->>>>>>> 9c81e525
 
         state.add_promise(promise);
 
-<<<<<<< HEAD
-        Ok(PrecompileOutput {
-            exit_status: ExitSucceed::Returned,
-            output: Vec::new(),
-            cost: 0,
-            logs: Vec::new(),
-        })
-=======
         Ok(PrecompileOutput::default())
->>>>>>> 9c81e525
     }
 }
 
 pub struct ExitToEthereum<S>(PhantomData<S>);
 
-<<<<<<< HEAD
-impl<S: AuroraState> Precompile<S> for ExitToEthereum<S> {
-=======
 impl ExitToEthereum {
     /// Exit to Ethereum precompile address
     ///
@@ -328,14 +197,12 @@
         super::make_address(0xb0bd02f6, 0xa392af548bdf1cfaee5dfa0eefcc8eab);
 }
 
-impl Precompile for ExitToEthereum {
->>>>>>> 9c81e525
+impl<S: AuroraState> Precompile<S> for ExitToEthereum<S> {
     fn required_gas(_input: &[u8]) -> Result<u64, ExitError> {
         Ok(costs::EXIT_TO_ETHEREUM_GAS)
     }
 
-<<<<<<< HEAD
-    #[cfg(not(feature = "contract"))]
+    #[cfg(not(feature = "exit-precompiles"))]
     fn run(
         input: &[u8],
         target_gas: u64,
@@ -343,10 +210,6 @@
         _state: &mut S,
         _is_static: bool,
     ) -> PrecompileResult {
-=======
-    #[cfg(not(feature = "exit-precompiles"))]
-    fn run(input: &[u8], target_gas: u64, _context: &Context) -> PrecompileResult {
->>>>>>> 9c81e525
         if Self::required_gas(input)? > target_gas {
             return Err(ExitError::OutOfGas);
         }
@@ -359,8 +222,7 @@
         })
     }
 
-<<<<<<< HEAD
-    #[cfg(feature = "contract")]
+    #[cfg(feature = "exit-precompiles")]
     fn run(
         input: &[u8],
         target_gas: u64,
@@ -368,15 +230,10 @@
         state: &mut S,
         is_static: bool,
     ) -> PrecompileResult {
-=======
-    #[cfg(feature = "exit-precompiles")]
-    fn run(input: &[u8], target_gas: u64, context: &Context) -> PrecompileResult {
->>>>>>> 9c81e525
         if Self::required_gas(input)? > target_gas {
             return Err(ExitError::OutOfGas);
         }
 
-<<<<<<< HEAD
         // TODO(MarX): After calling directly function withdraw in Tester.sol
         //   This function is called with is_static = true
         //   Figure out if this needs to be fixed in EVM, or the way
@@ -470,94 +327,16 @@
             attached_balance: 1,
             attached_gas: costs::WITHDRAWAL_GAS,
         };
-=======
-        let (nep141_address, serialized_args) = if context.apparent_value != U256::from(0) {
-            // ETH transfer
-            //
-            // Input slice format:
-            //      eth_recipient (20 bytes) - the address of recipient which will receive ETH on Ethereum
-
-            let eth_recipient: String = hex::encode(input);
-
-            if eth_recipient.len() == 20 {
-                (
-                    crate::sdk::current_account_id(),
-                    crate::prelude::format!(
-                        r#"{{"amount": "{}", "recipient": "{}"}}"#,
-                        context.apparent_value.as_u128(),
-                        eth_recipient
-                    ),
-                )
-            } else {
-                return Err(ExitError::Other(Cow::from("ERR_INVALID_RECIPIENT_ADDRESS")));
-            }
-        } else {
-            // ERC-20 transfer
-            //
-            // This precompile branch is expected to be called from the ERC20 withdraw function
-            // (or burn function with some flag provided that this is expected to be withdrawn)
-            //
-            // Input slice format:
-            //      amount (U256 le bytes) - the amount that was burned
-            //      eth_recipient (20 bytes) - the address of recipient which will receive ETH on Ethereum
-
-            let nep141_address = get_nep141_from_erc20(context.caller.as_bytes());
-
-            let mut input_mut = input;
-
-            let amount = U256::from_big_endian(&input_mut[..32]).as_u128();
-            input_mut = &input_mut[32..];
-
-            // TODO: Charge the caller's account balance?
-
-            if input_mut.len() == 20 {
-                // Parse ethereum address in hex
-                let eth_recipient: String = hex::encode(input_mut.to_vec());
-
-                (
-                    nep141_address,
-                    crate::prelude::format!(
-                        r#"{{"amount": "{}", "recipient": "{}"}}"#,
-                        amount,
-                        eth_recipient
-                    ),
-                )
-            } else {
-                return Err(ExitError::Other(Cow::from("ERR_INVALID_RECIPIENT_ADDRESS")));
-            }
-        };
-
-        let promise0 = crate::sdk::promise_create(
-            &nep141_address,
-            b"withdraw",
-            serialized_args.as_bytes(),
-            1,
-            costs::WITHDRAWAL_GAS,
-        );
->>>>>>> 9c81e525
 
         state.add_promise(promise);
 
-<<<<<<< HEAD
-        Ok(PrecompileOutput {
-            exit_status: ExitSucceed::Returned,
-            output: Vec::new(),
-            cost: 0,
-            logs: Vec::new(),
-        })
-=======
         Ok(PrecompileOutput::default())
->>>>>>> 9c81e525
     }
 }
 
 #[cfg(test)]
 mod tests {
-<<<<<<< HEAD
-    use crate::precompiles::{EXIT_TO_ETHEREUM_ID, EXIT_TO_NEAR_ID};
-=======
     use super::{ExitToEthereum, ExitToNear};
->>>>>>> 9c81e525
     use crate::types::near_account_to_evm_address;
 
     use super::*;
