use crate::precompiles::{Precompile, PrecompileOutput, PrecompileResult};
use crate::prelude::{vec, Address};
use evm::{Context, ExitError};

mod costs {
    pub(super) const SHA256_BASE: u64 = 60;

    pub(super) const SHA256_PER_WORD: u64 = 12;

    pub(super) const RIPEMD160_BASE: u64 = 600;

    pub(super) const RIPEMD160_PER_WORD: u64 = 12;
}

mod consts {
    pub(super) const SHA256_WORD_LEN: u64 = 32;

    pub(super) const RIPEMD_WORD_LEN: u64 = 32;
}

/// SHA256 precompile.
pub struct SHA256;

impl SHA256 {
    pub(super) const ADDRESS: Address = super::make_address(0, 2);
}

impl Precompile for SHA256 {
    fn required_gas(input: &[u8]) -> Result<u64, ExitError> {
        Ok(
            (input.len() as u64 + consts::SHA256_WORD_LEN - 1) / consts::SHA256_WORD_LEN
                * costs::SHA256_PER_WORD
                + costs::SHA256_BASE,
        )
    }

    /// See: https://ethereum.github.io/yellowpaper/paper.pdf
    /// See: https://docs.soliditylang.org/en/develop/units-and-global-variables.html#mathematical-and-cryptographic-functions
    /// See: https://etherscan.io/address/0000000000000000000000000000000000000002
    #[cfg(not(feature = "contract"))]
    fn run(
        input: &[u8],
        target_gas: u64,
        _context: &Context,
        _is_static: bool,
    ) -> PrecompileResult {
        use sha2::Digest;

        if Self::required_gas(input)? > target_gas {
            return Err(ExitError::OutOfGas);
        }

        let cost = Self::required_gas(input)?;
        if cost > target_gas {
            Err(ExitError::OutOfGas)
        } else {
            let output = sha2::Sha256::digest(input).to_vec();
            Ok(PrecompileOutput::without_logs(cost, output))
        }
    }

    /// See: https://ethereum.github.io/yellowpaper/paper.pdf
    /// See: https://docs.soliditylang.org/en/develop/units-and-global-variables.html#mathematical-and-cryptographic-functions
    /// See: https://etherscan.io/address/0000000000000000000000000000000000000002
    #[cfg(feature = "contract")]
    fn run(
        input: &[u8],
        target_gas: u64,
        _context: &Context,
        _is_static: bool,
    ) -> PrecompileResult {
        use crate::sdk;

        let cost = Self::required_gas(input)?;
        if cost > target_gas {
            Err(ExitError::OutOfGas)
        } else {
            let output = sdk::sha256(input).as_bytes().to_vec();
            Ok(PrecompileOutput::without_logs(cost, output))
        }
    }
}

/// RIPEMD160 precompile.
pub struct RIPEMD160;

<<<<<<< HEAD
impl<S> RIPEMD160<S> {
    pub(super) const ADDRESS: [u8; 20] = super::make_address(0, 3);

    #[cfg(not(feature = "testnet"))]
    fn internal_impl(input: &[u8]) -> [u8; 20] {
        use ripemd160::Digest;
        let hash = ripemd160::Ripemd160::digest(input);
        let mut output = [0u8; 20];
        output.copy_from_slice(&hash);
        output
    }
=======
impl RIPEMD160 {
    pub(super) const ADDRESS: Address = super::make_address(0, 3);
>>>>>>> 93898da5
}

impl Precompile for RIPEMD160 {
    fn required_gas(input: &[u8]) -> Result<u64, ExitError> {
        Ok(
            (input.len() as u64 + consts::RIPEMD_WORD_LEN - 1) / consts::RIPEMD_WORD_LEN
                * costs::RIPEMD160_PER_WORD
                + costs::RIPEMD160_BASE,
        )
    }

    /// See: https://ethereum.github.io/yellowpaper/paper.pdf
    /// See: https://docs.soliditylang.org/en/develop/units-and-global-variables.html#mathematical-and-cryptographic-functions
    /// See: https://etherscan.io/address/0000000000000000000000000000000000000003
    fn run(
        input: &[u8],
        target_gas: u64,
        _context: &Context,
        _is_static: bool,
    ) -> PrecompileResult {
        let cost = Self::required_gas(input)?;
        if cost > target_gas {
            Err(ExitError::OutOfGas)
        } else {
            #[cfg(not(feature = "testnet"))]
            let hash = Self::internal_impl(input);
            #[cfg(feature = "testnet")]
            let hash = crate::sdk::ripemd160(input);
            // The result needs to be padded with leading zeros because it is only 20 bytes, but
            // the evm works with 32-byte words.
            let mut output = vec![0u8; 32];
            output[12..].copy_from_slice(&hash);
            Ok(PrecompileOutput::without_logs(cost, output))
        }
    }
}

#[cfg(test)]
mod tests {
    use crate::test_utils::new_context;

    use super::*;

    #[test]
    fn test_sha256() {
        let input = b"";
        let expected =
            hex::decode("e3b0c44298fc1c149afbf4c8996fb92427ae41e4649b934ca495991b7852b855")
                .unwrap();

        let res = SHA256::run(input, 60, &new_context(), false)
            .unwrap()
            .output;
        assert_eq!(res, expected);
    }

    #[test]
    fn test_ripemd160() {
        let input = b"";
        let expected =
            hex::decode("0000000000000000000000009c1185a5c5e9fc54612808977ee8f548b2258d31")
                .unwrap();

        let res = RIPEMD160::run(input, 600, &new_context(), false)
            .unwrap()
            .output;
        assert_eq!(res, expected);
    }
}<|MERGE_RESOLUTION|>--- conflicted
+++ resolved
@@ -84,9 +84,8 @@
 /// RIPEMD160 precompile.
 pub struct RIPEMD160;
 
-<<<<<<< HEAD
-impl<S> RIPEMD160<S> {
-    pub(super) const ADDRESS: [u8; 20] = super::make_address(0, 3);
+impl RIPEMD160 {
+    pub(super) const ADDRESS: Address = super::make_address(0, 3);
 
     #[cfg(not(feature = "testnet"))]
     fn internal_impl(input: &[u8]) -> [u8; 20] {
@@ -96,10 +95,6 @@
         output.copy_from_slice(&hash);
         output
     }
-=======
-impl RIPEMD160 {
-    pub(super) const ADDRESS: Address = super::make_address(0, 3);
->>>>>>> 93898da5
 }
 
 impl Precompile for RIPEMD160 {
