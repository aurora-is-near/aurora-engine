--- conflicted
+++ resolved
@@ -1,14 +1,7 @@
-<<<<<<< HEAD
-use crate::prelude::{PhantomData, Vec};
-use evm::executor::PrecompileOutput;
-use evm::{Context, ExitError, ExitSucceed};
-=======
 use crate::precompiles::{Precompile, PrecompileOutput, PrecompileResult};
-use crate::prelude::vec;
+use crate::prelude::{vec, PhantomData};
 use evm::{Context, ExitError};
->>>>>>> 9c81e525
 
-use crate::precompiles::{Precompile, PrecompileResult};
 use crate::AuroraState;
 
 mod costs {
@@ -30,15 +23,11 @@
 /// SHA256 precompile.
 pub struct SHA256<S>(PhantomData<S>);
 
-<<<<<<< HEAD
-impl<S: AuroraState> Precompile<S> for SHA256<S> {
-=======
-impl SHA256 {
+impl<S> SHA256<S> {
     pub(super) const ADDRESS: [u8; 20] = super::make_address(0, 2);
 }
 
-impl Precompile for SHA256 {
->>>>>>> 9c81e525
+impl<S: AuroraState> Precompile<S> for SHA256<S> {
     fn required_gas(input: &[u8]) -> Result<u64, ExitError> {
         Ok(
             (input.len() as u64 + consts::SHA256_WORD_LEN - 1) / consts::SHA256_WORD_LEN
@@ -64,15 +53,6 @@
             return Err(ExitError::OutOfGas);
         }
 
-<<<<<<< HEAD
-        let hash = sha2::Sha256::digest(input);
-        Ok(PrecompileOutput {
-            exit_status: ExitSucceed::Returned,
-            output: hash.to_vec(),
-            cost: 0,
-            logs: Vec::new(),
-        })
-=======
         let cost = Self::required_gas(input)?;
         if cost > target_gas {
             Err(ExitError::OutOfGas)
@@ -80,7 +60,6 @@
             let output = sha2::Sha256::digest(input).to_vec();
             Ok(PrecompileOutput::without_logs(cost, output))
         }
->>>>>>> 9c81e525
     }
 
     /// See: https://ethereum.github.io/yellowpaper/paper.pdf
@@ -100,17 +79,8 @@
         if cost > target_gas {
             Err(ExitError::OutOfGas)
         } else {
-<<<<<<< HEAD
-            Ok(PrecompileOutput {
-                exit_status: ExitSucceed::Returned,
-                output: sdk::sha256(input).as_bytes().to_vec(),
-                cost,
-                logs: Vec::new(),
-            })
-=======
             let output = sdk::sha256(input).as_bytes().to_vec();
             Ok(PrecompileOutput::without_logs(cost, output))
->>>>>>> 9c81e525
         }
     }
 }
@@ -118,15 +88,11 @@
 /// RIPEMD160 precompile.
 pub struct RIPEMD160<S>(PhantomData<S>);
 
-<<<<<<< HEAD
-impl<S: AuroraState> Precompile<S> for RIPEMD160<S> {
-=======
-impl RIPEMD160 {
+impl<S> RIPEMD160<S> {
     pub(super) const ADDRESS: [u8; 20] = super::make_address(0, 3);
 }
 
-impl Precompile for RIPEMD160 {
->>>>>>> 9c81e525
+impl<S: AuroraState> Precompile<S> for RIPEMD160<S> {
     fn required_gas(input: &[u8]) -> Result<u64, ExitError> {
         Ok(
             (input.len() as u64 + consts::RIPEMD_WORD_LEN - 1) / consts::RIPEMD_WORD_LEN
@@ -154,20 +120,9 @@
             let hash = ripemd160::Ripemd160::digest(input);
             // The result needs to be padded with leading zeros because it is only 20 bytes, but
             // the evm works with 32-byte words.
-<<<<<<< HEAD
-            let mut result = [0u8; 32];
-            result[12..].copy_from_slice(&hash);
-            Ok(PrecompileOutput {
-                exit_status: ExitSucceed::Returned,
-                output: result.to_vec(),
-                cost,
-                logs: Vec::new(),
-            })
-=======
             let mut output = vec![0u8; 32];
             output[12..].copy_from_slice(&hash);
             Ok(PrecompileOutput::without_logs(cost, output))
->>>>>>> 9c81e525
         }
     }
 }
@@ -185,13 +140,9 @@
             hex::decode("e3b0c44298fc1c149afbf4c8996fb92427ae41e4649b934ca495991b7852b855")
                 .unwrap();
 
-<<<<<<< HEAD
         let res = SHA256::run(input, 60, &new_context(), &mut new_state(), false)
             .unwrap()
             .output;
-=======
-        let res = SHA256::run(input, 60, &new_context()).unwrap().output;
->>>>>>> 9c81e525
         assert_eq!(res, expected);
     }
 
@@ -202,13 +153,9 @@
             hex::decode("0000000000000000000000009c1185a5c5e9fc54612808977ee8f548b2258d31")
                 .unwrap();
 
-<<<<<<< HEAD
         let res = RIPEMD160::run(input, 600, &new_context(), &mut new_state(), false)
             .unwrap()
             .output;
-=======
-        let res = RIPEMD160::run(input, 600, &new_context()).unwrap().output;
->>>>>>> 9c81e525
         assert_eq!(res, expected);
     }
 }