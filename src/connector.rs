--- conflicted
+++ resolved
@@ -68,7 +68,7 @@
         #[cfg(feature = "log")]
         sdk::log("[init contract]");
         // Get initial contract arguments
-        let args = InitCallArgs::try_from_slice(&sdk::read_input()[..]).expect(ERR_FAILED_PARSE);
+        let args = InitCallArgs::try_from_slice(&sdk::read_input()).expect(ERR_FAILED_PARSE);
         let current_account_id = sdk::current_account_id();
         let owner_id = String::from_utf8(current_account_id).unwrap();
         let mut ft = FungibleToken::new();
@@ -356,12 +356,7 @@
         sdk::assert_one_yocto();
         #[cfg(feature = "log")]
         sdk::log("Start withdraw NEAR");
-        let args =
-            WithdrawCallArgs::try_from_slice(&sdk::read_input()[..]).expect(ERR_FAILED_PARSE);
-<<<<<<< HEAD
-        let recipient_address = validate_eth_address(args.recipient_id);
-=======
->>>>>>> d1cf4d7a
+        let args = WithdrawCallArgs::try_from_slice(&sdk::read_input()).expect(ERR_FAILED_PARSE);
         let res = WithdrawResult {
             recipient_id: args.recipient_address,
             amount: args.amount,
@@ -403,8 +398,7 @@
 
     /// Return balance of NEAR
     pub fn ft_balance_of(&self) {
-        let args =
-            BalanceOfCallArgs::try_from_slice(&sdk::read_input()[..]).expect(ERR_FAILED_PARSE);
+        let args = BalanceOfCallArgs::try_from_slice(&sdk::read_input()).expect(ERR_FAILED_PARSE);
         let balance = self.ft.ft_balance_of(&args.account_id);
         sdk::return_output(&balance.to_string().as_bytes());
         #[cfg(feature = "log")]
@@ -417,7 +411,7 @@
     /// Return balance of ETH
     pub fn ft_balance_of_eth(&self) {
         let args =
-            BalanceOfEthCallArgs::try_from_slice(&sdk::read_input()[..]).expect(ERR_FAILED_PARSE);
+            BalanceOfEthCallArgs::try_from_slice(&sdk::read_input()).expect(ERR_FAILED_PARSE);
         let balance = self.ft.internal_unwrap_balance_of_eth(args.address);
         #[cfg(feature = "log")]
         sdk::log(&format!(
@@ -430,8 +424,7 @@
 
     /// Transfer between NEAR accounts
     pub fn ft_transfer(&mut self) {
-        let args =
-            TransferCallArgs::try_from_slice(&sdk::read_input()[..]).expect(ERR_FAILED_PARSE);
+        let args = TransferCallArgs::try_from_slice(&sdk::read_input()).expect(ERR_FAILED_PARSE);
         self.ft
             .ft_transfer(&args.receiver_id, args.amount, &args.memo);
         self.save_contract();
@@ -476,7 +469,7 @@
     /// FT storage deposit logic
     pub fn storage_deposit(&mut self) {
         let args =
-            StorageDepositCallArgs::try_from_slice(&sdk::read_input()[..]).expect(ERR_FAILED_PARSE);
+            StorageDepositCallArgs::try_from_slice(&sdk::read_input()).expect(ERR_FAILED_PARSE);
         let res = self
             .ft
             .storage_deposit(args.account_id.as_ref(), args.registration_only)
@@ -488,8 +481,8 @@
 
     /// FT storage withdraw
     pub fn storage_withdraw(&mut self) {
-        let args = StorageWithdrawCallArgs::try_from_slice(&sdk::read_input()[..])
-            .expect(ERR_FAILED_PARSE);
+        let args =
+            StorageWithdrawCallArgs::try_from_slice(&sdk::read_input()).expect(ERR_FAILED_PARSE);
         let res = self.ft.storage_withdraw(args.amount).try_to_vec().unwrap();
         self.save_contract();
         sdk::return_output(&res[..]);
@@ -497,8 +490,8 @@
 
     /// Get balance of storage
     pub fn storage_balance_of(&self) {
-        let args = StorageBalanceOfCallArgs::try_from_slice(&sdk::read_input()[..])
-            .expect(ERR_FAILED_PARSE);
+        let args =
+            StorageBalanceOfCallArgs::try_from_slice(&sdk::read_input()).expect(ERR_FAILED_PARSE);
         let res = self
             .ft
             .storage_balance_of(&args.account_id)
@@ -510,8 +503,7 @@
     /// Save to storage Relayed address as NEAR account alias
     pub fn register_relayer(&self) {
         let args: RegisterRelayerCallArgs =
-            RegisterRelayerCallArgs::try_from_slice(&sdk::read_input()[..])
-                .expect(ERR_FAILED_PARSE);
+            RegisterRelayerCallArgs::try_from_slice(&sdk::read_input()).expect(ERR_FAILED_PARSE);
         let account_id = String::from_utf8(sdk::predecessor_account_id()).unwrap();
         sdk::write_storage(self.evm_relayer_key(&account_id).as_bytes(), &args.address)
     }
@@ -543,7 +535,7 @@
     pub fn ft_on_transfer(&mut self) {
         #[cfg(feature = "log")]
         sdk::log("Call ft_on_trasfer");
-        let args = FtOnTransfer::try_from_slice(&sdk::read_input()[..]).expect(ERR_FAILED_PARSE);
+        let args = FtOnTransfer::try_from_slice(&sdk::read_input()).expect(ERR_FAILED_PARSE);
         let predecessor_account_id = String::from_utf8(sdk::predecessor_account_id()).unwrap();
         let current_account_id = String::from_utf8(sdk::current_account_id()).unwrap();
         // Parse message with specific rules
