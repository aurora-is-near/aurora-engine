use crate::fungible_token::*;
use crate::parameters::*;
use crate::sdk;
use crate::types::{AccountId, Balance, EthAddress, Gas, PromiseResult, Proof, ERR_FAILED_PARSE};

use crate::admin_controlled::{AdminControlled, PausedMask};
use crate::deposit_event::*;
use crate::engine::Engine;
use crate::json::parse_json;
use crate::prelude::*;
use crate::prover::validate_eth_address;
use crate::storage::{self, EthConnectorStorageId, KeyPrefix};
#[cfg(feature = "log")]
use alloc::format;
use borsh::{BorshDeserialize, BorshSerialize};

pub const NO_DEPOSIT: Balance = 0;
const GAS_FOR_FINISH_DEPOSIT: Gas = 50_000_000_000_000;
// Note: Is 40Tgas always enough?
const GAS_FOR_VERIFY_LOG_ENTRY: Gas = 40_000_000_000_000;

const UNPAUSE_ALL: PausedMask = 0;
const PAUSE_DEPOSIT: PausedMask = 1 << 0;
const PAUSE_WITHDRAW: PausedMask = 1 << 1;

#[derive(BorshSerialize, BorshDeserialize)]
pub struct EthConnectorContract {
    contract: EthConnector,
    ft: FungibleToken,
    paused_mask: PausedMask,
}

/// eth-connector specific data
#[derive(BorshSerialize, BorshDeserialize)]
pub struct EthConnector {
    pub prover_account: AccountId,
    pub eth_custodian_address: EthAddress,
}

/// Token message data
#[derive(BorshSerialize, BorshDeserialize)]
#[cfg_attr(not(target_arch = "wasm32"), derive(Debug))]
pub enum TokenMessageData {
    Near(AccountId),
    Eth { address: AccountId, message: String },
}

/// On-transfer message
pub struct OnTransferMessageData {
    pub relayer: AccountId,
    pub recipient: EthAddress,
    pub fee: U256,
}

impl EthConnectorContract {
    pub fn get_instance() -> Self {
        Self {
            contract: Self::get_contract_data(&EthConnectorStorageId::Contract),
            ft: Self::get_contract_data(&EthConnectorStorageId::FungibleToken),
            paused_mask: Self::get_contract_data(&EthConnectorStorageId::PausedMask),
        }
    }

    fn get_contract_key(suffix: &EthConnectorStorageId) -> Vec<u8> {
        storage::bytes_to_key(KeyPrefix::EthConnector, &[*suffix as u8])
    }

    fn get_contract_data<T: BorshDeserialize>(suffix: &EthConnectorStorageId) -> T {
        let data = sdk::read_storage(&Self::get_contract_key(suffix)).expect("Failed read storage");
        T::try_from_slice(&data[..]).unwrap()
    }

    /// Init eth-connector contract specific data
    pub fn init_contract(args: InitCallArgs) {
        // Check is it already initialized
        assert!(
            !sdk::storage_has_key(&Self::get_contract_key(&EthConnectorStorageId::Contract)),
            "ERR_CONTRACT_INITIALIZED"
        );
        crate::log!("[init contract]");

        let contract_data = Self::set_contract_data(SetContractDataCallArgs {
            prover_account: args.prover_account,
            eth_custodian_address: args.eth_custodian_address,
        });

        let current_account_id = sdk::current_account_id();
        let owner_id = String::from_utf8(current_account_id).unwrap();
        let mut ft = FungibleToken::new();
        // Register FT account for current contract
        ft.internal_register_account(&owner_id);

        let paused_mask = UNPAUSE_ALL;
        sdk::save_contract(
            &Self::get_contract_key(&EthConnectorStorageId::PausedMask),
            &paused_mask,
        );

        Self {
            contract: contract_data,
            ft,
            paused_mask,
        }
        .save_ft_contract();
    }

    /// Sets the contract data and returns it back
    pub fn set_contract_data(args: SetContractDataCallArgs) -> EthConnector {
        // Get initial contract arguments
        let contract_data = EthConnector {
            prover_account: args.prover_account,
            eth_custodian_address: validate_eth_address(args.eth_custodian_address),
        };
        // Save eth-connector specific data
        sdk::save_contract(
            &Self::get_contract_key(&EthConnectorStorageId::Contract),
            &contract_data,
        );

        contract_data
    }

    /// Parse event message data for tokens
    fn parse_event_message(&self, message: &str) -> TokenMessageData {
        let data: Vec<_> = message.split(':').collect();
        assert!(data.len() < 3);
        if data.len() == 1 {
            let account_id = data[0];
            assert!(
                is_valid_account_id(account_id.as_bytes()),
                "ERR_INVALID_ACCOUNT_ID"
            );
            TokenMessageData::Near(account_id.into())
        } else {
            TokenMessageData::Eth {
                address: data[0].into(),
                message: data[1].into(),
            }
        }
    }

    /// Get on-transfer data from message
    fn parse_on_transfer_message(&self, message: &str) -> OnTransferMessageData {
        let data: Vec<_> = message.split(':').collect();
        assert_eq!(data.len(), 2);

        let msg = hex::decode(data[1]).expect(ERR_FAILED_PARSE);
        let mut fee: [u8; 32] = Default::default();
        assert_eq!(msg.len(), 52, "ERR_WRONG_MESSAGE_LENGTH");
        fee.copy_from_slice(&msg[..32]);
        let mut recipient: EthAddress = Default::default();
        recipient.copy_from_slice(&msg[32..52]);
        // Check account
        let account_id = data[0];
        assert!(
            is_valid_account_id(account_id.as_bytes()),
            "ERR_INVALID_ACCOUNT_ID"
        );
        OnTransferMessageData {
            relayer: account_id.into(),
            recipient,
            fee: U256::from_little_endian(&fee[..]),
        }
    }

    /// Prepare message for `ft_transfer_call` -> `ft_on_transfer`
    fn set_message_for_on_transfer(&self, fee: U256, message: String) -> String {
        use byte_slice_cast::AsByteSlice;

        // Relayer == predecessor
        let relayer_account_id = String::from_utf8(sdk::predecessor_account_id()).unwrap();
        let mut data = fee.as_byte_slice().to_vec();
        let message = hex::decode(message).expect(ERR_FAILED_PARSE);
        data.extend(message);
        [relayer_account_id, hex::encode(data)].join(":")
    }

    /// Deposit all types of tokens
    pub fn deposit(&self) {
        self.assert_not_paused(PAUSE_DEPOSIT);

        crate::log!("[Deposit tokens]");

        // Get incoming deposit arguments
        let raw_proof = sdk::read_input();
        let proof: Proof = Proof::try_from_slice(&raw_proof).expect(ERR_FAILED_PARSE);
        // Fetch event data from Proof
        let event = DepositedEvent::from_log_entry_data(&proof.log_entry_data);

        crate::log!(&format!(
            "Deposit started: from {} to recipient {:?} with amount: {:?} and fee {:?}",
            hex::encode(event.sender),
            event.recipient,
            event.amount.as_u128(),
            event.fee.as_u128()
        ));

        crate::log!(&format!(
            "Event's address {}, custodian address {}",
            hex::encode(&event.eth_custodian_address),
            hex::encode(&self.contract.eth_custodian_address),
        ));

        assert_eq!(
            event.eth_custodian_address, self.contract.eth_custodian_address,
            "ERR_WRONG_EVENT_ADDRESS",
        );

        assert!(event.amount >= event.fee, "ERR_NOT_ENOUGH_BALANCE_FOR_FEE");

        // Verify proof data with cross-contract call to prover account
        crate::log!(&format!(
            "Deposit verify_log_entry for prover: {}",
            self.contract.prover_account,
        ));

        // Do not skip bridge call. This is only used for development and diagnostics.
        let skip_bridge_call = false.try_to_vec().unwrap();
        let mut proof_to_verify = raw_proof;
        proof_to_verify.extend(skip_bridge_call);
        let promise0 = sdk::promise_create(
            self.contract.prover_account.as_bytes(),
            b"verify_log_entry",
            &proof_to_verify,
            NO_DEPOSIT,
            GAS_FOR_VERIFY_LOG_ENTRY,
        );
        let predecessor_account_id = String::from_utf8(sdk::predecessor_account_id()).unwrap();

        // Finalize deposit
        let promise1 = match self.parse_event_message(&event.recipient) {
            // Deposit to NEAR accounts
            TokenMessageData::Near(account_id) => {
                let data = FinishDepositCallArgs {
                    new_owner_id: account_id,
                    amount: event.amount.as_u128(),
                    proof_key: proof.get_key(),
                    relayer_id: predecessor_account_id,
                    fee: event.fee.as_u128(),
                    msg: None,
                }
                .try_to_vec()
                .unwrap();

                sdk::promise_then(
                    promise0,
                    &sdk::current_account_id(),
                    b"finish_deposit_near",
                    &data[..],
                    NO_DEPOSIT,
                    GAS_FOR_FINISH_DEPOSIT,
                )
            }
            // Deposit to Eth accounts
            // fee is being minted in the `ft_on_transfer` callback method
            TokenMessageData::Eth { address, message } => {
                // Transfer to self and then transfer ETH in `ft_on_transfer`
                // address - is NEAR account
                let transfer_data = TransferCallCallArgs {
                    receiver_id: address,
                    amount: event.amount.as_u128(),
                    memo: None,
                    msg: self.set_message_for_on_transfer(event.fee, message),
                }
                .try_to_vec()
                .unwrap();

                let current_account_id = String::from_utf8(sdk::current_account_id()).unwrap();
                // Send to self - current account id
                let data = FinishDepositCallArgs {
                    new_owner_id: current_account_id,
                    amount: event.amount.as_u128(),
                    proof_key: proof.get_key(),
                    relayer_id: predecessor_account_id,
                    fee: event.fee.as_u128(),
                    msg: Some(transfer_data),
                }
                .try_to_vec()
                .unwrap();

                sdk::promise_then(
                    promise0,
                    &sdk::current_account_id(),
                    b"finish_deposit_near",
                    &data[..],
                    NO_DEPOSIT,
                    GAS_FOR_FINISH_DEPOSIT,
                )
            }
        };

        sdk::promise_return(promise1);
    }

    /// Finish deposit NEAR (private method)
    /// NOTE: we should `record_proof` only after `mint` operation. The reason
    /// is that in this case we only calculate the amount to be credited but
    /// do not save it, however, if an error occurs during the calculation,
    /// this will happen before `record_proof`. After that contract will save.
    pub fn finish_deposit_near(&mut self) {
        sdk::assert_private_call();
        let data: FinishDepositCallArgs =
            FinishDepositCallArgs::try_from_slice(&sdk::read_input()).unwrap();
        crate::log!(&format!("Finish deposit NEAR amount: {}", data.amount));
        assert_eq!(sdk::promise_results_count(), 1);

        // Check promise results
        let data0: Vec<u8> = match sdk::promise_result(0) {
            PromiseResult::Successful(x) => x,
            PromiseResult::Failed => sdk::panic_utf8(b"ERR_PROMISE_FAILED"),
            // This shouldn't be reachable
            PromiseResult::NotReady => sdk::panic_utf8(b"ERR_PROMISE_NOT_READY"),
        };
<<<<<<< HEAD

        #[cfg(feature = "log")]
        sdk::log("Check verification_success");
=======
        crate::log!("Check verification_success");
>>>>>>> 99b4e170
        let verification_success = bool::try_from_slice(&data0).unwrap();
        assert!(verification_success, "ERR_VERIFY_PROOF");

        // Mint tokens to recipient minus fee
        if let Some(msg) = data.msg {
            // Mint - calculate new balances
            self.mint_near(data.new_owner_id, data.amount);
            // Store proof only after `mint` calculations
            self.record_proof(&data.proof_key);
            // Save new contract data
            self.save_ft_contract();
            let transfer_call_args = TransferCallCallArgs::try_from_slice(&msg).unwrap();
            self.ft_transfer_call(transfer_call_args);
        } else {
            // Mint - calculate new balances
            self.mint_near(data.new_owner_id.clone(), data.amount - data.fee);
            self.mint_near(data.relayer_id, data.fee);
            // Store proof only after `mint` calculations
            self.record_proof(&data.proof_key);
            // Save new contract data
            self.save_ft_contract();
        }
    }

    /// Internal logic for explicitly setting an eth balance (needed by ApplyBackend for Engine)
    pub(crate) fn internal_set_eth_balance(&mut self, address: &Address, amount: &U256) {
        // Call to `as_u128` here should be fine because u128::MAX is a value greater than
        // all the Wei in existence, so a u128 should always be able to represent
        // the balance of a single account.
        self.ft
            .internal_set_eth_balance(address.0, amount.as_u128());
        self.save_ft_contract();
    }

    /// Internal ETH withdraw ETH logic
    pub(crate) fn internal_remove_eth(&mut self, address: &Address, amount: &U256) {
        self.burn_eth(address.0, amount.as_u128());
        self.save_ft_contract();
    }

    /// Record used proof as hash key
    fn record_proof(&mut self, key: &str) {
        crate::log!(&format!("Record proof: {}", key));

        assert!(!self.check_used_event(key), "ERR_PROOF_EXIST");
        self.save_used_event(key);
    }

    ///  Mint NEAR tokens
    fn mint_near(&mut self, owner_id: AccountId, amount: Balance) {
        crate::log!(&format!("Mint NEAR {} tokens for: {}", amount, owner_id));

        if self.ft.accounts_get(&owner_id).is_none() {
            self.ft.accounts_insert(&owner_id, 0);
        }
        self.ft.internal_deposit(&owner_id, amount);
    }

    ///  Mint ETH tokens
    fn mint_eth(&mut self, owner_id: EthAddress, amount: Balance) {
        crate::log!(&format!(
            "Mint ETH {} tokens for: {}",
            amount,
            hex::encode(owner_id)
        ));
        self.ft.internal_deposit_eth(owner_id, amount);
    }

    /// Burn ETH tokens
    fn burn_eth(&mut self, address: EthAddress, amount: Balance) {
        crate::log!(&format!(
            "Burn ETH {} tokens for: {}",
            amount,
            hex::encode(address)
        ));
        self.ft.internal_withdraw_eth(address, amount);
    }

    /// Withdraw from NEAR accounts
    /// NOTE: it should be without any log data
    pub fn withdraw_near(&mut self) {
        self.assert_not_paused(PAUSE_WITHDRAW);

        sdk::assert_one_yocto();
        let args = WithdrawCallArgs::try_from_slice(&sdk::read_input()).expect(ERR_FAILED_PARSE);
        let res = WithdrawResult {
            recipient_id: args.recipient_address,
            amount: args.amount,
            eth_custodian_address: self.contract.eth_custodian_address,
        }
        .try_to_vec()
        .unwrap();
        // Burn tokens to recipient
        let predecessor_account_id = String::from_utf8(sdk::predecessor_account_id()).unwrap();
        self.ft
            .internal_withdraw(&predecessor_account_id, args.amount);
        // Save new contract data
        self.save_ft_contract();
        sdk::return_output(&res[..]);
    }

    /// Return total supply of NEAR + ETH
    pub fn ft_total_supply(&self) {
        let total_supply = self.ft.ft_total_supply();
        sdk::return_output(total_supply.to_string().as_bytes());
        crate::log!(&format!("Total supply: {}", total_supply));
    }

    /// Return total supply of NEAR
    pub fn ft_total_supply_near(&self) {
        let total_supply = self.ft.ft_total_supply_near();
        sdk::return_output(total_supply.to_string().as_bytes());
        crate::log!(&format!("Total supply NEAR: {}", total_supply));
    }

    /// Return total supply of ETH
    pub fn ft_total_supply_eth(&self) {
        let total_supply = self.ft.ft_total_supply_eth();
        sdk::return_output(total_supply.to_string().as_bytes());
        crate::log!(&format!("Total supply ETH: {}", total_supply));
    }

    /// Return balance of NEAR
    pub fn ft_balance_of(&self) {
        let args = BalanceOfCallArgs::from(
            parse_json(&sdk::read_input()).expect_utf8(ERR_FAILED_PARSE.as_bytes()),
        );
        let balance = self.ft.ft_balance_of(&args.account_id);
        sdk::return_output(balance.to_string().as_bytes());
        crate::log!(&format!(
            "Balance of NEAR [{}]: {}",
            args.account_id, balance
        ));
    }

    /// Return balance of ETH
    pub fn ft_balance_of_eth(&self) {
        let args =
            BalanceOfEthCallArgs::try_from_slice(&sdk::read_input()).expect(ERR_FAILED_PARSE);
        let balance = self.ft.internal_unwrap_balance_of_eth(args.address);
        crate::log!(&format!(
            "Balance of ETH [{}]: {}",
            hex::encode(args.address),
            balance
        ));
        sdk::return_output(balance.to_string().as_bytes());
    }

    /// Transfer between NEAR accounts
    pub fn ft_transfer(&mut self) {
        sdk::assert_one_yocto();
        let args = TransferCallArgs::from(
            parse_json(&sdk::read_input()).expect_utf8(ERR_FAILED_PARSE.as_bytes()),
        );
        self.ft
            .ft_transfer(&args.receiver_id, args.amount, &args.memo);
        self.save_ft_contract();
        crate::log!(&format!(
            "Transfer amount {} to {} success with memo: {:?}",
            args.amount, args.receiver_id, args.memo
        ));
    }

    /// FT resolve transfer logic
    pub fn ft_resolve_transfer(&mut self) {
        sdk::assert_private_call();
        // Check if previous promise succeeded
        assert_eq!(sdk::promise_results_count(), 1);

        let args = ResolveTransferCallArgs::try_from_slice(&sdk::read_input()).unwrap();
        let amount = self
            .ft
            .ft_resolve_transfer(&args.sender_id, &args.receiver_id, args.amount);
        crate::log!(&format!(
            "Resolve transfer from {} to {} success",
            args.sender_id, args.receiver_id
        ));
        // `ft_resolve_transfer` can change `total_supply` so we should save the contract
        self.save_ft_contract();
        sdk::return_output(amount.to_string().as_bytes());
    }

    /// FT transfer call from sender account (invoker account) to receiver
    /// We starting early checking for message data to avoid `ft_on_transfer` call panics
    /// But we don't check relayer exists. If relayer doesn't exist we simply not mint/burn the amount of the fee
    pub fn ft_transfer_call(&mut self, args: TransferCallCallArgs) {
        crate::log!(&format!(
            "Transfer call to {} amount {}",
            args.receiver_id, args.amount,
        ));
        // Verify message data before `ft_on_transfer` call to avoid verification panics
        let message_data = self.parse_on_transfer_message(&args.msg);
        // Check is transfer amount > fee
        assert!(
            args.amount >= message_data.fee.as_u128(),
            "ERR_NOT_ENOUGH_BALANCE_FOR_FEE"
        );

        // Additional check overflow before process `ft_on_transfer`
        // But don't check overflow for relayer
        // Note: It can't overflow because the total supply doesn't change during transfer.
        let amount_for_check = self
            .ft
            .internal_unwrap_balance_of_eth(message_data.recipient);
        assert!(amount_for_check.checked_add(args.amount).is_some());
        assert!(self.ft.total_supply_eth.checked_add(args.amount).is_some());
        assert!(self.ft.total_supply.checked_add(args.amount).is_some());

        self.ft
            .ft_transfer_call(&args.receiver_id, args.amount, &args.memo, args.msg);
    }

    /// FT storage deposit logic
    pub fn storage_deposit(&mut self) {
        let args = StorageDepositCallArgs::from(
            parse_json(&sdk::read_input()).expect_utf8(ERR_FAILED_PARSE.as_bytes()),
        );

        let res = self
            .ft
            .storage_deposit(args.account_id.as_ref(), args.registration_only);
        self.save_ft_contract();
        sdk::return_output(&res.to_json_bytes());
    }

    /// FT storage withdraw
    pub fn storage_withdraw(&mut self) {
        sdk::assert_one_yocto();
        let args = StorageWithdrawCallArgs::from(
            parse_json(&sdk::read_input()).expect_utf8(ERR_FAILED_PARSE.as_bytes()),
        );
        let res = self.ft.storage_withdraw(args.amount);
        self.save_ft_contract();
        sdk::return_output(&res.to_json_bytes());
    }

    /// Get balance of storage
    pub fn storage_balance_of(&self) {
        let args = StorageBalanceOfCallArgs::from(
            parse_json(&sdk::read_input()).expect_utf8(ERR_FAILED_PARSE.as_bytes()),
        );
        sdk::return_output(&self.ft.storage_balance_of(&args.account_id).to_json_bytes());
    }

    /// ft_on_transfer callback function
    #[allow(clippy::unnecessary_unwrap)]
<<<<<<< HEAD
    pub fn ft_on_transfer(&mut self, engine: &Engine, args: &NEP141FtOnTransferArgs) {
        #[cfg(feature = "log")]
        sdk::log("Call ft_on_transfer");
=======
    pub fn ft_on_transfer(&mut self, engine: &Engine) {
        crate::log!("Call ft_on_transfer");
        let args = FtOnTransfer::try_from_slice(&sdk::read_input()).expect(ERR_FAILED_PARSE);
        let predecessor_account_id = String::from_utf8(sdk::predecessor_account_id()).unwrap();
        let current_account_id = String::from_utf8(sdk::current_account_id()).unwrap();
>>>>>>> 99b4e170
        // Parse message with specific rules
        let message_data = self.parse_on_transfer_message(&args.msg);

        // Special case when predecessor_account_id is current_account_id
        let fee = message_data.fee.as_u128();
        // Mint fee to relayer
        let relayer = engine.get_relayer(message_data.relayer.as_bytes());
        if fee > 0 && relayer.is_some() {
            self.mint_eth(message_data.recipient, args.amount - fee);
            let evm_relayer_address: EthAddress = relayer.unwrap().0;
            self.mint_eth(evm_relayer_address, fee);
        } else {
            self.mint_eth(message_data.recipient, args.amount);
        }
        self.save_ft_contract();
        sdk::return_output(0.to_string().as_bytes());
    }

    /// Get accounts counter for statistics.
    /// It represents total unique accounts (all-time, including accounts which now have zero balance).
    pub fn get_accounts_counter(&self) {
        sdk::return_output(&self.ft.get_accounts_counter().to_le_bytes());
    }

    /// Save eth-connector contract data
    fn save_ft_contract(&mut self) {
        sdk::save_contract(
            &Self::get_contract_key(&EthConnectorStorageId::FungibleToken),
            &self.ft,
        );
    }

    /// Generate key for used events from Prood
    fn used_event_key(&self, key: &str) -> Vec<u8> {
        let mut v = Self::get_contract_key(&EthConnectorStorageId::UsedEvent).to_vec();
        v.extend_from_slice(key.as_bytes());
        v
    }

    /// Save already used event proof as hash key
    fn save_used_event(&self, key: &str) {
        sdk::save_contract(&self.used_event_key(key), &0u8);
    }

    /// Check is event of proof already used
    fn check_used_event(&self, key: &str) -> bool {
        sdk::storage_has_key(&self.used_event_key(key))
    }

    /// Checks whether the provided proof was already used
    pub fn is_used_proof(&self, proof: Proof) -> bool {
        self.check_used_event(&proof.get_key())
    }

    /// Get Eth connector paused flags
    pub fn get_paused_flags(&self) -> PausedMask {
        self.get_paused()
    }

    /// Set Eth connector paused flags
    pub fn set_paused_flags(&mut self, args: PauseEthConnectorCallArgs) {
        self.set_paused(args.paused_mask);
    }
}

impl AdminControlled for EthConnectorContract {
    fn get_paused(&self) -> PausedMask {
        self.paused_mask
    }

    fn set_paused(&mut self, paused_mask: PausedMask) {
        self.paused_mask = paused_mask;
        sdk::save_contract(
            &Self::get_contract_key(&EthConnectorStorageId::PausedMask),
            &self.paused_mask,
        );
    }
}<|MERGE_RESOLUTION|>--- conflicted
+++ resolved
@@ -311,13 +311,7 @@
             // This shouldn't be reachable
             PromiseResult::NotReady => sdk::panic_utf8(b"ERR_PROMISE_NOT_READY"),
         };
-<<<<<<< HEAD
-
-        #[cfg(feature = "log")]
-        sdk::log("Check verification_success");
-=======
         crate::log!("Check verification_success");
->>>>>>> 99b4e170
         let verification_success = bool::try_from_slice(&data0).unwrap();
         assert!(verification_success, "ERR_VERIFY_PROOF");
 
@@ -564,17 +558,8 @@
 
     /// ft_on_transfer callback function
     #[allow(clippy::unnecessary_unwrap)]
-<<<<<<< HEAD
     pub fn ft_on_transfer(&mut self, engine: &Engine, args: &NEP141FtOnTransferArgs) {
-        #[cfg(feature = "log")]
-        sdk::log("Call ft_on_transfer");
-=======
-    pub fn ft_on_transfer(&mut self, engine: &Engine) {
         crate::log!("Call ft_on_transfer");
-        let args = FtOnTransfer::try_from_slice(&sdk::read_input()).expect(ERR_FAILED_PARSE);
-        let predecessor_account_id = String::from_utf8(sdk::predecessor_account_id()).unwrap();
-        let current_account_id = String::from_utf8(sdk::current_account_id()).unwrap();
->>>>>>> 99b4e170
         // Parse message with specific rules
         let message_data = self.parse_on_transfer_message(&args.msg);
 
