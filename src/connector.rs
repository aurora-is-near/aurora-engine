use crate::fungible_token::*;
use crate::parameters::*;
use crate::sdk;
use crate::types::{AccountId, Balance, EthAddress, Gas, PromiseResult, Proof, ERR_FAILED_PARSE};

use crate::admin_controlled::{AdminControlled, PausedMask};
use crate::deposit_event::*;
use crate::engine::Engine;
use crate::json::parse_json;
use crate::prelude::*;
use crate::prover::validate_eth_address;
use crate::storage::{self, EthConnectorStorageId, KeyPrefix};
#[cfg(feature = "log")]
use alloc::format;
use borsh::{BorshDeserialize, BorshSerialize};

pub const NO_DEPOSIT: Balance = 0;
const GAS_FOR_FINISH_DEPOSIT: Gas = 50_000_000_000_000;
// Note: Is 40Tgas always enough?
const GAS_FOR_VERIFY_LOG_ENTRY: Gas = 40_000_000_000_000;

const UNPAUSE_ALL: PausedMask = 0;
const PAUSE_DEPOSIT: PausedMask = 1 << 0;
const PAUSE_WITHDRAW: PausedMask = 1 << 1;

#[derive(BorshSerialize, BorshDeserialize)]
pub struct EthConnectorContract {
    contract: EthConnector,
    ft: FungibleToken,
    paused_mask: PausedMask,
}

/// eth-connector specific data
#[derive(BorshSerialize, BorshDeserialize)]
pub struct EthConnector {
    pub prover_account: AccountId,
    pub eth_custodian_address: EthAddress,
}

/// Token message data
#[derive(BorshSerialize, BorshDeserialize)]
#[cfg_attr(not(target_arch = "wasm32"), derive(Debug))]
pub enum TokenMessageData {
    Near(AccountId),
    Eth { address: AccountId, message: String },
}

/// On-transfer message
pub struct OnTransferMessageData {
    pub relayer: AccountId,
    pub recipient: EthAddress,
    pub fee: U256,
}

impl EthConnectorContract {
    pub fn get_instance() -> Self {
        Self {
            contract: Self::get_contract_data(&EthConnectorStorageId::Contract),
            ft: Self::get_contract_data(&EthConnectorStorageId::FungibleToken),
            paused_mask: Self::get_contract_data(&EthConnectorStorageId::PausedMask),
        }
    }

    fn get_contract_key(suffix: &EthConnectorStorageId) -> Vec<u8> {
        storage::bytes_to_key(KeyPrefix::EthConnector, &[*suffix as u8])
    }

    fn get_contract_data<T: BorshDeserialize>(suffix: &EthConnectorStorageId) -> T {
        let data = sdk::read_storage(&Self::get_contract_key(suffix)).expect("Failed read storage");
        T::try_from_slice(&data[..]).unwrap()
    }

    /// Init eth-connector contract specific data
    pub fn init_contract(args: InitCallArgs) {
        // Check is it already initialized
        assert!(
            !sdk::storage_has_key(&Self::get_contract_key(&EthConnectorStorageId::Contract)),
            "ERR_CONTRACT_INITIALIZED"
        );
        crate::log!("[init contract]");

        let contract_data = Self::set_contract_data(SetContractDataCallArgs {
            prover_account: args.prover_account,
            eth_custodian_address: args.eth_custodian_address,
        });

        let current_account_id = sdk::current_account_id();
        let owner_id = String::from_utf8(current_account_id).unwrap();
        let mut ft = FungibleToken::new();
        // Register FT account for current contract
        ft.internal_register_account(&owner_id);

        let paused_mask = UNPAUSE_ALL;
        sdk::save_contract(
            &Self::get_contract_key(&EthConnectorStorageId::PausedMask),
            &paused_mask,
        );

        Self {
            contract: contract_data,
            ft,
            paused_mask,
        }
        .save_ft_contract();
    }

    /// Sets the contract data and returns it back
    pub fn set_contract_data(args: SetContractDataCallArgs) -> EthConnector {
        // Get initial contract arguments
        let contract_data = EthConnector {
            prover_account: args.prover_account,
            eth_custodian_address: validate_eth_address(args.eth_custodian_address),
        };
        // Save eth-connector specific data
        sdk::save_contract(
            &Self::get_contract_key(&EthConnectorStorageId::Contract),
            &contract_data,
        );

        contract_data
    }

    /// Parse event message data for tokens
    fn parse_event_message(&self, message: &str) -> TokenMessageData {
        let data: Vec<_> = message.split(':').collect();
        assert!(data.len() < 3);
        if data.len() == 1 {
            let account_id = data[0];
            assert!(
                is_valid_account_id(account_id.as_bytes()),
                "ERR_INVALID_ACCOUNT_ID"
            );
            TokenMessageData::Near(account_id.into())
        } else {
            TokenMessageData::Eth {
                address: data[0].into(),
                message: data[1].into(),
            }
        }
    }

    /// Get on-transfer data from message
    fn parse_on_transfer_message(&self, message: &str) -> OnTransferMessageData {
        let data: Vec<_> = message.split(':').collect();
        assert_eq!(data.len(), 2);

        let msg = hex::decode(data[1]).expect(ERR_FAILED_PARSE);
        let mut fee: [u8; 32] = Default::default();
        assert_eq!(msg.len(), 52, "ERR_WRONG_MESSAGE_LENGTH");
        fee.copy_from_slice(&msg[..32]);
        let mut recipient: EthAddress = Default::default();
        recipient.copy_from_slice(&msg[32..52]);
        // Check account
        let account_id = data[0];
        assert!(
            is_valid_account_id(account_id.as_bytes()),
            "ERR_INVALID_ACCOUNT_ID"
        );
        OnTransferMessageData {
            relayer: account_id.into(),
            recipient,
            fee: U256::from_little_endian(&fee[..]),
        }
    }

    /// Prepare message for `ft_transfer_call` -> `ft_on_transfer`
    fn set_message_for_on_transfer(&self, fee: U256, message: String) -> String {
        use byte_slice_cast::AsByteSlice;

        // Relayer == predecessor
        let relayer_account_id = String::from_utf8(sdk::predecessor_account_id()).unwrap();
        let mut data = fee.as_byte_slice().to_vec();
        let message = hex::decode(message).expect(ERR_FAILED_PARSE);
        data.extend(message);
        [relayer_account_id, hex::encode(data)].join(":")
    }

    /// Deposit all types of tokens
    pub fn deposit(&self) {
        self.assert_not_paused(PAUSE_DEPOSIT);

        crate::log!("[Deposit tokens]");

        // Get incoming deposit arguments
        let raw_proof = sdk::read_input();
        let proof: Proof = Proof::try_from_slice(&raw_proof).expect(ERR_FAILED_PARSE);
        // Fetch event data from Proof
        let event = DepositedEvent::from_log_entry_data(&proof.log_entry_data);

        crate::log!(&format!(
            "Deposit started: from {} to recipient {:?} with amount: {:?} and fee {:?}",
            hex::encode(event.sender),
            event.recipient,
            event.amount.as_u128(),
            event.fee.as_u128()
        ));

        crate::log!(&format!(
            "Event's address {}, custodian address {}",
            hex::encode(&event.eth_custodian_address),
            hex::encode(&self.contract.eth_custodian_address),
        ));

        assert_eq!(
            event.eth_custodian_address, self.contract.eth_custodian_address,
            "ERR_WRONG_EVENT_ADDRESS",
        );

        assert!(event.amount > event.fee, "ERR_NOT_ENOUGH_BALANCE_FOR_FEE");

        // Verify proof data with cross-contract call to prover account
        crate::log!(&format!(
            "Deposit verify_log_entry for prover: {}",
            self.contract.prover_account,
        ));

        // Do not skip bridge call. This is only used for development and diagnostics.
        let skip_bridge_call = false.try_to_vec().unwrap();
        let mut proof_to_verify = raw_proof;
        proof_to_verify.extend(skip_bridge_call);
        let promise0 = sdk::promise_create(
            self.contract.prover_account.as_bytes(),
            b"verify_log_entry",
            &proof_to_verify,
            NO_DEPOSIT,
            GAS_FOR_VERIFY_LOG_ENTRY,
        );
        let predecessor_account_id = String::from_utf8(sdk::predecessor_account_id()).unwrap();

        // Finalize deposit
        let data = match self.parse_event_message(&event.recipient) {
            // Deposit to NEAR accounts
            TokenMessageData::Near(account_id) => FinishDepositCallArgs {
                new_owner_id: account_id,
                amount: event.amount.as_u128(),
                proof_key: proof.get_key(),
                relayer_id: predecessor_account_id,
                fee: event.fee.as_u128(),
                msg: None,
            }
            .try_to_vec()
            .unwrap(),
            // Deposit to Eth accounts
            // fee is being minted in the `ft_on_transfer` callback method
            TokenMessageData::Eth { address, message } => {
                // Transfer to self and then transfer ETH in `ft_on_transfer`
                // address - is NEAR account
                let transfer_data = TransferCallCallArgs {
                    receiver_id: address,
                    amount: event.amount.as_u128(),
                    memo: None,
                    msg: self.set_message_for_on_transfer(event.fee, message),
                }
                .try_to_vec()
                .unwrap();

                let current_account_id = String::from_utf8(sdk::current_account_id()).unwrap();
                // Send to self - current account id
                FinishDepositCallArgs {
                    new_owner_id: current_account_id,
                    amount: event.amount.as_u128(),
                    proof_key: proof.get_key(),
                    relayer_id: predecessor_account_id,
                    fee: event.fee.as_u128(),
                    msg: Some(transfer_data),
                }
                .try_to_vec()
                .unwrap()
            }
        };

        let promise1 = sdk::promise_then(
            promise0,
            &sdk::current_account_id(),
            b"finish_deposit",
            &data[..],
            NO_DEPOSIT,
            GAS_FOR_FINISH_DEPOSIT,
        );
        sdk::promise_return(promise1);
    }

    /// Finish deposit (private method)
    /// NOTE: we should `record_proof` only after `mint` operation. The reason
    /// is that in this case we only calculate the amount to be credited but
    /// do not save it, however, if an error occurs during the calculation,
    /// this will happen before `record_proof`. After that contract will save.
    pub fn finish_deposit(&mut self) {
        sdk::assert_private_call();
        let data: FinishDepositCallArgs =
            FinishDepositCallArgs::try_from_slice(&sdk::read_input()).unwrap();
        crate::log!(&format!("Finish deposit with the amount: {}", data.amount));
        assert_eq!(sdk::promise_results_count(), 1);

        // Check promise results
        let data0: Vec<u8> = match sdk::promise_result(0) {
            PromiseResult::Successful(x) => x,
            PromiseResult::Failed => sdk::panic_utf8(b"ERR_PROMISE_FAILED"),
            // This shouldn't be reachable
            PromiseResult::NotReady => sdk::panic_utf8(b"ERR_PROMISE_NOT_READY"),
        };
        crate::log!("Check verification_success");
        let verification_success = bool::try_from_slice(&data0).unwrap();
        assert!(verification_success, "ERR_VERIFY_PROOF");

        // Mint tokens to recipient minus fee
        if let Some(msg) = data.msg {
            // Mint - calculate new balances
            self.mint_eth_on_near(data.new_owner_id, data.amount);
            // Store proof only after `mint` calculations
            self.record_proof(&data.proof_key);
            // Save new contract data
            self.save_ft_contract();
            let transfer_call_args = TransferCallCallArgs::try_from_slice(&msg).unwrap();
            self.ft_transfer_call(transfer_call_args);
        } else {
            // Mint - calculate new balances
            self.mint_eth_on_near(data.new_owner_id.clone(), data.amount - data.fee);
            self.mint_eth_on_near(data.relayer_id, data.fee);
            // Store proof only after `mint` calculations
            self.record_proof(&data.proof_key);
            // Save new contract data
            self.save_ft_contract();
        }
    }

    /// Internal logic for explicitly setting an eth balance (needed by ApplyBackend for Engine)
    pub(crate) fn internal_set_eth_balance(&mut self, address: &Address, amount: &U256) {
        // Call to `as_u128` here should be fine because u128::MAX is a value greater than
        // all the Wei in existence, so a u128 should always be able to represent
        // the balance of a single account.
        self.ft
            .internal_set_eth_balance(address.0, amount.as_u128());
        self.save_ft_contract();
    }

    /// Internal ETH withdraw ETH logic
    pub(crate) fn internal_remove_eth(&mut self, address: &Address, amount: &U256) {
        self.burn_eth_on_aurora(address.0, amount.as_u128());
        self.save_ft_contract();
    }

    /// Record used proof as hash key
    fn record_proof(&mut self, key: &str) {
        crate::log!(&format!("Record proof: {}", key));

        assert!(!self.check_used_event(key), "ERR_PROOF_EXIST");
        self.save_used_event(key);
    }

    ///  Mint nETH tokens
    fn mint_eth_on_near(&mut self, owner_id: AccountId, amount: Balance) {
        crate::log!(&format!("Mint {} nETH tokens for: {}", amount, owner_id));

        if self.ft.accounts_get(&owner_id).is_none() {
            self.ft.accounts_insert(&owner_id, 0);
        }
        self.ft.internal_deposit_eth_to_near(&owner_id, amount);
    }

    ///  Mint ETH tokens
    fn mint_eth_on_aurora(&mut self, owner_id: EthAddress, amount: Balance) {
        crate::log!(&format!(
            "Mint {} ETH tokens for: {}",
            amount,
            hex::encode(owner_id)
        ));
        self.ft.internal_deposit_eth_to_aurora(owner_id, amount);
    }

    /// Burn ETH tokens
    fn burn_eth_on_aurora(&mut self, address: EthAddress, amount: Balance) {
        crate::log!(&format!(
            "Burn {} ETH tokens for: {}",
            amount,
            hex::encode(address)
        ));
        self.ft.internal_withdraw_eth_from_aurora(address, amount);
    }

    /// Withdraw nETH from NEAR accounts
    /// NOTE: it should be without any log data
    pub fn withdraw_eth_from_near(&mut self) {
        self.assert_not_paused(PAUSE_WITHDRAW);

        sdk::assert_one_yocto();
        let args = WithdrawCallArgs::try_from_slice(&sdk::read_input()).expect(ERR_FAILED_PARSE);
        let res = WithdrawResult {
            recipient_id: args.recipient_address,
            amount: args.amount,
            eth_custodian_address: self.contract.eth_custodian_address,
        }
        .try_to_vec()
        .unwrap();
        // Burn tokens to recipient
        let predecessor_account_id = String::from_utf8(sdk::predecessor_account_id()).unwrap();
        self.ft
            .internal_withdraw_eth_from_near(&predecessor_account_id, args.amount);
        // Save new contract data
        self.save_ft_contract();
        sdk::return_output(&res[..]);
    }

    /// Returns total ETH supply on NEAR (nETH as NEP-141 token)
    pub fn ft_total_eth_supply_on_near(&self) {
        let total_supply = self.ft.ft_total_eth_supply_on_near();
        crate::log!(&format!("Total ETH supply on NEAR: {}", total_supply));
        sdk::return_output(total_supply.to_string().as_bytes());
    }

    /// Returns total ETH supply on Aurora (ETH in Aurora EVM)
    pub fn ft_total_eth_supply_on_aurora(&self) {
        let total_supply = self.ft.ft_total_eth_supply_on_aurora();
        crate::log!(&format!("Total ETH supply on Aurora: {}", total_supply));
        sdk::return_output(total_supply.to_string().as_bytes());
    }

    /// Return balance of nETH (ETH on Near)
    pub fn ft_balance_of(&self) {
        let args = BalanceOfCallArgs::from(
            parse_json(&sdk::read_input()).expect_utf8(ERR_FAILED_PARSE.as_bytes()),
        );

        let balance = self.ft.ft_balance_of(&args.account_id);
        crate::log!(&format!(
            "Balance of nETH [{}]: {}",
            args.account_id, balance
        ));

        sdk::return_output(balance.to_string().as_bytes());
    }

    /// Return balance of ETH (ETH in Aurora EVM)
    pub fn ft_balance_of_eth_on_aurora(&self) {
        let args =
            BalanceOfEthCallArgs::try_from_slice(&sdk::read_input()).expect(ERR_FAILED_PARSE);
        let balance = self
            .ft
            .internal_unwrap_balance_of_eth_on_aurora(args.address);
        crate::log!(&format!(
            "Balance of ETH [{}]: {}",
            hex::encode(args.address),
            balance
        ));
        sdk::return_output(balance.to_string().as_bytes());
    }

    /// Transfer between NEAR accounts
    pub fn ft_transfer(&mut self) {
        sdk::assert_one_yocto();
        let args = TransferCallArgs::from(
            parse_json(&sdk::read_input()).expect_utf8(ERR_FAILED_PARSE.as_bytes()),
        );
        self.ft
            .ft_transfer(&args.receiver_id, args.amount, &args.memo);
        self.save_ft_contract();
        crate::log!(&format!(
            "Transfer amount {} to {} success with memo: {:?}",
            args.amount, args.receiver_id, args.memo
        ));
    }

    /// FT resolve transfer logic
    pub fn ft_resolve_transfer(&mut self) {
        sdk::assert_private_call();
        // Check if previous promise succeeded
        assert_eq!(sdk::promise_results_count(), 1);

        let args = ResolveTransferCallArgs::try_from_slice(&sdk::read_input()).unwrap();
        let amount = self
            .ft
            .ft_resolve_transfer(&args.sender_id, &args.receiver_id, args.amount);
        crate::log!(&format!(
            "Resolve transfer from {} to {} success",
            args.sender_id, args.receiver_id
        ));
        // `ft_resolve_transfer` can change `total_supply` so we should save the contract
        self.save_ft_contract();
        sdk::return_output(amount.to_string().as_bytes());
    }

    /// FT transfer call from sender account (invoker account) to receiver
    /// We starting early checking for message data to avoid `ft_on_transfer` call panics
    /// But we don't check relayer exists. If relayer doesn't exist we simply not mint/burn the amount of the fee
    pub fn ft_transfer_call(&mut self, args: TransferCallCallArgs) {
        crate::log!(&format!(
            "Transfer call to {} amount {}",
            args.receiver_id, args.amount,
        ));
        // Verify message data before `ft_on_transfer` call to avoid verification panics
        let message_data = self.parse_on_transfer_message(&args.msg);
        // Check is transfer amount > fee
        assert!(
            args.amount > message_data.fee.as_u128(),
            "ERR_NOT_ENOUGH_BALANCE_FOR_FEE"
        );

        // Additional check overflow before process `ft_on_transfer`
        // But don't check overflow for relayer
        // Note: It can't overflow because the total supply doesn't change during transfer.
        let amount_for_check = self
            .ft
            .internal_unwrap_balance_of_eth_on_aurora(message_data.recipient);
        assert!(amount_for_check.checked_add(args.amount).is_some());
        assert!(self
            .ft
            .total_eth_supply_on_aurora
            .checked_add(args.amount)
            .is_some());

        self.ft
            .ft_transfer_call(&args.receiver_id, args.amount, &args.memo, args.msg);
    }

    /// FT storage deposit logic
    pub fn storage_deposit(&mut self) {
        let args = StorageDepositCallArgs::from(
            parse_json(&sdk::read_input()).expect_utf8(ERR_FAILED_PARSE.as_bytes()),
        );

        let res = self
            .ft
            .storage_deposit(args.account_id.as_ref(), args.registration_only);
        self.save_ft_contract();
        sdk::return_output(&res.to_json_bytes());
    }

    /// FT storage withdraw
    pub fn storage_withdraw(&mut self) {
        sdk::assert_one_yocto();
        let args = StorageWithdrawCallArgs::from(
            parse_json(&sdk::read_input()).expect_utf8(ERR_FAILED_PARSE.as_bytes()),
        );
        let res = self.ft.storage_withdraw(args.amount);
        self.save_ft_contract();
        sdk::return_output(&res.to_json_bytes());
    }

    /// Get balance of storage
    pub fn storage_balance_of(&self) {
        let args = StorageBalanceOfCallArgs::from(
            parse_json(&sdk::read_input()).expect_utf8(ERR_FAILED_PARSE.as_bytes()),
        );
        sdk::return_output(&self.ft.storage_balance_of(&args.account_id).to_json_bytes());
    }

    /// ft_on_transfer callback function
    #[allow(clippy::unnecessary_unwrap)]
    pub fn ft_on_transfer(&mut self, engine: &Engine, args: &NEP141FtOnTransferArgs) {
        crate::log!("Call ft_on_transfer");
        // Parse message with specific rules
        let message_data = self.parse_on_transfer_message(&args.msg);

        // Special case when predecessor_account_id is current_account_id
<<<<<<< HEAD
        if current_account_id == predecessor_account_id {
            let fee = message_data.fee.as_u128();
            // Mint fee to relayer
            let relayer = engine.get_relayer(message_data.relayer.as_bytes());
            if fee > 0 && relayer.is_some() {
                self.mint_eth_on_aurora(message_data.recipient, args.amount - fee);
                let evm_relayer_address: EthAddress = relayer.unwrap().0;
                self.mint_eth_on_aurora(evm_relayer_address, fee);
            } else {
                self.mint_eth_on_aurora(message_data.recipient, args.amount);
            }
=======
        let fee = message_data.fee.as_u128();
        // Mint fee to relayer
        let relayer = engine.get_relayer(message_data.relayer.as_bytes());
        if fee > 0 && relayer.is_some() {
            self.mint_eth(message_data.recipient, args.amount - fee);
            let evm_relayer_address: EthAddress = relayer.unwrap().0;
            self.mint_eth(evm_relayer_address, fee);
>>>>>>> cbb878f7
        } else {
            self.mint_eth(message_data.recipient, args.amount);
        }
        self.save_ft_contract();
        sdk::return_output(0.to_string().as_bytes());
    }

    /// Get accounts counter for statistics.
    /// It represents total unique accounts (all-time, including accounts which now have zero balance).
    pub fn get_accounts_counter(&self) {
        sdk::return_output(&self.ft.get_accounts_counter().to_le_bytes());
    }

    /// Save eth-connector contract data
    fn save_ft_contract(&mut self) {
        sdk::save_contract(
            &Self::get_contract_key(&EthConnectorStorageId::FungibleToken),
            &self.ft,
        );
    }

    /// Generate key for used events from Prood
    fn used_event_key(&self, key: &str) -> Vec<u8> {
        let mut v = Self::get_contract_key(&EthConnectorStorageId::UsedEvent).to_vec();
        v.extend_from_slice(key.as_bytes());
        v
    }

    /// Save already used event proof as hash key
    fn save_used_event(&self, key: &str) {
        sdk::save_contract(&self.used_event_key(key), &0u8);
    }

    /// Check is event of proof already used
    fn check_used_event(&self, key: &str) -> bool {
        sdk::storage_has_key(&self.used_event_key(key))
    }

    /// Checks whether the provided proof was already used
    pub fn is_used_proof(&self, proof: Proof) -> bool {
        self.check_used_event(&proof.get_key())
    }

    /// Get Eth connector paused flags
    pub fn get_paused_flags(&self) -> PausedMask {
        self.get_paused()
    }

    /// Set Eth connector paused flags
    pub fn set_paused_flags(&mut self, args: PauseEthConnectorCallArgs) {
        self.set_paused(args.paused_mask);
    }
}

impl AdminControlled for EthConnectorContract {
    fn get_paused(&self) -> PausedMask {
        self.paused_mask
    }

    fn set_paused(&mut self, paused_mask: PausedMask) {
        self.paused_mask = paused_mask;
        sdk::save_contract(
            &Self::get_contract_key(&EthConnectorStorageId::PausedMask),
            &self.paused_mask,
        );
    }
}<|MERGE_RESOLUTION|>--- conflicted
+++ resolved
@@ -552,29 +552,15 @@
         let message_data = self.parse_on_transfer_message(&args.msg);
 
         // Special case when predecessor_account_id is current_account_id
-<<<<<<< HEAD
-        if current_account_id == predecessor_account_id {
-            let fee = message_data.fee.as_u128();
-            // Mint fee to relayer
-            let relayer = engine.get_relayer(message_data.relayer.as_bytes());
-            if fee > 0 && relayer.is_some() {
-                self.mint_eth_on_aurora(message_data.recipient, args.amount - fee);
-                let evm_relayer_address: EthAddress = relayer.unwrap().0;
-                self.mint_eth_on_aurora(evm_relayer_address, fee);
-            } else {
-                self.mint_eth_on_aurora(message_data.recipient, args.amount);
-            }
-=======
         let fee = message_data.fee.as_u128();
         // Mint fee to relayer
         let relayer = engine.get_relayer(message_data.relayer.as_bytes());
         if fee > 0 && relayer.is_some() {
-            self.mint_eth(message_data.recipient, args.amount - fee);
+            self.mint_eth_on_aurora(message_data.recipient, args.amount - fee);
             let evm_relayer_address: EthAddress = relayer.unwrap().0;
-            self.mint_eth(evm_relayer_address, fee);
->>>>>>> cbb878f7
+            self.mint_eth_on_aurora(evm_relayer_address, fee);
         } else {
-            self.mint_eth(message_data.recipient, args.amount);
+            self.mint_eth_on_aurora(message_data.recipient, args.amount);
         }
         self.save_ft_contract();
         sdk::return_output(0.to_string().as_bytes());
