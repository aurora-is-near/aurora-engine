--- conflicted
+++ resolved
@@ -330,51 +330,33 @@
     }
 }
 
-<<<<<<< HEAD
-=======
-#[allow(dead_code)]
->>>>>>> e935a936
+#[allow(dead_code)]
 pub fn save_contract<T: BorshSerialize>(key: &str, data: &T) {
     write_storage(key.as_bytes(), &data.try_to_vec().unwrap()[..]);
 }
 
-<<<<<<< HEAD
-=======
-#[allow(dead_code)]
->>>>>>> e935a936
+#[allow(dead_code)]
 pub fn get_contract_data<T: BorshDeserialize>(key: &str) -> T {
     let data = read_storage(key.as_bytes()).expect("Failed read storage");
     T::try_from_slice(&data[..]).unwrap()
 }
 
-<<<<<<< HEAD
-=======
-#[allow(dead_code)]
->>>>>>> e935a936
+#[allow(dead_code)]
 pub fn log(data: String) {
     log_utf8(data.as_bytes())
 }
 
-<<<<<<< HEAD
-=======
-#[allow(dead_code)]
->>>>>>> e935a936
+#[allow(dead_code)]
 pub fn storage_usage() -> u64 {
     unsafe { exports::storage_usage() }
 }
 
-<<<<<<< HEAD
-=======
-#[allow(dead_code)]
->>>>>>> e935a936
+#[allow(dead_code)]
 pub fn prepaid_gas() -> u64 {
     unsafe { exports::prepaid_gas() }
 }
 
-<<<<<<< HEAD
-=======
-#[allow(dead_code)]
->>>>>>> e935a936
+#[allow(dead_code)]
 pub fn promise_create(
     account_id: String,
     method_name: &[u8],
@@ -397,10 +379,7 @@
     }
 }
 
-<<<<<<< HEAD
-=======
-#[allow(dead_code)]
->>>>>>> e935a936
+#[allow(dead_code)]
 pub fn promise_then(
     promise_idx: u64,
     account_id: String,
@@ -425,20 +404,14 @@
     }
 }
 
-<<<<<<< HEAD
-=======
-#[allow(dead_code)]
->>>>>>> e935a936
+#[allow(dead_code)]
 pub fn promise_return(promise_idx: u64) {
     unsafe {
         exports::promise_return(promise_idx);
     }
 }
 
-<<<<<<< HEAD
-=======
-#[allow(dead_code)]
->>>>>>> e935a936
+#[allow(dead_code)]
 pub fn promise_results_count() -> u64 {
     unsafe { exports::promise_results_count() }
 }
@@ -458,10 +431,7 @@
     }
 }*/
 
-<<<<<<< HEAD
-=======
-#[allow(dead_code)]
->>>>>>> e935a936
+#[allow(dead_code)]
 pub fn assert_private_call() {
     assert_eq!(
         predecessor_account_id(),
@@ -479,10 +449,7 @@
     }
 }
 
-<<<<<<< HEAD
-=======
-#[allow(dead_code)]
->>>>>>> e935a936
+#[allow(dead_code)]
 pub fn assert_one_yocto() {
     assert_eq!(
         attached_deposit(),
@@ -491,36 +458,24 @@
     )
 }
 
-<<<<<<< HEAD
-=======
-#[allow(dead_code)]
->>>>>>> e935a936
+#[allow(dead_code)]
 pub fn promise_batch_action_transfer(promise_index: u64, amount: u128) {
     unsafe {
         exports::promise_batch_action_transfer(promise_index, &amount as *const u128 as _);
     }
 }
 
-<<<<<<< HEAD
-=======
-#[allow(dead_code)]
->>>>>>> e935a936
+#[allow(dead_code)]
 pub fn storage_byte_cost() -> u128 {
     STORAGE_PRICE_PER_BYTE
 }
 
-<<<<<<< HEAD
-=======
-#[allow(dead_code)]
->>>>>>> e935a936
+#[allow(dead_code)]
 pub fn promise_batch_create(account_id: String) -> u64 {
     unsafe { exports::promise_batch_create(account_id.len() as _, account_id.as_ptr() as _) }
 }
 
-<<<<<<< HEAD
-=======
-#[allow(dead_code)]
->>>>>>> e935a936
+#[allow(dead_code)]
 pub fn storage_has_key(key: &str) -> bool {
     unsafe { exports::storage_has_key(key.len() as u64, key.as_ptr() as u64) == 1 }
 }