--- conflicted
+++ resolved
@@ -230,18 +230,6 @@
 }
 
 /// Read u64 from storage at given key.
-<<<<<<< HEAD
-pub(crate) fn read_u64(key: &[u8]) -> Option<Result<u64, InvalidU64>> {
-    read_storage_len(key).map(|value_size| unsafe {
-        if value_size == 8 {
-            let result = [0u8; 8];
-            exports::read_register(READ_STORAGE_REGISTER_ID, result.as_ptr() as _);
-            Ok(u64::from_le_bytes(result))
-        } else {
-            Err(InvalidU64)
-        }
-    })
-=======
 pub(crate) fn read_u64(key: &[u8]) -> Result<u64, ReadU64Error> {
     read_storage_len(key)
         .ok_or(ReadU64Error::MissingValue)
@@ -254,7 +242,6 @@
                 Err(ReadU64Error::InvalidU64)
             }
         })
->>>>>>> 9c81e525
 }
 
 pub fn write_storage(key: &[u8], value: &[u8]) {
@@ -517,12 +504,6 @@
     }
 }
 
-<<<<<<< HEAD
-pub(crate) struct InvalidU64;
-impl AsRef<[u8]> for InvalidU64 {
-    fn as_ref(&self) -> &[u8] {
-        b"ERR_NOT_U64"
-=======
 pub(crate) enum ReadU64Error {
     InvalidU64,
     MissingValue,
@@ -533,6 +514,5 @@
             Self::InvalidU64 => b"ERR_NOT_U64",
             Self::MissingValue => b"ERR_U64_NOT_FOUND",
         }
->>>>>>> 9c81e525
     }
 }