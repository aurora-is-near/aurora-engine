--- conflicted
+++ resolved
@@ -1,10 +1,5 @@
 use super::prelude::*;
 
-<<<<<<< HEAD
-use crate::parameters::ExpectUtf8;
-use crate::types::ERR_FAILED_PARSE;
-=======
->>>>>>> 94cb3381
 use alloc::collections::BTreeMap;
 use core::convert::From;
 use rjson::{Array, Null, Object, Value};
@@ -58,15 +53,9 @@
     #[allow(dead_code)]
     pub fn u128(&self, key: &str) -> Result<u128, JsonError> {
         match self {
-<<<<<<< HEAD
             JsonValue::Object(o) => match o.get(key).ok_or(())? {
                 JsonValue::String(n) => Ok(n.parse::<u128>().expect_utf8(b"ERR_FAILED_PARSE_U128")),
                 _ => Err(()),
-=======
-            JsonValue::Object(o) => match o.get(key).ok_or(JsonError::MissingValue)? {
-                JsonValue::Number(n) => Ok(*n as u128),
-                _ => Err(JsonError::InvalidU128),
->>>>>>> 94cb3381
             },
             _ => Err(JsonError::NotJsonType),
         }
