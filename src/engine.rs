use borsh::{BorshDeserialize, BorshSerialize};
use evm::backend::{Apply, ApplyBackend, Backend, Basic, Log};
use evm::executor::{MemoryStackState, StackExecutor, StackSubstateMetadata};
use evm::ExitFatal;
use evm::{Config, CreateScheme, ExitError, ExitReason};

use crate::connector::EthConnectorContract;
use crate::map::LookupMap;
use crate::parameters::{FunctionCallArgs, NewCallArgs, SubmitResult, ViewCallArgs};

use crate::precompiles;
use crate::prelude::{Address, TryInto, Vec, H256, U256};
use crate::sdk;
use crate::storage::{address_to_key, bytes_to_key, storage_to_key, KeyPrefix, KeyPrefixU8};
use crate::types::{u256_to_arr, AccountId, Wei};

/// Errors with the EVM engine.
#[derive(Debug, Clone, Eq, PartialEq)]
pub enum EngineError {
    /// Normal EVM errors.
    EvmError(ExitError),
    /// Fatal EVM errors.
    EvmFatal(ExitFatal),
    /// Incorrect nonce.
    IncorrectNonce,
}

impl EngineError {
    pub fn to_str(&self) -> &str {
        use EngineError::*;
        match self {
            EvmError(ExitError::StackUnderflow) => "ERR_STACK_UNDERFLOW",
            EvmError(ExitError::StackOverflow) => "ERR_STACK_OVERFLOW",
            EvmError(ExitError::InvalidJump) => "ERR_INVALID_JUMP",
            EvmError(ExitError::InvalidRange) => "ERR_INVALID_RANGE",
            EvmError(ExitError::DesignatedInvalid) => "ERR_DESIGNATED_INVALID",
            EvmError(ExitError::CallTooDeep) => "ERR_CALL_TOO_DEEP",
            EvmError(ExitError::CreateCollision) => "ERR_CREATE_COLLISION",
            EvmError(ExitError::CreateContractLimit) => "ERR_CREATE_CONTRACT_LIMIT",
            EvmError(ExitError::OutOfOffset) => "ERR_OUT_OF_OFFSET",
            EvmError(ExitError::OutOfGas) => "ERR_OUT_OF_GAS",
            EvmError(ExitError::OutOfFund) => "ERR_OUT_OF_FUND",
            EvmError(ExitError::Other(m)) => m,
            EvmError(_) => unreachable!(), // unused misc
            EvmFatal(ExitFatal::NotSupported) => "ERR_NOT_SUPPORTED",
            EvmFatal(ExitFatal::UnhandledInterrupt) => "ERR_UNHANDLED_INTERRUPT",
            EvmFatal(ExitFatal::Other(m)) => m,
            EvmFatal(_) => unreachable!(), // unused misc
            IncorrectNonce => "ERR_INCORRECT_NONCE",
        }
    }
}

impl AsRef<str> for EngineError {
    fn as_ref(&self) -> &str {
        self.to_str()
    }
}

impl AsRef<[u8]> for EngineError {
    fn as_ref(&self) -> &[u8] {
        self.to_str().as_bytes()
    }
}

impl From<ExitError> for EngineError {
    fn from(e: ExitError) -> Self {
        EngineError::EvmError(e)
    }
}

impl From<ExitFatal> for EngineError {
    fn from(e: ExitFatal) -> Self {
        EngineError::EvmFatal(e)
    }
}

/// An engine result.
pub type EngineResult<T> = Result<T, EngineError>;

trait ExitIntoResult {
    /// Checks if the EVM exit is ok or an error.
    fn into_result(self) -> EngineResult<()>;
}

impl ExitIntoResult for ExitReason {
    fn into_result(self) -> EngineResult<()> {
        use ExitReason::*;
        match self {
            Succeed(_) | Revert(_) => Ok(()),
            Error(e) => Err(e.into()),
            Fatal(e) => Err(e.into()),
        }
    }
}

pub enum EngineStateError {
    NotFound,
    DeserializationFailed,
}

impl AsRef<[u8]> for EngineStateError {
    fn as_ref(&self) -> &[u8] {
        match self {
            Self::NotFound => b"ERR_STATE_NOT_FOUND",
            Self::DeserializationFailed => b"ERR_STATE_CORRUPTED",
        }
    }
}

/// Engine internal state, mostly configuration.
/// Should not contain anything large or enumerable.
#[derive(BorshSerialize, BorshDeserialize, Default)]
pub struct EngineState {
    /// Chain id, according to the EIP-115 / ethereum-lists spec.
    pub chain_id: [u8; 32],
    /// Account which can upgrade this contract.
    /// Use empty to disable updatability.
    pub owner_id: AccountId,
    /// Account of the bridge prover.
    /// Use empty to not use base token as bridged asset.
    pub bridge_prover_id: AccountId,
    /// How many blocks after staging upgrade can deploy it.
    pub upgrade_delay_blocks: u64,
    /// Mapping between relayer account id and relayer evm address
    pub relayers_evm_addresses: LookupMap<{ KeyPrefix::RelayerEvmAddressMap as KeyPrefixU8 }>,
}

impl From<NewCallArgs> for EngineState {
    fn from(args: NewCallArgs) -> Self {
        EngineState {
            chain_id: args.chain_id,
            owner_id: args.owner_id,
            bridge_prover_id: args.bridge_prover_id,
            upgrade_delay_blocks: args.upgrade_delay_blocks,
            relayers_evm_addresses: LookupMap::new(),
        }
    }
}

pub struct Engine {
    state: EngineState,
    origin: Address,
}

// TODO: upgrade to Berlin HF
const CONFIG: &Config = &Config::istanbul();

/// Key for storing the state of the engine.
const STATE_KEY: &[u8; 5] = b"STATE";

impl Engine {
    pub fn new(origin: Address) -> Result<Self, EngineStateError> {
        Engine::get_state().map(|state| Self::new_with_state(state, origin))
    }

    pub fn new_with_state(state: EngineState, origin: Address) -> Self {
        Self { state, origin }
    }

    /// Saves state into the storage.
    pub fn set_state(state: EngineState) {
        sdk::write_storage(
            &bytes_to_key(KeyPrefix::Config, STATE_KEY),
            &state.try_to_vec().expect("ERR_SER"),
        );
    }

    /// Fails if state is not found.
    pub fn get_state() -> Result<EngineState, EngineStateError> {
        match sdk::read_storage(&bytes_to_key(KeyPrefix::Config, STATE_KEY)) {
            None => Err(EngineStateError::NotFound),
            Some(bytes) => EngineState::try_from_slice(&bytes)
                .map_err(|_| EngineStateError::DeserializationFailed),
        }
    }

    pub fn set_code(address: &Address, code: &[u8]) {
        sdk::write_storage(&address_to_key(KeyPrefix::Code, address), code);
    }

    pub fn remove_code(address: &Address) {
        sdk::remove_storage(&address_to_key(KeyPrefix::Code, address))
    }

    pub fn get_code(address: &Address) -> Vec<u8> {
        sdk::read_storage(&address_to_key(KeyPrefix::Code, address)).unwrap_or_else(Vec::new)
    }

    pub fn get_code_size(address: &Address) -> usize {
        sdk::read_storage_len(&address_to_key(KeyPrefix::Code, address)).unwrap_or(0)
    }

    pub fn set_nonce(address: &Address, nonce: &U256) {
        sdk::write_storage(
            &address_to_key(KeyPrefix::Nonce, address),
            &u256_to_arr(nonce),
        );
    }

    pub fn remove_nonce(address: &Address) {
        sdk::remove_storage(&address_to_key(KeyPrefix::Nonce, address))
    }

    /// Checks the nonce to ensure that the address matches the transaction
    /// nonce.
    #[inline]
    pub fn check_nonce(address: &Address, transaction_nonce: &U256) -> EngineResult<()> {
        let account_nonce = Self::get_nonce(address);

        if transaction_nonce != &account_nonce {
            return Err(EngineError::IncorrectNonce);
        }

        Ok(())
    }

    pub fn get_nonce(address: &Address) -> U256 {
        sdk::read_storage(&address_to_key(KeyPrefix::Nonce, address))
            .map(|value| U256::from_big_endian(&value))
            .unwrap_or_else(U256::zero)
    }

    pub fn set_balance(address: &Address, balance: &Wei) {
        sdk::write_storage(
            &address_to_key(KeyPrefix::Balance, address),
            &balance.to_bytes(),
        );
    }

    pub fn remove_balance(address: &Address) {
        let balance = Self::get_balance(address);
        // Apply changes for eth-conenctor
        EthConnectorContract::get_instance().internal_remove_eth(address, &balance);
        sdk::remove_storage(&address_to_key(KeyPrefix::Balance, address))
    }

    pub fn get_balance(address: &Address) -> Wei {
        let raw = sdk::read_storage(&address_to_key(KeyPrefix::Balance, address))
            .map(|value| U256::from_big_endian(&value))
            .unwrap_or_else(U256::zero);
        Wei::new(raw)
    }

    pub fn remove_storage(address: &Address, key: &H256) {
        sdk::remove_storage(&storage_to_key(address, key));
    }

    pub fn set_storage(address: &Address, key: &H256, value: &H256) {
        sdk::write_storage(&storage_to_key(address, key), &value.0);
    }

    pub fn get_storage(address: &Address, key: &H256) -> H256 {
        sdk::read_storage(&storage_to_key(address, key))
            .map(|value| H256::from_slice(&value))
            .unwrap_or_else(H256::default)
    }

    pub fn is_account_empty(address: &Address) -> bool {
        let balance = Self::get_balance(address);
        let nonce = Self::get_nonce(address);
        let code_len = Self::get_code_size(address);
        balance.is_zero() && nonce.is_zero() && code_len == 0
    }

    /// Removes all storage for the given address.
    pub fn remove_all_storage(_address: &Address) {
        // FIXME: there is presently no way to prefix delete trie state.
        // NOTE: There is not going to be a method on runtime for this.
        //     You may need to store all keys in a list if you want to do this in a contract.
        //     Maybe you can incentivize people to delete dead old keys. They can observe them from
        //     external indexer node and then issue special cleaning transaction.
        //     Either way you may have to store the nonce per storage address root. When the account
        //     has to be deleted the storage nonce needs to be increased, and the old nonce keys
        //     can be deleted over time. That's how TurboGeth does storage.
    }

    /// Removes an account.
    pub fn remove_account(address: &Address) {
        Self::remove_nonce(address);
        Self::remove_balance(address);
        Self::remove_code(address);
        Self::remove_all_storage(address);
    }

    /// Removes an account if it is empty.
    pub fn remove_account_if_empty(address: &Address) {
        if Self::is_account_empty(address) {
            Self::remove_account(address);
        }
    }

    pub fn deploy_code_with_input(&mut self, input: Vec<u8>) -> EngineResult<SubmitResult> {
        let origin = self.origin();
        let value = Wei::zero();
        self.deploy_code(origin, value, input)
    }

    pub fn deploy_code(
        &mut self,
        origin: Address,
        value: Wei,
        input: Vec<u8>,
    ) -> EngineResult<SubmitResult> {
        let mut executor = self.make_executor();
        let address = executor.create_address(CreateScheme::Legacy { caller: origin });
        let (status, result) = (
            executor.transact_create(origin, value.raw(), input, u64::MAX),
            address,
        );
        let is_succeed = status.is_succeed();
        status.into_result()?;
        let used_gas = executor.used_gas();
        let (values, logs) = executor.into_state().deconstruct();
        self.apply(values, Vec::<Log>::new(), true);

        Ok(SubmitResult {
            status: is_succeed,
            gas_used: used_gas,
            result: result.0.to_vec(),
            logs: logs.into_iter().map(Into::into).collect(),
        })
    }

    pub fn call_with_args(&mut self, args: FunctionCallArgs) -> EngineResult<SubmitResult> {
        let origin = self.origin();
        let contract = Address(args.contract);
        let value = Wei::zero();
        self.call(origin, contract, value, args.input)
    }

    pub fn call(
        &mut self,
        origin: Address,
        contract: Address,
        value: Wei,
        input: Vec<u8>,
    ) -> EngineResult<SubmitResult> {
        let mut executor = self.make_executor();
<<<<<<< HEAD
        let (status, result) = executor.transact_call(origin, contract, value, input, u64::MAX);
=======
        let (status, result) =
            executor.transact_call(origin, contract, value.raw(), input, u64::MAX);

>>>>>>> 060f3103
        let used_gas = executor.used_gas();
        let (values, logs) = executor.into_state().deconstruct();
        let is_succeed = status.is_succeed();

        if let Err(e) = status.into_result() {
            Engine::increment_nonce(&origin);
            return Err(e);
        }

        // There is no way to return the logs to the NEAR log method as it only
        // allows a return of UTF-8 strings.
        self.apply(values, Vec::<Log>::new(), true);

        Ok(SubmitResult {
            status: is_succeed,
            gas_used: used_gas,
            result,
            logs: logs.into_iter().map(Into::into).collect(),
        })
    }

    pub fn increment_nonce(address: &Address) {
        let account_nonce = Self::get_nonce(address);
        let new_nonce = account_nonce.saturating_add(U256::one());
        Self::set_nonce(address, &new_nonce);
    }

    pub fn view_with_args(&self, args: ViewCallArgs) -> EngineResult<Vec<u8>> {
        let origin = Address::from_slice(&args.sender);
        let contract = Address::from_slice(&args.address);
        let value = U256::from_big_endian(&args.amount);
        self.view(origin, contract, Wei::new(value), args.input)
    }

    pub fn view(
        &self,
        origin: Address,
        contract: Address,
        value: Wei,
        input: Vec<u8>,
    ) -> EngineResult<Vec<u8>> {
        let mut executor = self.make_executor();
        let (status, result) =
            executor.transact_call(origin, contract, value.raw(), input, u64::MAX);
        status.into_result()?;
        Ok(result)
    }

    fn make_executor(&self) -> StackExecutor<MemoryStackState<Engine>> {
        let metadata = StackSubstateMetadata::new(u64::MAX, &CONFIG);
        let state = MemoryStackState::new(metadata, self);
        StackExecutor::new_with_precompile(state, &CONFIG, precompiles::istanbul_precompiles)
    }

    pub fn register_relayer(&mut self, account_id: &[u8], evm_address: Address) {
        self.state
            .relayers_evm_addresses
            .insert_raw(account_id, evm_address.as_bytes());
    }

    #[allow(dead_code)]
    pub fn get_relayer(&self, account_id: &[u8]) -> Option<Address> {
        self.state
            .relayers_evm_addresses
            .get_raw(account_id)
            .map(|result| Address(result.as_slice().try_into().unwrap()))
    }
}

impl evm::backend::Backend for Engine {
    /// Returns the gas price.
    ///
    /// This is currently zero, but may be changed in the future. This is mainly
    /// because there already is another cost for transactions.
    fn gas_price(&self) -> U256 {
        U256::zero()
    }

    /// Returns the origin address that created the contract.
    fn origin(&self) -> Address {
        self.origin
    }

    /// Returns a block hash from a given index.
    ///
    /// Currently, this returns
    /// 0xffffffffffffffffffffffffffffffffffffffffffffffffffffffffffffffff if
    /// only for the 256 most recent blocks, excluding of the current one.
    /// Otherwise, it returns 0x0.
    ///
    /// In other words, if the requested block index is less than the current
    /// block index, return
    /// 0xffffffffffffffffffffffffffffffffffffffffffffffffffffffffffffffff.
    /// Otherwise, return 0.
    ///
    /// This functionality may change in the future. Follow
    /// [nearcore#3456](https://github.com/near/nearcore/issues/3456) for more
    /// details.
    ///
    /// See: https://doc.aurora.dev/develop/compat/evm#blockhash
    fn block_hash(&self, number: U256) -> H256 {
        let idx = U256::from(sdk::block_index());
        if idx.saturating_sub(U256::from(256)) <= number && number < idx {
            H256::from([255u8; 32])
        } else {
            H256::zero()
        }
    }

    /// Returns the current block index number.
    fn block_number(&self) -> U256 {
        U256::from(sdk::block_index())
    }

    /// Returns a mocked coinbase which is the EVM address for the Aurora
    /// account, being 0x4444588443C3a91288c5002483449Aba1054192b.
    ///
    /// See: https://doc.aurora.dev/develop/compat/evm#coinbase
    fn block_coinbase(&self) -> Address {
        Address([
            0x44, 0x44, 0x58, 0x84, 0x43, 0xC3, 0xa9, 0x12, 0x88, 0xc5, 0x00, 0x24, 0x83, 0x44,
            0x9A, 0xba, 0x10, 0x54, 0x19, 0x2b,
        ])
    }

    /// Returns the current block timestamp.
    fn block_timestamp(&self) -> U256 {
        U256::from(sdk::block_timestamp())
    }

    /// Returns the current block difficulty.
    ///
    /// See: https://doc.aurora.dev/develop/compat/evm#difficulty
    fn block_difficulty(&self) -> U256 {
        U256::zero()
    }

    /// Returns the current block gas limit.
    ///
    /// Currently, this returns 0xffffffffffffffffffffffffffffffffffffffffffffffffffffffffffffffff
    /// as there isn't a gas limit alternative right now but this may change in
    /// the future.
    ///
    /// See: https://doc.aurora.dev/develop/compat/evm#gaslimit
    fn block_gas_limit(&self) -> U256 {
        U256::max_value()
    }

    /// Returns the states chain ID.
    fn chain_id(&self) -> U256 {
        U256::from(self.state.chain_id)
    }

    /// Checks if an address exists.
    fn exists(&self, address: Address) -> bool {
        !Engine::is_account_empty(&address)
    }

    /// Returns basic account information.
    fn basic(&self, address: Address) -> Basic {
        Basic {
            nonce: Engine::get_nonce(&address),
            balance: Engine::get_balance(&address).raw(),
        }
    }

    /// Returns the code of the contract from an address.
    fn code(&self, address: Address) -> Vec<u8> {
        Engine::get_code(&address)
    }

    /// Get storage value of address at index.
    fn storage(&self, address: Address, index: H256) -> H256 {
        Engine::get_storage(&address, &index)
    }

    /// Get original storage value of address at index, if available.
    ///
    /// Currently, this returns `None` for now.
    fn original_storage(&self, _address: Address, _index: H256) -> Option<H256> {
        None
    }
}

impl ApplyBackend for Engine {
    fn apply<A, I, L>(&mut self, values: A, _logs: L, delete_empty: bool)
    where
        A: IntoIterator<Item = Apply<I>>,
        I: IntoIterator<Item = (H256, H256)>,
        L: IntoIterator<Item = Log>,
    {
        for apply in values {
            match apply {
                Apply::Modify {
                    address,
                    basic,
                    code,
                    storage,
                    reset_storage,
                } => {
                    Engine::set_nonce(&address, &basic.nonce);
<<<<<<< HEAD
                    // Apply changes for eth-connector
                    EthConnectorContract::get_instance()
                        .internal_set_eth_balance(&address, &basic.balance);
=======
                    Engine::set_balance(&address, &Wei::new(basic.balance));
>>>>>>> 060f3103
                    if let Some(code) = code {
                        Engine::set_code(&address, &code)
                    }

                    if reset_storage {
                        Engine::remove_all_storage(&address)
                    }

                    for (index, value) in storage {
                        if value == H256::default() {
                            Engine::remove_storage(&address, &index)
                        } else {
                            Engine::set_storage(&address, &index, &value)
                        }
                    }

                    if delete_empty {
                        Engine::remove_account_if_empty(&address)
                    }
                }
                Apply::Delete { address } => Engine::remove_account(&address),
            }
        }
    }
}

#[cfg(test)]
mod tests {}<|MERGE_RESOLUTION|>--- conflicted
+++ resolved
@@ -94,6 +94,8 @@
     }
 }
 
+//TODO: check as I added `Debug` trait there. Perhaps this wasn't added earlier intentionally.
+#[derive(Debug)]
 pub enum EngineStateError {
     NotFound,
     DeserializationFailed,
@@ -231,7 +233,7 @@
     pub fn remove_balance(address: &Address) {
         let balance = Self::get_balance(address);
         // Apply changes for eth-conenctor
-        EthConnectorContract::get_instance().internal_remove_eth(address, &balance);
+        EthConnectorContract::get_instance().internal_remove_eth(address, &balance.raw());
         sdk::remove_storage(&address_to_key(KeyPrefix::Balance, address))
     }
 
@@ -337,13 +339,9 @@
         input: Vec<u8>,
     ) -> EngineResult<SubmitResult> {
         let mut executor = self.make_executor();
-<<<<<<< HEAD
-        let (status, result) = executor.transact_call(origin, contract, value, input, u64::MAX);
-=======
         let (status, result) =
             executor.transact_call(origin, contract, value.raw(), input, u64::MAX);
 
->>>>>>> 060f3103
         let used_gas = executor.used_gas();
         let (values, logs) = executor.into_state().deconstruct();
         let is_succeed = status.is_succeed();
@@ -545,13 +543,13 @@
                     reset_storage,
                 } => {
                     Engine::set_nonce(&address, &basic.nonce);
-<<<<<<< HEAD
+
+                    //TODO: check this part
                     // Apply changes for eth-connector
                     EthConnectorContract::get_instance()
                         .internal_set_eth_balance(&address, &basic.balance);
-=======
                     Engine::set_balance(&address, &Wei::new(basic.balance));
->>>>>>> 060f3103
+
                     if let Some(code) = code {
                         Engine::set_code(&address, &code)
                     }
