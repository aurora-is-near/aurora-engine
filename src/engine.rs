--- conflicted
+++ resolved
@@ -15,24 +15,6 @@
 use crate::storage::{address_to_key, bytes_to_key, storage_to_key, KeyPrefix, KeyPrefixU8};
 use crate::types::{u256_to_arr, AccountId};
 
-<<<<<<< HEAD
-=======
-macro_rules! as_ref_err_impl {
-    ($err: ty) => {
-        impl AsRef<str> for $err {
-            fn as_ref(&self) -> &str {
-                self.to_str()
-            }
-        }
-
-        impl AsRef<[u8]> for $err {
-            fn as_ref(&self) -> &[u8] {
-                self.to_str().as_bytes()
-            }
-        }
-    };
-}
-
 macro_rules! unwrap_res_or_finish {
     ($e:expr, $output:expr) => {
         match $e {
@@ -54,31 +36,6 @@
     };
 }
 
-/// Errors involving the nonce
-#[derive(Debug, Clone, Eq, PartialEq)]
-pub enum NonceError {
-    /// Attempted to increment the nonce, but overflow occurred
-    NonceOverflow,
-    /// Account nonce did not match the transaction nonce
-    IncorrectNonce,
-}
-
-impl NonceError {
-    pub fn to_str(&self) -> &str {
-        use NonceError::*;
-        match self {
-            NonceOverflow => "ERR_NONCE_OVERFLOW",
-            IncorrectNonce => "ERR_INCORRECT_NONCE",
-        }
-    }
-}
-
-as_ref_err_impl!(NonceError);
-
-/// A result for nonces.
-pub type NonceResult<T> = Result<T, NonceError>;
-
->>>>>>> c848791f
 /// Errors with the EVM engine.
 #[derive(Debug, Clone, Eq, PartialEq)]
 pub enum EngineError {
@@ -343,40 +300,7 @@
         }
     }
 
-<<<<<<< HEAD
     pub fn deploy_code_with_input(&mut self, input: Vec<u8>) -> EngineResult<SubmitResult> {
-=======
-    /// Transfers an amount from a given sender to a receiver, provided that
-    /// they have enough in their balance.
-    ///
-    /// If the sender can send, and the receiver can receive, then the transfer
-    /// will execute successfully.
-    pub fn transfer(
-        &mut self,
-        sender: &Address,
-        receiver: &Address,
-        value: &U256,
-    ) -> EngineResult<SubmitResult> {
-        let balance = Self::get_balance(sender);
-        if balance < *value {
-            return Err(ExitError::OutOfFund.into());
-        }
-
-        let new_receiver_balance = Self::check_increase_balance(receiver, value)?;
-        let new_sender_balance = Self::check_decrease_balance(sender, value)?;
-        Self::set_balance(sender, &new_sender_balance);
-        Self::set_balance(receiver, &new_receiver_balance);
-
-        Ok(SubmitResult {
-            status: true,
-            gas_used: 0, // TODO
-            result: Vec::new(),
-            logs: Vec::new(),
-        })
-    }
-
-    pub fn deploy_code_with_input(&mut self, input: &[u8]) -> EngineResult<SubmitResult> {
->>>>>>> c848791f
         let origin = self.origin();
         let value = U256::zero();
         self.deploy_code(origin, value, input)
@@ -521,6 +445,20 @@
         self.state.nep141_erc20.get_raw(nep141_token)
     }
 
+    /// Transfers an amount from a given sender to a receiver, provided that
+    /// the have enough in their balance.
+    ///
+    /// If the sender can send, and the receiver can receive, then the transfer
+    /// will execute successfully.
+    pub fn transfer(
+        &mut self,
+        sender: Address,
+        receiver: Address,
+        value: U256,
+    ) -> EngineResult<SubmitResult> {
+        self.call(sender, receiver, value, Vec::new())
+    }
+
     /// Mint tokens for recipient on a particular ERC20 token
     /// This function should return the amount of tokens unused,
     /// which will be always all (<amount>) if there is any problem
@@ -593,7 +531,7 @@
             );
 
             unwrap_res_or_finish!(
-                self.transfer(&recipient, &relayer_address, &fee),
+                self.transfer(recipient.clone(), relayer_address.clone(), fee),
                 output_on_fail
             );
         }
