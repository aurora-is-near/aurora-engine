use borsh::{BorshDeserialize, BorshSerialize};
use evm::backend::{Apply, ApplyBackend, Backend, Basic, Log};
use evm::executor::{MemoryStackState, StackExecutor, StackSubstateMetadata};
use evm::ExitFatal;
use evm::{Config, CreateScheme, ExitError, ExitReason};

use crate::parameters::{FunctionCallArgs, NewCallArgs, SubmitResult, ViewCallArgs};
use crate::precompiles;
use crate::prelude::{Address, Vec, H256, U256};
use crate::sdk;
use crate::storage::{address_to_key, storage_to_key, KeyPrefix};
use crate::types::{u256_to_arr, AccountId};

macro_rules! as_ref_err_impl {
    ($err: ty) => {
        impl AsRef<str> for $err {
            fn as_ref(&self) -> &str {
                self.to_str()
            }
        }

        impl AsRef<[u8]> for $err {
            fn as_ref(&self) -> &[u8] {
                self.to_str().as_bytes()
            }
        }
    };
}

/// Errors involving the nonce
#[derive(Debug, Clone, Eq, PartialEq)]
pub enum NonceError {
    /// Attempted to increment the nonce, but overflow occurred
    NonceOverflow,
    /// Account nonce did not match the transaction nonce
    IncorrectNonce,
}

impl NonceError {
    pub fn to_str(&self) -> &str {
        use NonceError::*;
        match self {
            NonceOverflow => "ERR_NONCE_OVERFLOW",
            IncorrectNonce => "ERR_INCORRECT_NONCE",
        }
    }
}

as_ref_err_impl!(NonceError);

/// A result for nonces.
pub type NonceResult<T> = Result<T, NonceError>;

/// Errors with the EVM engine.
#[derive(Debug, Clone, Eq, PartialEq)]
pub enum EngineError {
    /// Normal EVM errors.
    EvmError(ExitError),
    /// Fatal EVM errors.
    EvmFatal(ExitFatal),
    /// Balance is too high, over max value.
    BalanceTooHigh,
    /// Balance is too low, cannot cover costs.
    BalanceTooLow,
}

impl EngineError {
    pub fn to_str(&self) -> &str {
        use EngineError::*;
        match self {
            EvmError(ExitError::StackUnderflow) => "ERR_STACK_UNDERFLOW",
            EvmError(ExitError::StackOverflow) => "ERR_STACK_OVERFLOW",
            EvmError(ExitError::InvalidJump) => "ERR_INVALID_JUMP",
            EvmError(ExitError::InvalidRange) => "ERR_INVALID_RANGE",
            EvmError(ExitError::DesignatedInvalid) => "ERR_DESIGNATED_INVALID",
            EvmError(ExitError::CallTooDeep) => "ERR_CALL_TOO_DEEP",
            EvmError(ExitError::CreateCollision) => "ERR_CREATE_COLLISION",
            EvmError(ExitError::CreateContractLimit) => "ERR_CREATE_CONTRACT_LIMIT",
            EvmError(ExitError::OutOfOffset) => "ERR_OUT_OF_OFFSET",
            EvmError(ExitError::OutOfGas) => "ERR_OUT_OF_GAS",
            EvmError(ExitError::OutOfFund) => "ERR_OUT_OF_FUND",
            EvmError(ExitError::Other(m)) => m,
            EvmError(_) => unreachable!(), // unused misc
            EvmFatal(ExitFatal::NotSupported) => "ERR_NOT_SUPPORTED",
            EvmFatal(ExitFatal::UnhandledInterrupt) => "ERR_UNHANDLED_INTERRUPT",
            EvmFatal(ExitFatal::Other(m)) => m,
            EvmFatal(_) => unreachable!(), // unused misc
            BalanceTooHigh => "ERR_BALANCE_HIGH",
            BalanceTooLow => "ERR_BALANCE_LOW",
        }
    }
}

as_ref_err_impl!(EngineError);

impl From<ExitError> for EngineError {
    fn from(e: ExitError) -> Self {
        EngineError::EvmError(e)
    }
}

impl From<ExitFatal> for EngineError {
    fn from(e: ExitFatal) -> Self {
        EngineError::EvmFatal(e)
    }
}

/// An engine result.
pub type EngineResult<T> = Result<T, EngineError>;

trait ExitIntoResult {
    /// Checks if the EVM exit is ok or an error.
    fn into_result(self) -> EngineResult<()>;
}

impl ExitIntoResult for ExitReason {
    fn into_result(self) -> EngineResult<()> {
        use ExitReason::*;
        match self {
            Succeed(_) | Revert(_) => Ok(()),
            Error(e) => Err(e.into()),
            Fatal(e) => Err(e.into()),
        }
    }
}

/// Engine internal state, mostly configuration.
/// Should not contain anything large or enumerable.
#[derive(BorshSerialize, BorshDeserialize, Default)]
pub struct EngineState {
    /// Chain id, according to the EIP-115 / ethereum-lists spec.
    pub chain_id: [u8; 32],
    /// Account which can upgrade this contract.
    /// Use empty to disable updatability.
    pub owner_id: AccountId,
    /// Account of the bridge prover.
    /// Use empty to not use base token as bridged asset.
    pub bridge_prover_id: AccountId,
    /// How many blocks after staging upgrade can deploy it.
    pub upgrade_delay_blocks: u64,
}

impl From<NewCallArgs> for EngineState {
    fn from(args: NewCallArgs) -> Self {
        EngineState {
            chain_id: args.chain_id,
            owner_id: args.owner_id,
            bridge_prover_id: args.bridge_prover_id,
            upgrade_delay_blocks: args.upgrade_delay_blocks,
        }
    }
}

pub struct Engine {
    state: EngineState,
    origin: Address,
}

// TODO: upgrade to Berlin HF
const CONFIG: &Config = &Config::istanbul();

/// Key for storing the state of the engine.
const STATE_KEY: &[u8; 6] = b"\0STATE";

impl Engine {
    pub fn new(origin: Address) -> Self {
        Self::new_with_state(Engine::get_state(), origin)
    }

    pub fn new_with_state(state: EngineState, origin: Address) -> Self {
        Self { state, origin }
    }

    /// Saves state into the storage.
    pub fn set_state(state: EngineState) {
        sdk::write_storage(STATE_KEY, &state.try_to_vec().expect("ERR_SER"));
    }

    /// Fails if state is not found.
    pub fn get_state() -> EngineState {
        match sdk::read_storage(STATE_KEY) {
            None => Default::default(),
            Some(bytes) => EngineState::try_from_slice(&bytes).expect("ERR_DESER"),
        }
    }

    pub fn set_code(address: &Address, code: &[u8]) {
        sdk::write_storage(&address_to_key(KeyPrefix::Code, address), code);
    }

    pub fn remove_code(address: &Address) {
        sdk::remove_storage(&address_to_key(KeyPrefix::Code, address))
    }

    pub fn get_code(address: &Address) -> Vec<u8> {
        sdk::read_storage(&address_to_key(KeyPrefix::Code, address)).unwrap_or_else(Vec::new)
    }

    pub fn get_code_size(address: &Address) -> usize {
        Engine::get_code(&address).len()
    }

    pub fn set_nonce(address: &Address, nonce: &U256) {
        sdk::write_storage(
            &address_to_key(KeyPrefix::Nonce, address),
            &u256_to_arr(nonce),
        );
    }

    pub fn remove_nonce(address: &Address) {
        sdk::remove_storage(&address_to_key(KeyPrefix::Nonce, address))
    }

    /// Checks the nonce for the address matches the transaction nonce, and if so
    /// returns the next nonce (if it exists). Note: this does not modify the actual
    /// nonce of the account in storage. The nonce still needs to be set to the new value
    /// if this is required.
    #[inline]
    pub fn check_nonce(address: &Address, transaction_nonce: &U256) -> NonceResult<U256> {
        let account_nonce = Self::get_nonce(address);

        if transaction_nonce != &account_nonce {
            return Err(NonceError::IncorrectNonce);
        }

        account_nonce
            .checked_add(U256::one())
            .ok_or(NonceError::NonceOverflow)
    }

    pub fn get_nonce(address: &Address) -> U256 {
        sdk::read_storage(&address_to_key(KeyPrefix::Nonce, address))
            .map(|value| U256::from_big_endian(&value))
            .unwrap_or_else(U256::zero)
    }

    pub fn set_balance(address: &Address, balance: &U256) {
        sdk::write_storage(
            &address_to_key(KeyPrefix::Balance, address),
            &u256_to_arr(balance),
        );
    }

    pub fn remove_balance(address: &Address) {
        sdk::remove_storage(&address_to_key(KeyPrefix::Balance, address))
    }

    pub fn get_balance(address: &Address) -> U256 {
        sdk::read_storage(&address_to_key(KeyPrefix::Balance, address))
            .map(|value| U256::from_big_endian(&value))
            .unwrap_or_else(U256::zero)
    }

    /// Checks if the balance can be increased by an amount for a given address.
    ///
    /// Returns the new balance on success.
    ///
    /// # Errors
    ///
    /// * If the balance is > `U256::MAX`
    fn check_increase_balance(address: &Address, amount: &U256) -> EngineResult<U256> {
        let balance = Self::get_balance(address);
        if let Some(new_balance) = balance.checked_add(*amount) {
            Ok(new_balance)
        } else {
            Err(EngineError::BalanceTooHigh)
        }
    }

    /// Checks if the balance can be decreased by an amount for a given address.
    ///
    /// Returns the new balance on success.
    ///
    /// # Errors
    ///
    /// * If the balance is < `U256::zero()`
    fn check_decrease_balance(address: &Address, amount: &U256) -> EngineResult<U256> {
        let balance = Self::get_balance(address);
        if let Some(new_balance) = balance.checked_sub(*amount) {
            Ok(new_balance)
        } else {
            Err(EngineError::BalanceTooLow)
        }
    }

    pub fn remove_storage(address: &Address, key: &H256) {
        sdk::remove_storage(&storage_to_key(address, key));
    }

    pub fn set_storage(address: &Address, key: &H256, value: &H256) {
        sdk::write_storage(&storage_to_key(address, key), &value.0);
    }

    pub fn get_storage(address: &Address, key: &H256) -> H256 {
        sdk::read_storage(&storage_to_key(address, key))
            .map(|value| H256::from_slice(&value))
            .unwrap_or_else(H256::default)
    }

    pub fn is_account_empty(address: &Address) -> bool {
        let balance = Self::get_balance(address);
        let nonce = Self::get_nonce(address);
        let code_len = Self::get_code_size(address);
        balance == U256::zero() && nonce == U256::zero() && code_len == 0
    }

    /// Removes all storage for the given address.
    pub fn remove_all_storage(_address: &Address) {
        // FIXME: there is presently no way to prefix delete trie state.
    }

    /// Removes an account.
    pub fn remove_account(address: &Address) {
        Self::remove_nonce(address);
        Self::remove_balance(address);
        Self::remove_code(address);
        Self::remove_all_storage(address);
    }

    /// Removes an account if it is empty.
    pub fn remove_account_if_empty(address: &Address) {
        if Self::is_account_empty(address) {
            Self::remove_account(address);
        }
    }

    /// Transfers an amount from a given sender to a receiver, provided that
    /// the have enough in their balance.
    ///
    /// If the sender can send, and the receiver can receive, then the transfer
    /// will execute successfully.
    pub fn transfer(
        &mut self,
        sender: &Address,
        receiver: &Address,
        value: &U256,
    ) -> EngineResult<()> {
        let balance = Self::get_balance(sender);
        if balance < *value {
            return Err(ExitError::OutOfFund.into());
        }

        let new_receiver_balance = Self::check_increase_balance(receiver, value)?;
        let new_sender_balance = Self::check_decrease_balance(sender, value)?;
        Self::set_balance(sender, &new_sender_balance);
        Self::set_balance(receiver, &new_receiver_balance);

        Ok(())
    }

    pub fn deploy_code_with_input(&mut self, input: &[u8]) -> EngineResult<SubmitResult> {
        let origin = self.origin();
        let value = U256::zero();
        self.deploy_code(origin, value, input)
    }

    pub fn deploy_code(
        &mut self,
        origin: Address,
        value: U256,
        input: &[u8],
    ) -> EngineResult<SubmitResult> {
        let mut executor = self.make_executor();
        let address = executor.create_address(CreateScheme::Legacy { caller: origin });
        let (status, result) = (
            executor.transact_create(origin, value, Vec::from(input), u64::MAX),
            address,
        );
<<<<<<< HEAD

        #[cfg(feature = "profile_eth_gas")]
        log_eth_gas_used(&executor);

=======
        let is_succeed = status.is_succeed();
        status.into_result()?;
        let used_gas = executor.used_gas();
>>>>>>> 0e466780
        let (values, logs) = executor.into_state().deconstruct();
        self.apply(values, Vec::<Log>::new(), true);

        Ok(SubmitResult {
            status: is_succeed,
            gas_used: used_gas,
            result: result.0.to_vec(),
            logs: logs.into_iter().map(Into::into).collect(),
        })
    }

    pub fn call_with_args(&mut self, args: FunctionCallArgs) -> EngineResult<SubmitResult> {
        let origin = self.origin();
        let contract = Address(args.contract);
        let value = U256::zero();
        self.call(origin, contract, value, args.input)
    }

    pub fn call(
        &mut self,
        origin: Address,
        contract: Address,
        value: U256,
        input: Vec<u8>,
    ) -> EngineResult<SubmitResult> {
        let mut executor = self.make_executor();
        let (status, result) = executor.transact_call(origin, contract, value, input, u64::MAX);
<<<<<<< HEAD

        #[cfg(feature = "profile_eth_gas")]
        log_eth_gas_used(&executor);

=======
        let used_gas = executor.used_gas();
>>>>>>> 0e466780
        let (values, logs) = executor.into_state().deconstruct();
        let is_succeed = status.is_succeed();
        status.into_result()?;
        // There is no way to return the logs to the NEAR log method as it only
        // allows a return of UTF-8 strings.
        self.apply(values, Vec::<Log>::new(), true);

        Ok(SubmitResult {
            status: is_succeed,
            gas_used: used_gas,
            result,
            logs: logs.into_iter().map(Into::into).collect(),
        })
    }

    #[cfg(feature = "testnet")]
    /// Credits the address with 10 coins from the faucet.
    pub fn credit(&mut self, address: &Address) -> EngineResult<()> {
        let new_bal = Self::check_increase_balance(address, &U256::from(10))?;
        Self::set_balance(address, &new_bal);
        Ok(())
    }

    pub fn view_with_args(&self, args: ViewCallArgs) -> EngineResult<Vec<u8>> {
        let origin = Address::from_slice(&args.sender);
        let contract = Address::from_slice(&args.address);
        let value = U256::from_big_endian(&args.amount);
        self.view(origin, contract, value, args.input)
    }

    pub fn view(
        &self,
        origin: Address,
        contract: Address,
        value: U256,
        input: Vec<u8>,
    ) -> EngineResult<Vec<u8>> {
        let mut executor = self.make_executor();
        let (status, result) = executor.transact_call(origin, contract, value, input, u64::MAX);
        status.into_result()?;
        Ok(result)
    }

    fn make_executor(&self) -> StackExecutor<MemoryStackState<Engine>> {
        let metadata = StackSubstateMetadata::new(u64::MAX, &CONFIG);
        let state = MemoryStackState::new(metadata, self);
        StackExecutor::new_with_precompile(state, &CONFIG, precompiles::istanbul_precompiles)
    }
}

#[cfg(feature = "profile_eth_gas")]
fn log_eth_gas_used(executor: &StackExecutor<MemoryStackState<Engine>>) {
    use alloc::format;
    sdk::log(&format!(
        "{}: {}",
        crate::prelude::ETH_GAS_USED,
        executor.used_gas()
    ));
}

impl evm::backend::Backend for Engine {
    /// Returns the gas price.
    ///
    /// This is currently zero, but may be changed in the future. This is mainly
    /// because there already is another cost for transactions.
    fn gas_price(&self) -> U256 {
        U256::zero()
    }

    /// Returns the origin address that created the contract.
    fn origin(&self) -> Address {
        self.origin
    }

    /// Returns a block hash from a given index.
    ///
    /// Currently this returns zero, but may be changed in the future.
    ///
    /// See: https://doc.aurora.dev/develop/compat/evm#blockhash
    fn block_hash(&self, _number: U256) -> H256 {
        H256::zero() // TODO: https://github.com/near/nearcore/issues/3456
    }

    /// Returns the current block index number.
    fn block_number(&self) -> U256 {
        U256::from(sdk::block_index())
    }

    /// Returns a mocked coinbase which is the EVM address for the Aurora
    /// account, being 0x4444588443C3a91288c5002483449Aba1054192b.
    ///
    /// See: https://doc.aurora.dev/develop/compat/evm#coinbase
    fn block_coinbase(&self) -> Address {
        Address([
            0x44, 0x44, 0x58, 0x84, 0x43, 0xC3, 0xa9, 0x12, 0x88, 0xc5, 0x00, 0x24, 0x83, 0x44,
            0x9A, 0xba, 0x10, 0x54, 0x19, 0x2b,
        ])
    }

    /// Returns the current block timestamp.
    fn block_timestamp(&self) -> U256 {
        U256::from(sdk::block_timestamp())
    }

    /// Returns the current block difficulty.
    ///
    /// See: https://doc.aurora.dev/develop/compat/evm#difficulty
    fn block_difficulty(&self) -> U256 {
        U256::zero()
    }

    /// Returns the current block gas limit.
    ///
    /// Currently, this returns 0xffffffffffffffffffffffffffffffffffffffffffffffffffffffffffffffff
    /// as there isn't a gas limit alternative right now but this may change in
    /// the future.
    ///
    /// See: https://doc.aurora.dev/develop/compat/evm#gaslimit
    fn block_gas_limit(&self) -> U256 {
        U256::max_value()
    }

    /// Returns the states chain ID.
    fn chain_id(&self) -> U256 {
        U256::from(self.state.chain_id)
    }

    /// Checks if an address exists.
    fn exists(&self, address: Address) -> bool {
        !Engine::is_account_empty(&address)
    }

    /// Returns basic account information.
    fn basic(&self, address: Address) -> Basic {
        Basic {
            nonce: Engine::get_nonce(&address),
            balance: Engine::get_balance(&address),
        }
    }

    /// Returns the code of the contract from an address.
    fn code(&self, address: Address) -> Vec<u8> {
        Engine::get_code(&address)
    }

    /// Get storage value of address at index.
    fn storage(&self, address: Address, index: H256) -> H256 {
        Engine::get_storage(&address, &index)
    }

    /// Get original storage value of address at index, if available.
    ///
    /// Currently, this returns `None` for now.
    fn original_storage(&self, _address: Address, _index: H256) -> Option<H256> {
        None
    }
}

impl ApplyBackend for Engine {
    fn apply<A, I, L>(&mut self, values: A, _logs: L, delete_empty: bool)
    where
        A: IntoIterator<Item = Apply<I>>,
        I: IntoIterator<Item = (H256, H256)>,
        L: IntoIterator<Item = Log>,
    {
        for apply in values {
            match apply {
                Apply::Modify {
                    address,
                    basic,
                    code,
                    storage,
                    reset_storage,
                } => {
                    Engine::set_nonce(&address, &basic.nonce);
                    Engine::set_balance(&address, &basic.balance);
                    if let Some(code) = code {
                        Engine::set_code(&address, &code)
                    }

                    if reset_storage {
                        Engine::remove_all_storage(&address)
                    }

                    for (index, value) in storage {
                        if value == H256::default() {
                            Engine::remove_storage(&address, &index)
                        } else {
                            Engine::set_storage(&address, &index, &value)
                        }
                    }

                    if delete_empty {
                        Engine::remove_account_if_empty(&address)
                    }
                }
                Apply::Delete { address } => Engine::remove_account(&address),
            }
        }
    }
}

#[cfg(test)]
mod tests {}<|MERGE_RESOLUTION|>--- conflicted
+++ resolved
@@ -366,16 +366,13 @@
             executor.transact_create(origin, value, Vec::from(input), u64::MAX),
             address,
         );
-<<<<<<< HEAD
 
         #[cfg(feature = "profile_eth_gas")]
         log_eth_gas_used(&executor);
 
-=======
         let is_succeed = status.is_succeed();
         status.into_result()?;
         let used_gas = executor.used_gas();
->>>>>>> 0e466780
         let (values, logs) = executor.into_state().deconstruct();
         self.apply(values, Vec::<Log>::new(), true);
 
@@ -403,14 +400,11 @@
     ) -> EngineResult<SubmitResult> {
         let mut executor = self.make_executor();
         let (status, result) = executor.transact_call(origin, contract, value, input, u64::MAX);
-<<<<<<< HEAD
 
         #[cfg(feature = "profile_eth_gas")]
         log_eth_gas_used(&executor);
 
-=======
         let used_gas = executor.used_gas();
->>>>>>> 0e466780
         let (values, logs) = executor.into_state().deconstruct();
         let is_succeed = status.is_succeed();
         status.into_result()?;
