--- conflicted
+++ resolved
@@ -4,13 +4,10 @@
 use evm::ExitFatal;
 use evm::{Config, CreateScheme, ExitError, ExitReason};
 
-<<<<<<< HEAD
 use crate::connector::EthConnectorContract;
-use crate::parameters::{DeployResult, FunctionCallArgs, NewCallArgs, SubmitResult, ViewCallArgs};
-=======
 use crate::map::LookupMap;
 use crate::parameters::{FunctionCallArgs, NewCallArgs, SubmitResult, ViewCallArgs};
->>>>>>> ccbc544f
+
 use crate::precompiles;
 use crate::prelude::{Address, TryInto, Vec, H256, U256};
 use crate::sdk;
@@ -365,7 +362,7 @@
         })
     }
 
-    pub fn deploy_code_with_input(&mut self, input: &[u8]) -> EngineResult<DeployResult> {
+    pub fn deploy_code_with_input(&mut self, input: &[u8]) -> EngineResult<SubmitResult> {
         let origin = self.origin();
         let value = U256::zero();
         self.deploy_code(origin, value, input)
@@ -376,7 +373,7 @@
         origin: Address,
         value: U256,
         input: &[u8],
-    ) -> EngineResult<DeployResult> {
+    ) -> EngineResult<SubmitResult> {
         let mut executor = self.make_executor();
         let address = executor.create_address(CreateScheme::Legacy { caller: origin });
         let (status, result) = (
@@ -389,10 +386,10 @@
         let (values, logs) = executor.into_state().deconstruct();
         self.apply(values, Vec::<Log>::new(), true);
 
-        Ok(DeployResult {
+        Ok(SubmitResult {
             status: is_succeed,
             gas_used: used_gas,
-            result: result.0,
+            result: result.0.to_vec(),
             logs: logs.into_iter().map(Into::into).collect(),
         })
     }
