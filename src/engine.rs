--- conflicted
+++ resolved
@@ -147,19 +147,11 @@
 
 trait ExitIntoResult {
     /// Checks if the EVM exit is ok or an error.
-<<<<<<< HEAD
-    fn into_result(self, data: Vec<u8>) -> EngineResult<TransactionStatus>;
+    fn into_result(self, data: Vec<u8>) -> Result<TransactionStatus, EngineErrorKind>;
 }
 
 impl ExitIntoResult for ExitReason {
-    fn into_result(self, data: Vec<u8>) -> EngineResult<TransactionStatus> {
-=======
-    fn into_result(self) -> Result<(), EngineErrorKind>;
-}
-
-impl ExitIntoResult for ExitReason {
-    fn into_result(self) -> Result<(), EngineErrorKind> {
->>>>>>> bfcde0ce
+    fn into_result(self, data: Vec<u8>) -> Result<TransactionStatus, EngineErrorKind> {
         use ExitReason::*;
         match self {
             Succeed(_) => Ok(TransactionStatus::Succeed(data)),
@@ -571,25 +563,16 @@
             executor.transact_create(origin, value.raw(), input, gas_limit, access_list),
             address,
         );
-<<<<<<< HEAD
-
+
+        let used_gas = executor.used_gas();
         let status = match exit_reason.into_result(result.0.to_vec()) {
             Ok(status) => status,
             Err(e) => {
                 Engine::increment_nonce(&origin);
-                return Err(e);
+                return Err(e.with_gas_used(used_gas));
             }
         };
 
-        let used_gas = executor.used_gas();
-=======
-        let is_succeed = status.is_succeed();
-        let used_gas = executor.used_gas();
-        if let Err(e) = status.into_result() {
-            Engine::increment_nonce(&origin);
-            return Err(e.with_gas_used(used_gas));
-        }
->>>>>>> bfcde0ce
         let (values, logs, promises) = executor.into_state().deconstruct();
         self.apply(values, Vec::<Log>::new(), true);
         Self::schedule_promises(promises);
@@ -621,24 +604,14 @@
         let (exit_reason, result) =
             executor.transact_call(origin, contract, value.raw(), input, gas_limit, access_list);
 
-<<<<<<< HEAD
+        let used_gas = executor.used_gas();
         let status = match exit_reason.into_result(result) {
             Ok(status) => status,
             Err(e) => {
                 Engine::increment_nonce(&origin);
-                return Err(e);
+                return Err(e.with_gas_used(used_gas));
             }
         };
-
-        let used_gas = executor.used_gas();
-=======
-        let is_succeed = status.is_succeed();
-        let used_gas = executor.used_gas();
-        if let Err(e) = status.into_result() {
-            Engine::increment_nonce(&origin);
-            return Err(e.with_gas_used(used_gas));
-        }
->>>>>>> bfcde0ce
 
         let (values, logs, promises) = executor.into_state().deconstruct();
 
@@ -660,11 +633,7 @@
         Self::set_nonce(address, &new_nonce);
     }
 
-<<<<<<< HEAD
-    pub fn view_with_args(&self, args: ViewCallArgs) -> EngineResult<TransactionStatus> {
-=======
-    pub fn view_with_args(&self, args: ViewCallArgs) -> Result<Vec<u8>, EngineErrorKind> {
->>>>>>> bfcde0ce
+    pub fn view_with_args(&self, args: ViewCallArgs) -> Result<TransactionStatus, EngineErrorKind> {
         let origin = Address::from_slice(&args.sender);
         let contract = Address::from_slice(&args.address);
         let value = U256::from_big_endian(&args.amount);
@@ -678,11 +647,7 @@
         value: Wei,
         input: Vec<u8>,
         gas_limit: u64,
-<<<<<<< HEAD
-    ) -> EngineResult<TransactionStatus> {
-=======
-    ) -> Result<Vec<u8>, EngineErrorKind> {
->>>>>>> bfcde0ce
+    ) -> Result<TransactionStatus, EngineErrorKind> {
         let mut executor = self.make_executor(gas_limit);
         let (status, result) =
             executor.transact_call(origin, contract, value.raw(), input, gas_limit, Vec::new());
