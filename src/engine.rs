use borsh::{BorshDeserialize, BorshSerialize};
use evm::backend::{Apply, ApplyBackend, Backend, Basic, Log};
use evm::executor::{StackExecutor, StackSubstateMetadata};
use evm::ExitFatal;
use evm::{Config, CreateScheme, ExitError, ExitReason};

use crate::connector::EthConnectorContract;
#[cfg(feature = "contract")]
use crate::contract::current_address;
use crate::map::{BijectionMap, LookupMap};
use crate::parameters::{
    FunctionCallArgs, NEP141FtOnTransferArgs, NewCallArgs, PromiseCreateArgs, SubmitResult,
    ViewCallArgs,
};

use crate::precompiles;
use crate::prelude::{Address, ToString, TryInto, Vec, H256, U256};
use crate::sdk;
use crate::state::AuroraStackState;
use crate::storage::{address_to_key, bytes_to_key, storage_to_key, KeyPrefix, KeyPrefixU8};
use crate::types::{u256_to_arr, AccountId, Wei};

#[cfg(not(feature = "contract"))]
pub fn current_address() -> Address {
    crate::types::near_account_to_evm_address("engine".as_bytes())
}

macro_rules! unwrap_res_or_finish {
    ($e:expr, $output:expr) => {
        match $e {
            Ok(v) => v,
            Err(_e) => {
                #[cfg(feature = "log")]
                sdk::log(crate::prelude::format!("{:?}", _e).as_str());
                sdk::return_output($output);
                return;
            }
        }
    };
}

macro_rules! assert_or_finish {
    ($e:expr, $output:expr) => {
        if !$e {
            sdk::return_output($output);
            return;
        }
    };
}

/// Errors with the EVM engine.
#[derive(Debug, Clone, Eq, PartialEq)]
pub enum EngineError {
    /// Normal EVM errors.
    EvmError(ExitError),
    /// Fatal EVM errors.
    EvmFatal(ExitFatal),
    /// Incorrect nonce.
    IncorrectNonce,
}

impl EngineError {
    pub fn to_str(&self) -> &str {
        use EngineError::*;
        match self {
            EvmError(ExitError::StackUnderflow) => "ERR_STACK_UNDERFLOW",
            EvmError(ExitError::StackOverflow) => "ERR_STACK_OVERFLOW",
            EvmError(ExitError::InvalidJump) => "ERR_INVALID_JUMP",
            EvmError(ExitError::InvalidRange) => "ERR_INVALID_RANGE",
            EvmError(ExitError::DesignatedInvalid) => "ERR_DESIGNATED_INVALID",
            EvmError(ExitError::CallTooDeep) => "ERR_CALL_TOO_DEEP",
            EvmError(ExitError::CreateCollision) => "ERR_CREATE_COLLISION",
            EvmError(ExitError::CreateContractLimit) => "ERR_CREATE_CONTRACT_LIMIT",
            EvmError(ExitError::OutOfOffset) => "ERR_OUT_OF_OFFSET",
            EvmError(ExitError::OutOfGas) => "ERR_OUT_OF_GAS",
            EvmError(ExitError::OutOfFund) => "ERR_OUT_OF_FUND",
            EvmError(ExitError::Other(m)) => m,
            EvmError(_) => unreachable!(), // unused misc
            EvmFatal(ExitFatal::NotSupported) => "ERR_NOT_SUPPORTED",
            EvmFatal(ExitFatal::UnhandledInterrupt) => "ERR_UNHANDLED_INTERRUPT",
            EvmFatal(ExitFatal::Other(m)) => m,
            EvmFatal(_) => unreachable!(), // unused misc
            IncorrectNonce => "ERR_INCORRECT_NONCE",
        }
    }
}

impl AsRef<str> for EngineError {
    fn as_ref(&self) -> &str {
        self.to_str()
    }
}

impl AsRef<[u8]> for EngineError {
    fn as_ref(&self) -> &[u8] {
        self.to_str().as_bytes()
    }
}

impl From<ExitError> for EngineError {
    fn from(e: ExitError) -> Self {
        EngineError::EvmError(e)
    }
}

impl From<ExitFatal> for EngineError {
    fn from(e: ExitFatal) -> Self {
        EngineError::EvmFatal(e)
    }
}

/// An engine result.
pub type EngineResult<T> = Result<T, EngineError>;

trait ExitIntoResult {
    /// Checks if the EVM exit is ok or an error.
    fn into_result(self) -> EngineResult<()>;
}

impl ExitIntoResult for ExitReason {
    fn into_result(self) -> EngineResult<()> {
        use ExitReason::*;
        match self {
            Succeed(_) | Revert(_) => Ok(()),
            Error(e) => Err(e.into()),
            Fatal(e) => Err(e.into()),
        }
    }
}

#[derive(Debug)]
pub enum EngineStateError {
    NotFound,
    DeserializationFailed,
}

impl AsRef<[u8]> for EngineStateError {
    fn as_ref(&self) -> &[u8] {
        match self {
            Self::NotFound => b"ERR_STATE_NOT_FOUND",
            Self::DeserializationFailed => b"ERR_STATE_CORRUPTED",
        }
    }
}

/// Engine internal state, mostly configuration.
/// Should not contain anything large or enumerable.
#[derive(BorshSerialize, BorshDeserialize, Default)]
pub struct EngineState {
    /// Chain id, according to the EIP-115 / ethereum-lists spec.
    pub chain_id: [u8; 32],
    /// Account which can upgrade this contract.
    /// Use empty to disable updatability.
    pub owner_id: AccountId,
    /// Account of the bridge prover.
    /// Use empty to not use base token as bridged asset.
    pub bridge_prover_id: AccountId,
    /// How many blocks after staging upgrade can deploy it.
    pub upgrade_delay_blocks: u64,
    /// Mapping between relayer account id and relayer evm address
    pub relayers_evm_addresses: LookupMap<{ KeyPrefix::RelayerEvmAddressMap as KeyPrefixU8 }>,
}

impl From<NewCallArgs> for EngineState {
    fn from(args: NewCallArgs) -> Self {
        EngineState {
            chain_id: args.chain_id,
            owner_id: args.owner_id,
            bridge_prover_id: args.bridge_prover_id,
            upgrade_delay_blocks: args.upgrade_delay_blocks,
            relayers_evm_addresses: LookupMap::new(),
        }
    }
}

pub struct Engine {
    state: EngineState,
    origin: Address,
}

// TODO: upgrade to Berlin HF
pub(crate) const CONFIG: &Config = &Config::istanbul();

/// Key for storing the state of the engine.
const STATE_KEY: &[u8; 5] = b"STATE";

impl Engine {
    pub fn new(origin: Address) -> Result<Self, EngineStateError> {
        Engine::get_state().map(|state| Self::new_with_state(state, origin))
    }

    pub fn new_with_state(state: EngineState, origin: Address) -> Self {
        Self { state, origin }
    }

    /// Saves state into the storage.
    pub fn set_state(state: EngineState) {
        sdk::write_storage(
            &bytes_to_key(KeyPrefix::Config, STATE_KEY),
            &state.try_to_vec().expect("ERR_SER"),
        );
    }

    /// Fails if state is not found.
    pub fn get_state() -> Result<EngineState, EngineStateError> {
        match sdk::read_storage(&bytes_to_key(KeyPrefix::Config, STATE_KEY)) {
            None => Err(EngineStateError::NotFound),
            Some(bytes) => EngineState::try_from_slice(&bytes)
                .map_err(|_| EngineStateError::DeserializationFailed),
        }
    }

    pub fn set_code(address: &Address, code: &[u8]) {
        sdk::write_storage(&address_to_key(KeyPrefix::Code, address), code);
    }

    pub fn remove_code(address: &Address) {
        sdk::remove_storage(&address_to_key(KeyPrefix::Code, address))
    }

    pub fn get_code(address: &Address) -> Vec<u8> {
        sdk::read_storage(&address_to_key(KeyPrefix::Code, address)).unwrap_or_else(Vec::new)
    }

    pub fn get_code_size(address: &Address) -> usize {
        sdk::read_storage_len(&address_to_key(KeyPrefix::Code, address)).unwrap_or(0)
    }

    pub fn set_nonce(address: &Address, nonce: &U256) {
        sdk::write_storage(
            &address_to_key(KeyPrefix::Nonce, address),
            &u256_to_arr(nonce),
        );
    }

    pub fn remove_nonce(address: &Address) {
        sdk::remove_storage(&address_to_key(KeyPrefix::Nonce, address))
    }

    /// Checks the nonce to ensure that the address matches the transaction
    /// nonce.
    #[inline]
    pub fn check_nonce(address: &Address, transaction_nonce: &U256) -> EngineResult<()> {
        let account_nonce = Self::get_nonce(address);

        if transaction_nonce != &account_nonce {
            return Err(EngineError::IncorrectNonce);
        }

        Ok(())
    }

    pub fn get_nonce(address: &Address) -> U256 {
        sdk::read_storage(&address_to_key(KeyPrefix::Nonce, address))
            .map(|value| U256::from_big_endian(&value))
            .unwrap_or_else(U256::zero)
    }

    pub fn set_balance(address: &Address, balance: &Wei) {
        sdk::write_storage(
            &address_to_key(KeyPrefix::Balance, address),
            &balance.to_bytes(),
        );
    }

    pub fn remove_balance(address: &Address) {
        let balance = Self::get_balance(address);
        // Apply changes for eth-conenctor
        EthConnectorContract::get_instance().internal_remove_eth(address, &balance.raw());
        sdk::remove_storage(&address_to_key(KeyPrefix::Balance, address))
    }

    pub fn get_balance(address: &Address) -> Wei {
        let raw = sdk::read_storage(&address_to_key(KeyPrefix::Balance, address))
            .map(|value| U256::from_big_endian(&value))
            .unwrap_or_else(U256::zero);
        Wei::new(raw)
    }

    pub fn remove_storage(address: &Address, key: &H256, generation: u32) {
        sdk::remove_storage(storage_to_key(address, key, generation).as_ref());
    }

    pub fn set_storage(address: &Address, key: &H256, value: &H256, generation: u32) {
        sdk::write_storage(storage_to_key(address, key, generation).as_ref(), &value.0);
    }

    pub fn get_storage(address: &Address, key: &H256, generation: u32) -> H256 {
        sdk::read_storage(storage_to_key(address, key, generation).as_ref())
            .map(|value| H256::from_slice(&value))
            .unwrap_or_else(H256::default)
    }

    pub fn is_account_empty(address: &Address) -> bool {
        let balance = Self::get_balance(address);
        let nonce = Self::get_nonce(address);
        let code_len = Self::get_code_size(address);
        balance.is_zero() && nonce.is_zero() && code_len == 0
    }

    /// Increments storage generation for a given address.
    pub fn set_generation(address: &Address, generation: u32) {
        sdk::write_storage(
            &address_to_key(KeyPrefix::Generation, address),
            &generation.to_be_bytes(),
        );
    }

    pub fn get_generation(address: &Address) -> u32 {
        sdk::read_storage(&address_to_key(KeyPrefix::Generation, address))
            .map(|value| {
                let mut bytes = [0u8; 4];
                bytes[0..4].copy_from_slice(&value[0..4]);
                u32::from_be_bytes(bytes)
            })
            .unwrap_or(0)
    }

    /// Removes all storage for the given address.
    fn remove_all_storage(address: &Address, generation: u32) {
        // FIXME: there is presently no way to prefix delete trie state.
        // NOTE: There is not going to be a method on runtime for this.
        //     You may need to store all keys in a list if you want to do this in a contract.
        //     Maybe you can incentivize people to delete dead old keys. They can observe them from
        //     external indexer node and then issue special cleaning transaction.
        //     Either way you may have to store the nonce per storage address root. When the account
        //     has to be deleted the storage nonce needs to be increased, and the old nonce keys
        //     can be deleted over time. That's how TurboGeth does storage.
        Self::set_generation(address, generation + 1);
    }

    /// Removes an account.
    fn remove_account(address: &Address, generation: u32) {
        Self::remove_nonce(address);
        Self::remove_balance(address);
        Self::remove_code(address);
        Self::remove_all_storage(address, generation);
    }

    pub fn deploy_code_with_input(&mut self, input: Vec<u8>) -> EngineResult<SubmitResult> {
        let origin = self.origin();
        let value = Wei::zero();
        self.deploy_code(origin, value, input, u64::MAX)
    }

    pub fn deploy_code(
        &mut self,
        origin: Address,
        value: Wei,
        input: Vec<u8>,
        gas_limit: u64,
    ) -> EngineResult<SubmitResult> {
        let mut executor = self.make_executor(gas_limit);
        let address = executor.create_address(CreateScheme::Legacy { caller: origin });
        let (status, result) = (
            executor.transact_create(origin, value.raw(), input, gas_limit),
            address,
        );
        let is_succeed = status.is_succeed();
        if let Err(e) = status.into_result() {
            Engine::increment_nonce(&origin);
            return Err(e);
        }
        let used_gas = executor.used_gas();
        let (values, logs, promises) = executor.into_state().deconstruct();
        self.apply(values, Vec::<Log>::new(), true);
        Self::schedule_promises(promises);

        Ok(SubmitResult {
            status: is_succeed,
            gas_used: used_gas,
            result: result.0.to_vec(),
            logs: logs.into_iter().map(Into::into).collect(),
        })
    }

    pub fn call_with_args(&mut self, args: FunctionCallArgs) -> EngineResult<SubmitResult> {
        let origin = self.origin();
        let contract = Address(args.contract);
        let value = Wei::zero();
        self.call(origin, contract, value, args.input, u64::MAX)
    }

    pub fn call(
        &mut self,
        origin: Address,
        contract: Address,
        value: Wei,
        input: Vec<u8>,
        gas_limit: u64,
    ) -> EngineResult<SubmitResult> {
        let mut executor = self.make_executor(gas_limit);
        let (status, result) =
            executor.transact_call(origin, contract, value.raw(), input, gas_limit);

        let is_succeed = status.is_succeed();
        if let Err(e) = status.into_result() {
            Engine::increment_nonce(&origin);
            return Err(e);
        }
        let used_gas = executor.used_gas();

        let (values, logs, promises) = executor.into_state().deconstruct();

        // There is no way to return the logs to the NEAR log method as it only
        // allows a return of UTF-8 strings.
        self.apply(values, Vec::<Log>::new(), true);
        Self::schedule_promises(promises);

        Ok(SubmitResult {
            status: is_succeed,
            gas_used: used_gas,
            result,
            logs: logs.into_iter().map(Into::into).collect(),
        })
    }

    pub fn increment_nonce(address: &Address) {
        let account_nonce = Self::get_nonce(address);
        let new_nonce = account_nonce.saturating_add(U256::one());
        Self::set_nonce(address, &new_nonce);
    }

    pub fn view_with_args(&self, args: ViewCallArgs) -> EngineResult<Vec<u8>> {
        let origin = Address::from_slice(&args.sender);
        let contract = Address::from_slice(&args.address);
        let value = U256::from_big_endian(&args.amount);
        self.view(origin, contract, Wei::new(value), args.input, u64::MAX)
    }

    pub fn view(
        &self,
        origin: Address,
        contract: Address,
        value: Wei,
        input: Vec<u8>,
        gas_limit: u64,
    ) -> EngineResult<Vec<u8>> {
        let mut executor = self.make_executor(gas_limit);
        let (status, result) =
            executor.transact_call(origin, contract, value.raw(), input, gas_limit);
        status.into_result()?;
        Ok(result)
    }

<<<<<<< HEAD
    fn make_executor(&self, gas_limit: u64) -> StackExecutor<AuroraStackState> {
        let metadata = StackSubstateMetadata::new(gas_limit, &CONFIG);
        let state = AuroraStackState::new(metadata, self);
        StackExecutor::new_with_precompile(state, &CONFIG, precompiles::istanbul_precompiles)
=======
    fn make_executor(&self, gas_limit: u64) -> StackExecutor<MemoryStackState<Engine>> {
        let metadata = StackSubstateMetadata::new(gas_limit, CONFIG);
        let state = MemoryStackState::new(metadata, self);
        StackExecutor::new_with_precompile(state, CONFIG, precompiles::istanbul_precompiles)
>>>>>>> cb64a2d8
    }

    pub fn register_relayer(&mut self, account_id: &[u8], evm_address: Address) {
        self.state
            .relayers_evm_addresses
            .insert_raw(account_id, evm_address.as_bytes());
    }

    #[allow(dead_code)]
    pub fn get_relayer(&self, account_id: &[u8]) -> Option<Address> {
        self.state
            .relayers_evm_addresses
            .get_raw(account_id)
            .map(|result| Address(result.as_slice().try_into().unwrap()))
    }

    pub fn register_token(&mut self, erc20_token: &[u8], nep141_token: &[u8]) {
        // Check that this nep141 token was not registered before, they can only be registered once.
        let map = Self::nep141_erc20_map();
        assert!(map.lookup_left(nep141_token).is_none());
        map.insert(nep141_token, erc20_token);
    }

    pub fn get_erc20_from_nep141(&self, nep141_token: &[u8]) -> Option<Vec<u8>> {
        Self::nep141_erc20_map().lookup_left(nep141_token)
    }

    /// Transfers an amount from a given sender to a receiver, provided that
    /// the have enough in their balance.
    ///
    /// If the sender can send, and the receiver can receive, then the transfer
    /// will execute successfully.
    pub fn transfer(
        &mut self,
        sender: Address,
        receiver: Address,
        value: Wei,
        gas_limit: u64,
    ) -> EngineResult<SubmitResult> {
        self.call(sender, receiver, value, Vec::new(), gas_limit)
    }

    /// Mint tokens for recipient on a particular ERC20 token
    /// This function should return the amount of tokens unused,
    /// which will be always all (<amount>) if there is any problem
    /// with the input, or 0 if tokens were minted successfully.
    ///
    /// The output will be serialized as a String
    /// https://github.com/near/NEPs/discussions/146
    ///
    /// IMPORTANT: This function should not panic, otherwise it won't
    /// be possible to return the tokens to the sender.
    pub fn receive_erc20_tokens(&mut self, args: NEP141FtOnTransferArgs) {
        let str_amount = args.amount.to_string();
        let output_on_fail = str_amount.as_bytes();

        let token = sdk::predecessor_account_id();

        // Parse message to determine recipient and fee
        let (recipient, fee) = {
            // Message format:
            //      Recipient of the transaction - 40 characters (Address in hex)
            //      Fee to be paid in ETH (Optional) - 64 characters (Encoded in big endian / hex)
            let mut message = args.msg.as_bytes();
            assert_or_finish!(message.len() >= 40, output_on_fail);

            let recipient = Address(unwrap_res_or_finish!(
                hex::decode(&message[..40]).unwrap().as_slice().try_into(),
                output_on_fail
            ));
            message = &message[40..];

            let fee = if message.is_empty() {
                U256::from(0)
            } else {
                assert_or_finish!(message.len() == 64, output_on_fail);
                U256::from_big_endian(
                    unwrap_res_or_finish!(hex::decode(message), output_on_fail).as_slice(),
                )
            };

            (recipient, fee)
        };

        let erc20_token = Address(unwrap_res_or_finish!(
            unwrap_res_or_finish!(
                self.get_erc20_from_nep141(token.as_slice()).ok_or(()),
                output_on_fail
            )
            .as_slice()
            .try_into(),
            output_on_fail
        ));

        if fee != U256::from(0) {
            let relayer_account_id = sdk::signer_account_id();
            let relayer_address = unwrap_res_or_finish!(
                self.get_relayer(relayer_account_id.as_slice()).ok_or(()),
                output_on_fail
            );

            unwrap_res_or_finish!(
                self.transfer(
                    recipient,
                    relayer_address,
                    Wei::new_u64(fee.as_u64()),
                    u64::MAX,
                ),
                output_on_fail
            );
        }

        let selector = &sdk::keccak("mint(address,uint256)".as_bytes())[..4];
        let tail = ethabi::encode(&[
            ethabi::Token::Address(recipient),
            ethabi::Token::Uint(args.amount.into()),
        ]);

        unwrap_res_or_finish!(
            self.call(
                current_address(),
                erc20_token,
                Wei::zero(),
                [selector, tail.as_slice()].concat(),
                u64::MAX,
            ),
            output_on_fail
        );

        // Everything succeed so return "0"
        sdk::return_output(b"0");
    }

    pub fn nep141_erc20_map() -> BijectionMap<
        { KeyPrefix::Nep141Erc20Map as KeyPrefixU8 },
        { KeyPrefix::Erc20Nep141Map as KeyPrefixU8 },
    > {
        Default::default()
    }

    fn schedule_promises(promises: impl IntoIterator<Item = PromiseCreateArgs>) {
        for promise in promises {
            #[cfg(feature = "log")]
            sdk::log_utf8(
                crate::prelude::format!(
                    "Call contract: {}.{}",
                    promise.target_account_id,
                    promise.method
                )
                .as_bytes(),
            );
            sdk::promise_create(
                promise.target_account_id.as_bytes(),
                promise.method.as_bytes(),
                promise.args.as_slice(),
                promise.attached_balance,
                promise.attached_gas,
            );
        }
    }
}

impl evm::backend::Backend for Engine {
    /// Returns the gas price.
    ///
    /// This is currently zero, but may be changed in the future. This is mainly
    /// because there already is another cost for transactions.
    fn gas_price(&self) -> U256 {
        U256::zero()
    }

    /// Returns the origin address that created the contract.
    fn origin(&self) -> Address {
        self.origin
    }

    /// Returns a block hash from a given index.
    ///
    /// Currently, this returns
    /// 0xffffffffffffffffffffffffffffffffffffffffffffffffffffffffffffffff if
    /// only for the 256 most recent blocks, excluding of the current one.
    /// Otherwise, it returns 0x0.
    ///
    /// In other words, if the requested block index is less than the current
    /// block index, return
    /// 0xffffffffffffffffffffffffffffffffffffffffffffffffffffffffffffffff.
    /// Otherwise, return 0.
    ///
    /// This functionality may change in the future. Follow
    /// [nearcore#3456](https://github.com/near/nearcore/issues/3456) for more
    /// details.
    ///
    /// See: https://doc.aurora.dev/develop/compat/evm#blockhash
    fn block_hash(&self, number: U256) -> H256 {
        let idx = U256::from(sdk::block_index());
        if idx.saturating_sub(U256::from(256)) <= number && number < idx {
            H256::from([255u8; 32])
        } else {
            H256::zero()
        }
    }

    /// Returns the current block index number.
    fn block_number(&self) -> U256 {
        U256::from(sdk::block_index())
    }

    /// Returns a mocked coinbase which is the EVM address for the Aurora
    /// account, being 0x4444588443C3a91288c5002483449Aba1054192b.
    ///
    /// See: https://doc.aurora.dev/develop/compat/evm#coinbase
    fn block_coinbase(&self) -> Address {
        Address([
            0x44, 0x44, 0x58, 0x84, 0x43, 0xC3, 0xa9, 0x12, 0x88, 0xc5, 0x00, 0x24, 0x83, 0x44,
            0x9A, 0xba, 0x10, 0x54, 0x19, 0x2b,
        ])
    }

    /// Returns the current block timestamp.
    fn block_timestamp(&self) -> U256 {
        U256::from(sdk::block_timestamp())
    }

    /// Returns the current block difficulty.
    ///
    /// See: https://doc.aurora.dev/develop/compat/evm#difficulty
    fn block_difficulty(&self) -> U256 {
        U256::zero()
    }

    /// Returns the current block gas limit.
    ///
    /// Currently, this returns 0xffffffffffffffffffffffffffffffffffffffffffffffffffffffffffffffff
    /// as there isn't a gas limit alternative right now but this may change in
    /// the future.
    ///
    /// See: https://doc.aurora.dev/develop/compat/evm#gaslimit
    fn block_gas_limit(&self) -> U256 {
        U256::max_value()
    }

    /// Returns the states chain ID.
    fn chain_id(&self) -> U256 {
        U256::from(self.state.chain_id)
    }

    /// Checks if an address exists.
    fn exists(&self, address: Address) -> bool {
        !Engine::is_account_empty(&address)
    }

    /// Returns basic account information.
    fn basic(&self, address: Address) -> Basic {
        Basic {
            nonce: Engine::get_nonce(&address),
            balance: Engine::get_balance(&address).raw(),
        }
    }

    /// Returns the code of the contract from an address.
    fn code(&self, address: Address) -> Vec<u8> {
        Engine::get_code(&address)
    }

    /// Get storage value of address at index.
    fn storage(&self, address: Address, index: H256) -> H256 {
        let generation = Self::get_generation(&address);
        Engine::get_storage(&address, &index, generation)
    }

    /// Get original storage value of address at index, if available.
    ///
    /// Currently, this returns `None` for now.
    fn original_storage(&self, _address: Address, _index: H256) -> Option<H256> {
        None
    }
}

impl ApplyBackend for Engine {
    fn apply<A, I, L>(&mut self, values: A, _logs: L, delete_empty: bool)
    where
        A: IntoIterator<Item = Apply<I>>,
        I: IntoIterator<Item = (H256, H256)>,
        L: IntoIterator<Item = Log>,
    {
        for apply in values {
            match apply {
                Apply::Modify {
                    address,
                    basic,
                    code,
                    storage,
                    reset_storage,
                } => {
                    let generation = Self::get_generation(&address);
                    Engine::set_nonce(&address, &basic.nonce);

                    // Apply changes for eth-connector
                    EthConnectorContract::get_instance()
                        .internal_set_eth_balance(&address, &basic.balance);
                    Engine::set_balance(&address, &Wei::new(basic.balance));

                    if let Some(code) = code {
                        Engine::set_code(&address, &code)
                    }

                    let next_generation = if reset_storage {
                        Engine::remove_all_storage(&address, generation);
                        generation + 1
                    } else {
                        generation
                    };

                    for (index, value) in storage {
                        if value == H256::default() {
                            Engine::remove_storage(&address, &index, next_generation)
                        } else {
                            Engine::set_storage(&address, &index, &value, next_generation)
                        }
                    }

                    // We only need to remove the account if:
                    // 1. we are supposed to delete an empty account
                    // 2. the account is empty
                    // 3. we didn't already clear out the storage (because if we did then there is
                    //    nothing to do)
                    if delete_empty
                        && Engine::is_account_empty(&address)
                        && generation == next_generation
                    {
                        Engine::remove_account(&address, generation);
                    }
                }
                Apply::Delete { address } => {
                    let generation = Self::get_generation(&address);
                    Engine::remove_account(&address, generation);
                }
            }
        }
    }
}

#[cfg(test)]
mod tests {}<|MERGE_RESOLUTION|>--- conflicted
+++ resolved
@@ -443,17 +443,10 @@
         Ok(result)
     }
 
-<<<<<<< HEAD
     fn make_executor(&self, gas_limit: u64) -> StackExecutor<AuroraStackState> {
-        let metadata = StackSubstateMetadata::new(gas_limit, &CONFIG);
+        let metadata = StackSubstateMetadata::new(gas_limit, CONFIG);
         let state = AuroraStackState::new(metadata, self);
-        StackExecutor::new_with_precompile(state, &CONFIG, precompiles::istanbul_precompiles)
-=======
-    fn make_executor(&self, gas_limit: u64) -> StackExecutor<MemoryStackState<Engine>> {
-        let metadata = StackSubstateMetadata::new(gas_limit, CONFIG);
-        let state = MemoryStackState::new(metadata, self);
         StackExecutor::new_with_precompile(state, CONFIG, precompiles::istanbul_precompiles)
->>>>>>> cb64a2d8
     }
 
     pub fn register_relayer(&mut self, account_id: &[u8], evm_address: Address) {
