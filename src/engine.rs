--- conflicted
+++ resolved
@@ -1,22 +1,17 @@
 use borsh::{BorshDeserialize, BorshSerialize};
 use evm::backend::{Apply, ApplyBackend, Backend, Basic, Log};
-use evm::executor::{StackExecutor, StackSubstateMetadata};
+use evm::executor::{MemoryStackState, StackExecutor, StackSubstateMetadata};
 use evm::ExitFatal;
 use evm::{Config, CreateScheme, ExitError, ExitReason};
 
-<<<<<<< HEAD
+use crate::connector::EthConnectorContract;
 use crate::contract::current_address;
 use crate::map::{BijectionMap, LookupMap};
 use crate::parameters::{
     FunctionCallArgs, NEP141FtOnTransferArgs, NewCallArgs, PromiseCreateArgs, SubmitResult,
     ViewCallArgs,
 };
-=======
-use crate::connector::EthConnectorContract;
-use crate::map::LookupMap;
-use crate::parameters::{FunctionCallArgs, NewCallArgs, SubmitResult, ViewCallArgs};
-
->>>>>>> 9c81e525
+
 use crate::precompiles;
 use crate::prelude::{Address, ToString, TryInto, Vec, H256, U256};
 use crate::sdk;
@@ -434,15 +429,9 @@
         Ok(result)
     }
 
-<<<<<<< HEAD
-    fn make_executor(&self) -> StackExecutor<AuroraStackState> {
-        let metadata = StackSubstateMetadata::new(u64::MAX, &CONFIG);
+    fn make_executor(&self, gas_limit: u64) -> StackExecutor<AuroraStackState> {
+        let metadata = StackSubstateMetadata::new(gas_limit, &CONFIG);
         let state = AuroraStackState::new(metadata, self);
-=======
-    fn make_executor(&self, gas_limit: u64) -> StackExecutor<MemoryStackState<Engine>> {
-        let metadata = StackSubstateMetadata::new(gas_limit, &CONFIG);
-        let state = MemoryStackState::new(metadata, self);
->>>>>>> 9c81e525
         StackExecutor::new_with_precompile(state, &CONFIG, precompiles::istanbul_precompiles)
     }
 
@@ -479,9 +468,10 @@
         &mut self,
         sender: Address,
         receiver: Address,
-        value: U256,
+        value: Wei,
+        gas_limit: u64,
     ) -> EngineResult<SubmitResult> {
-        self.call(sender, receiver, value, Vec::new())
+        self.call(sender, receiver, value, Vec::new(), gas_limit)
     }
 
     /// Mint tokens for recipient on a particular ERC20 token
@@ -494,7 +484,7 @@
     ///
     /// IMPORTANT: This function should not panic, otherwise it won't
     /// be possible to return the tokens to the sender.
-    pub fn receive_erc20_tokens(&mut self, args: NEP141FtOnTransferArgs) {
+    pub fn receive_erc20_tokens(&mut self, args: NEP141FtOnTransferArgs, gas_limit: u64) {
         let str_amount = args.amount.to_string();
         let output_on_fail = str_amount.as_bytes();
 
@@ -544,7 +534,12 @@
             );
 
             unwrap_res_or_finish!(
-                self.transfer(recipient.clone(), relayer_address.clone(), fee),
+                self.transfer(
+                    recipient.clone(),
+                    relayer_address.clone(),
+                    Wei::new_u64(fee.as_u64()),
+                    gas_limit
+                ),
                 output_on_fail
             );
         }
@@ -559,8 +554,9 @@
             self.call(
                 current_address(),
                 erc20_token,
-                U256::from(0),
+                Wei::new_u64(0),
                 [selector, tail.as_slice()].concat(),
+                gas_limit,
             ),
             output_on_fail
         );
@@ -576,7 +572,7 @@
                     .as_bytes(),
             );
             sdk::promise_create(
-                promise.target_account_id,
+                promise.target_account_id.as_bytes(),
                 promise.method.as_bytes(),
                 promise.args.as_slice(),
                 promise.attached_balance,
