use borsh::{BorshDeserialize, BorshSerialize};

use crate::prelude::{String, Vec};
#[cfg(feature = "contract")]
use crate::prover::Proof;
#[cfg(feature = "contract")]
use crate::types::Balance;
use crate::types::EthAddress;
use crate::types::{AccountId, RawAddress, RawH256, RawU256};
use evm::backend::Log;

/// Borsh-encoded parameters for the `new` function.
#[derive(BorshSerialize, BorshDeserialize)]
pub struct NewCallArgs {
    /// Chain id, according to the EIP-115 / ethereum-lists spec.
    pub chain_id: RawU256,
    /// Account which can upgrade this contract.
    /// Use empty to disable updatability.
    pub owner_id: AccountId,
    /// Account of the bridge prover.
    /// Use empty to not use base token as bridged asset.
    pub bridge_prover_id: AccountId,
    /// How many blocks after staging upgrade can deploy it.
    pub upgrade_delay_blocks: u64,
}

/// Borsh-encoded parameters for the `meta_call` function.
#[derive(Debug, BorshSerialize, BorshDeserialize)]
pub struct MetaCallArgs {
    pub signature: [u8; 64],
    pub v: u8,
    pub nonce: RawU256,
    pub fee_amount: RawU256,
    pub fee_address: RawAddress,
    pub contract_address: RawAddress,
    pub value: RawU256,
    pub method_def: String,
    pub args: Vec<u8>,
}

/// Borsh-encoded log for use in a `SubmitResult`.
#[derive(Debug, BorshSerialize, BorshDeserialize)]
pub struct ResultLog {
    pub topics: Vec<RawU256>,
    pub data: Vec<u8>,
}

impl From<Log> for ResultLog {
    fn from(log: Log) -> Self {
        let topics = log
            .topics
            .into_iter()
            .map(|topic| topic.0)
            .collect::<Vec<_>>();
        ResultLog {
            topics,
            data: log.data,
        }
    }
}

<<<<<<< HEAD
/// Borsh-encoded result for the `deploy` and `deploy_with_input` methods.
#[derive(Debug, BorshSerialize, BorshDeserialize)]
pub struct DeployResult {
    pub status: bool,
    pub gas_used: u64,
    pub result: EthAddress,
    pub logs: Vec<ResultLog>,
}

/// Borsh-encoded result for the `call` and `call_with_args` methods.
=======
/// Borsh-encoded parameters for the `call`, `call_with_args`, `deploy_code`,
/// and `deploy_with_input` methods.
>>>>>>> 4d7e4427
#[derive(Debug, BorshSerialize, BorshDeserialize)]
pub struct SubmitResult {
    pub status: bool,
    pub gas_used: u64,
    pub result: Vec<u8>,
    pub logs: Vec<ResultLog>,
}

/// Borsh-encoded parameters for the `call` function.
#[derive(BorshSerialize, BorshDeserialize)]
pub struct FunctionCallArgs {
    pub contract: RawAddress,
    pub input: Vec<u8>,
}

/// Borsh-encoded parameters for the `view` function.
#[derive(BorshSerialize, BorshDeserialize, Debug, Eq, PartialEq)]
pub struct ViewCallArgs {
    pub sender: RawAddress,
    pub address: RawAddress,
    pub amount: RawU256,
    pub input: Vec<u8>,
}

/// Borsh-encoded parameters for the `get_storage_at` function.
#[derive(BorshSerialize, BorshDeserialize)]
pub struct GetStorageAtArgs {
    pub address: RawAddress,
    pub key: RawH256,
}

/// Borsh-encoded (genesis) account balance used by the `begin_chain` function.
#[cfg(feature = "evm_bully")]
#[derive(BorshSerialize, BorshDeserialize)]
pub struct AccountBalance {
    pub address: RawAddress,
    pub balance: RawU256,
}

/// Borsh-encoded parameters for the `begin_chain` function.
#[cfg(feature = "evm_bully")]
#[derive(BorshSerialize, BorshDeserialize)]
pub struct BeginChainArgs {
    pub chain_id: RawU256,
    pub genesis_alloc: Vec<AccountBalance>,
}

/// Borsh-encoded parameters for the `begin_block` function.
#[cfg(feature = "evm_bully")]
#[derive(BorshSerialize, BorshDeserialize)]
pub struct BeginBlockArgs {
    /// The current block's hash (for replayer use).
    pub hash: RawU256,
    /// The current block's beneficiary address.
    pub coinbase: RawAddress,
    /// The current block's timestamp (in seconds since the Unix epoch).
    pub timestamp: RawU256,
    /// The current block's number (the genesis block is number zero).
    pub number: RawU256,
    /// The current block's difficulty.
    pub difficulty: RawU256,
    /// The current block's gas limit.
    pub gaslimit: RawU256,
}

/// Eth-connector deposit arguments
#[cfg(feature = "contract")]
#[derive(BorshSerialize, BorshDeserialize)]
pub struct DepositCallArgs {
    /// Proof data
    pub proof: Proof,
    /// Optional relayer address
    pub relayer_eth_account: Option<EthAddress>,
}

/// withdraw result for eth-connector
#[cfg(feature = "contract")]
#[derive(BorshSerialize)]
pub struct WithdrawResult {
    pub amount: Balance,
    pub recipient_id: RawAddress,
    pub eth_custodian_address: RawAddress,
}

/// ft_on_transfer eth-connector call args
#[cfg(feature = "contract")]
#[derive(BorshSerialize, BorshDeserialize)]
pub struct FtOnTransfer {
    pub amount: Balance,
    pub msg: String,
    pub receiver_id: AccountId,
}

/// ft_resolve_transfer eth-connector call args
#[cfg(feature = "contract")]
#[derive(BorshSerialize)]
pub struct FtResolveTransfer {
    pub receiver_id: AccountId,
    pub amount: Balance,
    pub current_account_id: AccountId,
}

/// Fungible token storage balance
#[cfg(feature = "contract")]
#[derive(BorshSerialize)]
pub struct StorageBalance {
    pub total: Balance,
    pub available: Balance,
}

/// resolve_transfer eth-connector call args
#[cfg(feature = "contract")]
#[derive(BorshSerialize, BorshDeserialize)]
pub struct ResolveTransferCallArgs {
    pub sender_id: AccountId,
    pub amount: Balance,
    pub receiver_id: AccountId,
}

/// Finish deposit NEAR eth-connector call args
#[cfg(feature = "contract")]
#[derive(BorshSerialize, BorshDeserialize)]
pub struct FinishDepositCallArgs {
    pub new_owner_id: AccountId,
    pub amount: Balance,
    pub proof_key: String,
    pub relayer_id: AccountId,
    pub fee: Balance,
    pub msg: Option<Vec<u8>>,
}

/// Deposit ETH args
#[cfg(feature = "contract")]
#[derive(Default, BorshDeserialize, BorshSerialize, Clone)]
pub struct DepositEthCallArgs {
    pub proof: Proof,
    pub relayer_eth_account: EthAddress,
}

/// Finish deposit NEAR eth-connector call args
#[cfg(feature = "contract")]
#[derive(BorshSerialize, BorshDeserialize)]
pub struct FinishDepositEthCallArgs {
    pub new_owner_id: EthAddress,
    pub amount: Balance,
    pub fee: Balance,
    pub relayer_eth_account: AccountId,
    pub proof: Proof,
}

/// eth-connector initial args
#[cfg(feature = "contract")]
#[derive(BorshSerialize, BorshDeserialize)]
pub struct InitCallArgs {
    pub prover_account: AccountId,
    pub eth_custodian_address: AccountId,
}

/// transfer eth-connector call args
#[cfg(feature = "contract")]
#[derive(BorshSerialize, BorshDeserialize)]
pub struct TransferCallCallArgs {
    pub receiver_id: AccountId,
    pub amount: Balance,
    pub memo: Option<String>,
    pub msg: String,
}

/// Deploy EVM token args
#[cfg(feature = "contract")]
#[derive(BorshSerialize, BorshDeserialize)]
pub struct DeployEvmTokenCallArgs {
    pub near_account_id: AccountId,
    pub erc20_contract: Vec<u8>,
}

/// storage_balance_of eth-connector call args
#[cfg(feature = "contract")]
#[derive(BorshSerialize, BorshDeserialize)]
pub struct StorageBalanceOfCallArgs {
    pub account_id: AccountId,
}

/// storage_deposit eth-connector call args
#[cfg(feature = "contract")]
#[derive(BorshSerialize, BorshDeserialize)]
pub struct StorageDepositCallArgs {
    pub account_id: Option<AccountId>,
    pub registration_only: Option<bool>,
}

/// storage_withdraw eth-connector call args
#[cfg(feature = "contract")]
#[derive(BorshSerialize, BorshDeserialize)]
pub struct StorageWithdrawCallArgs {
    pub amount: Option<u128>,
}

/// transfer args for json invocation
#[cfg(feature = "contract")]
#[derive(BorshSerialize, BorshDeserialize)]
pub struct TransferCallArgs {
    pub receiver_id: AccountId,
    pub amount: Balance,
    pub memo: Option<String>,
}

/// withdraw NEAR eth-connector call args
#[cfg(feature = "contract")]
#[derive(BorshSerialize, BorshDeserialize)]
pub struct WithdrawCallArgs {
    pub recipient_address: EthAddress,
    pub amount: Balance,
}

/// balance_of args for json invocation
#[cfg(feature = "contract")]
#[derive(BorshSerialize, BorshDeserialize)]
pub struct BalanceOfCallArgs {
    pub account_id: AccountId,
}

#[cfg(feature = "contract")]
#[derive(BorshSerialize, BorshDeserialize)]
pub struct BalanceOfEthCallArgs {
    pub address: EthAddress,
}

#[cfg(feature = "contract")]
#[derive(BorshSerialize, BorshDeserialize)]
pub struct RegisterRelayerCallArgs {
    pub address: EthAddress,
}

#[cfg(test)]
mod tests {
    use super::*;

    #[test]
    fn test_view_call_fail() {
        let bytes = [0; 71];
        let _ = ViewCallArgs::try_from_slice(&bytes).unwrap_err();
    }

    #[test]
    fn test_roundtrip_view_call() {
        let x = ViewCallArgs {
            sender: [1; 20],
            address: [2; 20],
            amount: [3; 32],
            input: vec![1, 2, 3],
        };
        let bytes = x.try_to_vec().unwrap();
        let res = ViewCallArgs::try_from_slice(&bytes).unwrap();
        assert_eq!(x, res);
    }
}<|MERGE_RESOLUTION|>--- conflicted
+++ resolved
@@ -59,7 +59,6 @@
     }
 }
 
-<<<<<<< HEAD
 /// Borsh-encoded result for the `deploy` and `deploy_with_input` methods.
 #[derive(Debug, BorshSerialize, BorshDeserialize)]
 pub struct DeployResult {
@@ -69,11 +68,8 @@
     pub logs: Vec<ResultLog>,
 }
 
-/// Borsh-encoded result for the `call` and `call_with_args` methods.
-=======
 /// Borsh-encoded parameters for the `call`, `call_with_args`, `deploy_code`,
 /// and `deploy_with_input` methods.
->>>>>>> 4d7e4427
 #[derive(Debug, BorshSerialize, BorshDeserialize)]
 pub struct SubmitResult {
     pub status: bool,
