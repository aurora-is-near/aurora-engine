--- conflicted
+++ resolved
@@ -4,20 +4,15 @@
 use crate::admin_controlled::PausedMask;
 #[cfg(feature = "engine")]
 use crate::json;
+use crate::json::JsonError;
 use crate::prelude::{String, ToString, TryFrom, Vec};
 #[cfg(feature = "engine")]
 use crate::prover::Proof;
 #[cfg(feature = "engine")]
 use crate::sdk;
-<<<<<<< HEAD
-use crate::types::{
-    AccountId, Balance, EthAddress, RawAddress, RawH256, RawU256, ERR_FAILED_PARSE,
-};
-=======
-use crate::types::{AccountId, RawAddress, RawH256, RawU256};
-#[cfg(feature = "engine")]
-use crate::types::{Balance, EthAddress, SdkUnwrap};
->>>>>>> cb64a2d8
+use crate::types::{AccountId, Balance, RawAddress, RawH256, RawU256};
+#[cfg(feature = "engine")]
+use crate::types::{EthAddress, SdkUnwrap};
 use evm::backend::Log;
 
 /// Borsh-encoded parameters for the `new` function.
@@ -153,7 +148,7 @@
 #[cfg(feature = "engine")]
 impl TryFrom<json::JsonValue> for NEP141FtOnTransferArgs {
     // TODO: Define type of error
-    type Error = ();
+    type Error = JsonError;
 
     fn try_from(value: json::JsonValue) -> Result<Self, Self::Error> {
         Ok(Self {
