--- conflicted
+++ resolved
@@ -280,11 +280,7 @@
 #[cfg(feature = "contract")]
 #[derive(BorshSerialize, BorshDeserialize)]
 pub struct WithdrawCallArgs {
-<<<<<<< HEAD
-    pub recipient_id: AccountId,
-=======
     pub recipient_address: EthAddress,
->>>>>>> d1cf4d7a
     pub amount: Balance,
 }
 
