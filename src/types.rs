use crate::prelude::{self, Address, String, Vec, H256, U256};
#[cfg(feature = "engine")]
use alloc::str;
use borsh::{BorshDeserialize, BorshSerialize};

#[cfg(not(feature = "contract"))]
use sha3::{Digest, Keccak256};

#[cfg(feature = "contract")]
use crate::sdk;

pub type AccountId = String;
pub type Balance = u128;
pub type RawAddress = [u8; 20];
pub type RawU256 = [u8; 32]; // Little-endian large integer type.
pub type RawH256 = [u8; 32]; // Unformatted binary data of fixed length.
pub type EthAddress = [u8; 20];
pub type Gas = u64;
pub type StorageUsage = u64;

/// Newtype to distinguish balances (denominated in Wei) from other U256 types.
#[derive(Debug, Eq, PartialEq, Copy, Clone, Default)]
pub struct Wei(U256);
impl Wei {
    const ETH_TO_WEI: U256 = U256([1_000_000_000_000_000_000, 0, 0, 0]);

    pub const fn zero() -> Self {
        Self(U256([0, 0, 0, 0]))
    }

    pub fn new(amount: U256) -> Self {
        Self(amount)
    }

    // Purposely not implementing `From<u64>` because I want the call site to always
    // say `Wei::<something>`. If `From` is implemented then the caller might write
    // `amount.into()` without thinking too hard about the units. Explicitly writing
    // `Wei` reminds the developer to think about whether the amount they enter is really
    // in units of `Wei` or not.
    pub const fn new_u64(amount: u64) -> Self {
        Self(U256([amount, 0, 0, 0]))
    }

    pub fn from_eth(amount: U256) -> Option<Self> {
        amount.checked_mul(Self::ETH_TO_WEI).map(Self)
    }

<<<<<<< HEAD
    pub fn to_bytes(&self) -> [u8; 32] {
=======
    pub fn to_bytes(self) -> [u8; 32] {
>>>>>>> 9c81e525
        u256_to_arr(&self.0)
    }

    pub fn is_zero(&self) -> bool {
        self.0.is_zero()
    }

    pub fn raw(self) -> U256 {
        self.0
    }
}
impl prelude::Sub for Wei {
    type Output = Self;

    fn sub(self, other: Self) -> Self::Output {
        Self(self.0 - other.0)
    }
}
impl prelude::Add for Wei {
    type Output = Self;

    fn add(self, other: Self) -> Self::Output {
        Self(self.0 + other.0)
    }
}

#[derive(BorshSerialize, BorshDeserialize)]
pub struct U128(pub u128);

pub const STORAGE_PRICE_PER_BYTE: u128 = 10_000_000_000_000_000_000; // 1e19yN, 0.00001N
pub const ERR_FAILED_PARSE: &str = "ERR_FAILED_PARSE";

/// Internal args format for meta call.
#[derive(Debug)]
pub struct InternalMetaCallArgs {
    pub sender: Address,
    pub nonce: U256,
    pub fee_amount: Wei,
    pub fee_address: Address,
    pub contract_address: Address,
    pub value: Wei,
    pub input: Vec<u8>,
}

pub struct StorageBalanceBounds {
    pub min: Balance,
    pub max: Option<Balance>,
}

/// promise results structure
#[cfg(feature = "engine")]
pub enum PromiseResult {
    NotReady,
    Successful(Vec<u8>),
    Failed,
}

/// ft_resolve_transfer result of eth-connector
#[cfg(feature = "engine")]
pub struct FtResolveTransferResult {
    pub amount: Balance,
    pub refund_amount: Balance,
}

/// Internal errors to propagate up and format in the single place.
pub enum ErrorKind {
    ArgumentParseError,
    InvalidMetaTransactionMethodName,
    InvalidMetaTransactionFunctionArg,
    InvalidEcRecoverSignature,
}

pub type Result<T> = core::result::Result<T, ErrorKind>;

#[allow(dead_code)]
pub fn u256_to_arr(value: &U256) -> [u8; 32] {
    let mut result = [0u8; 32];
    value.to_big_endian(&mut result);
    result
}

const HEX_ALPHABET: &[u8; 16] = b"0123456789abcdef";

#[allow(dead_code)]
pub fn bytes_to_hex(v: &[u8]) -> String {
    let mut result = String::new();
    for x in v {
        result.push(HEX_ALPHABET[(x / 16) as usize] as char);
        result.push(HEX_ALPHABET[(x % 16) as usize] as char);
    }
    result
}

#[cfg(feature = "contract")]
#[inline]
pub fn keccak(data: &[u8]) -> H256 {
    sdk::keccak(data)
}

#[cfg(not(feature = "contract"))]
#[inline]
pub fn keccak(data: &[u8]) -> H256 {
    H256::from_slice(Keccak256::digest(data).as_slice())
}

#[allow(dead_code)]
pub fn near_account_to_evm_address(addr: &[u8]) -> Address {
    Address::from_slice(&keccak(addr)[12..])
}

#[cfg(feature = "engine")]
pub fn str_from_slice(inp: &[u8]) -> &str {
    str::from_utf8(inp).unwrap()
}

#[cfg(feature = "contract")]
pub trait ExpectUtf8<T> {
    fn expect_utf8(self, message: &[u8]) -> T;
}

#[cfg(feature = "contract")]
impl<T> ExpectUtf8<T> for Option<T> {
    fn expect_utf8(self, message: &[u8]) -> T {
        match self {
            Some(t) => t,
            None => sdk::panic_utf8(message),
        }
    }
}

#[cfg(feature = "contract")]
impl<T, E> ExpectUtf8<T> for core::result::Result<T, E> {
    fn expect_utf8(self, message: &[u8]) -> T {
        match self {
            Ok(t) => t,
            Err(_) => sdk::panic_utf8(message),
        }
    }
}

#[cfg(test)]
mod tests {
    use super::*;

    #[test]
    fn test_hex() {
        assert_eq!(
            bytes_to_hex(&[0u8, 1u8, 255u8, 16u8]),
            "0001ff10".to_string()
        );
    }

    #[test]
    fn test_wei_from_u64() {
        let x: u64 = rand::random();
        assert_eq!(Wei::new_u64(x).raw().as_u64(), x);
    }

    #[test]
    fn test_wei_from_eth() {
        let eth_amount: u64 = rand::random();
        let wei_amount = U256::from(eth_amount) * U256::from(10).pow(18.into());
        assert_eq!(Wei::from_eth(eth_amount.into()), Some(Wei::new(wei_amount)));
    }
}<|MERGE_RESOLUTION|>--- conflicted
+++ resolved
@@ -45,11 +45,7 @@
         amount.checked_mul(Self::ETH_TO_WEI).map(Self)
     }
 
-<<<<<<< HEAD
-    pub fn to_bytes(&self) -> [u8; 32] {
-=======
     pub fn to_bytes(self) -> [u8; 32] {
->>>>>>> 9c81e525
         u256_to_arr(&self.0)
     }
 
