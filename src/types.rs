use crate::prelude::{self, Address, String, Vec, H256, U256};
#[cfg(feature = "engine")]
use alloc::str;
use borsh::{BorshDeserialize, BorshSerialize};

#[cfg(not(feature = "contract"))]
use sha3::{Digest, Keccak256};

#[cfg(feature = "contract")]
use crate::sdk;

pub type AccountId = String;
pub type Balance = u128;
pub type RawAddress = [u8; 20];
pub type RawU256 = [u8; 32]; // Little-endian large integer type.
pub type RawH256 = [u8; 32]; // Unformatted binary data of fixed length.
pub type EthAddress = [u8; 20];
pub type Gas = u64;
pub type StorageUsage = u64;

/// Newtype to distinguish balances (denominated in Wei) from other U256 types.
#[derive(Debug, Eq, PartialEq, Copy, Clone, Default)]
pub struct Wei(U256);
impl Wei {
    const ETH_TO_WEI: U256 = U256([1_000_000_000_000_000_000, 0, 0, 0]);

    pub const fn zero() -> Self {
        Self(U256([0, 0, 0, 0]))
    }

    pub fn new(amount: U256) -> Self {
        Self(amount)
    }

    // Purposely not implementing `From<u64>` because I want the call site to always
    // say `Wei::<something>`. If `From` is implemented then the caller might write
    // `amount.into()` without thinking too hard about the units. Explicitly writing
    // `Wei` reminds the developer to think about whether the amount they enter is really
    // in units of `Wei` or not.
    pub const fn new_u64(amount: u64) -> Self {
        Self(U256([amount, 0, 0, 0]))
    }

    pub fn from_eth(amount: U256) -> Option<Self> {
        amount.checked_mul(Self::ETH_TO_WEI).map(Self)
    }

    pub fn to_bytes(self) -> [u8; 32] {
        u256_to_arr(&self.0)
    }

    pub fn is_zero(&self) -> bool {
        self.0.is_zero()
    }

    pub fn raw(self) -> U256 {
        self.0
    }
}
impl prelude::Sub for Wei {
    type Output = Self;

    fn sub(self, other: Self) -> Self::Output {
        Self(self.0 - other.0)
    }
}
impl prelude::Add for Wei {
    type Output = Self;

    fn add(self, other: Self) -> Self::Output {
        Self(self.0 + other.0)
    }
}

#[derive(BorshSerialize, BorshDeserialize)]
pub struct U128(pub u128);

pub const STORAGE_PRICE_PER_BYTE: u128 = 10_000_000_000_000_000_000; // 1e19yN, 0.00001N
pub const ERR_FAILED_PARSE: &str = "ERR_FAILED_PARSE";

/// Internal args format for meta call.
#[derive(Debug)]
pub struct InternalMetaCallArgs {
    pub sender: Address,
    pub nonce: U256,
    pub fee_amount: Wei,
    pub fee_address: Address,
    pub contract_address: Address,
    pub value: Wei,
    pub input: Vec<u8>,
}

pub struct StorageBalanceBounds {
    pub min: Balance,
    pub max: Option<Balance>,
}

/// promise results structure
#[cfg(feature = "engine")]
pub enum PromiseResult {
    NotReady,
    Successful(Vec<u8>),
    Failed,
}

/// ft_resolve_transfer result of eth-connector
#[cfg(feature = "engine")]
pub struct FtResolveTransferResult {
    pub amount: Balance,
    pub refund_amount: Balance,
}

/// Internal errors to propagate up and format in the single place.
pub enum ErrorKind {
    ArgumentParseError,
    InvalidMetaTransactionMethodName,
    InvalidMetaTransactionFunctionArg,
    InvalidEcRecoverSignature,
}

pub type Result<T> = core::result::Result<T, ErrorKind>;

#[allow(dead_code)]
pub fn u256_to_arr(value: &U256) -> [u8; 32] {
    let mut result = [0u8; 32];
    value.to_big_endian(&mut result);
    result
}

const HEX_ALPHABET: &[u8; 16] = b"0123456789abcdef";

#[allow(dead_code)]
pub fn bytes_to_hex(v: &[u8]) -> String {
    let mut result = String::new();
    for x in v {
        result.push(HEX_ALPHABET[(x / 16) as usize] as char);
        result.push(HEX_ALPHABET[(x % 16) as usize] as char);
    }
    result
}

#[cfg(feature = "contract")]
#[inline]
pub fn keccak(data: &[u8]) -> H256 {
    sdk::keccak(data)
}

#[cfg(not(feature = "contract"))]
#[inline]
pub fn keccak(data: &[u8]) -> H256 {
    H256::from_slice(Keccak256::digest(data).as_slice())
}

#[allow(dead_code)]
pub fn near_account_to_evm_address(addr: &[u8]) -> Address {
    Address::from_slice(&keccak(addr)[12..])
}

<<<<<<< HEAD
pub struct Stack<T> {
    stack: Vec<T>,
    boundaries: Vec<usize>,
}

impl<T> Stack<T> {
    pub fn new() -> Self {
        let mut boundaries = Vec::new();
        boundaries.push(0);
        Self {
            stack: Vec::new(),
            boundaries,
        }
    }

    pub fn enter(&mut self) {
        self.boundaries.push(self.stack.len());
    }

    pub fn commit(&mut self) {
        self.boundaries.pop().unwrap();
    }

    pub fn discard(&mut self) {
        let boundary = self.boundaries.pop().unwrap();
        while self.stack.len() > boundary {
            self.stack.pop().unwrap();
        }
    }

    pub fn push(&mut self, value: T) {
        self.stack.push(value);
    }

    pub fn into_vec(self) -> Vec<T> {
        self.stack
=======
#[cfg(feature = "engine")]
pub fn str_from_slice(inp: &[u8]) -> &str {
    str::from_utf8(inp).unwrap()
}

#[cfg(feature = "contract")]
pub trait ExpectUtf8<T> {
    fn expect_utf8(self, message: &[u8]) -> T;
}

#[cfg(feature = "contract")]
impl<T> ExpectUtf8<T> for Option<T> {
    fn expect_utf8(self, message: &[u8]) -> T {
        match self {
            Some(t) => t,
            None => sdk::panic_utf8(message),
        }
    }
}

#[cfg(feature = "contract")]
impl<T, E> ExpectUtf8<T> for core::result::Result<T, E> {
    fn expect_utf8(self, message: &[u8]) -> T {
        match self {
            Ok(t) => t,
            Err(_) => sdk::panic_utf8(message),
        }
>>>>>>> 9c81e525
    }
}

#[cfg(test)]
mod tests {
    use super::*;

    #[test]
    fn test_hex() {
        assert_eq!(
            bytes_to_hex(&[0u8, 1u8, 255u8, 16u8]),
            "0001ff10".to_string()
        );
    }

<<<<<<< HEAD
    /// Build view of the stack. Intervals between None values are scopes.
    fn view_stack(stack: &Stack<i32>) -> Vec<Option<i32>> {
        let mut res = vec![];
        let mut pnt = 0;

        for &pos in stack.boundaries.iter() {
            while pnt < pos {
                res.push(Some(stack.stack[pnt]));
                pnt += 1;
            }
            res.push(None);
        }

        while pnt < stack.stack.len() {
            res.push(Some(stack.stack[pnt]));
            pnt += 1;
        }

        res
    }

    fn check_stack(stack: &Stack<i32>, expected: Vec<Option<i32>>) {
        if let Some(&last) = stack.boundaries.last() {
            assert!(last <= stack.stack.len());
        }
        assert_eq!(view_stack(stack), expected);
    }

    #[test]
    fn test_stack() {
        let mut stack = Stack::new(); // [ $ ]
        check_stack(&stack, vec![None]);

        stack.push(1); // [ $, 1]
        check_stack(&stack, vec![None, Some(1)]);
        stack.push(2); // [ $, 1, 2 ]
        check_stack(&stack, vec![None, Some(1), Some(2)]);
        stack.enter(); // [$, 1, 2, $]
        check_stack(&stack, vec![None, Some(1), Some(2), None]);
        stack.push(3); // [$, 1, 2, $, 3]
        check_stack(&stack, vec![None, Some(1), Some(2), None, Some(3)]);
        stack.discard(); // [$, 1, 2]
        check_stack(&stack, vec![None, Some(1), Some(2)]);
        stack.enter();
        check_stack(&stack, vec![None, Some(1), Some(2), None]);
        stack.push(4); // [$, 1, 2, $, 4]
        check_stack(&stack, vec![None, Some(1), Some(2), None, Some(4)]);
        stack.enter(); // [$, 1, 2, $, 4, $]
        check_stack(&stack, vec![None, Some(1), Some(2), None, Some(4), None]);
        stack.push(5); // [$, 1, 2, $, 4, $, 5]
        check_stack(
            &stack,
            vec![None, Some(1), Some(2), None, Some(4), None, Some(5)],
        );
        stack.commit(); // [$, 1, 2, $, 4, 5]
        check_stack(&stack, vec![None, Some(1), Some(2), None, Some(4), Some(5)]);
        stack.discard(); // [$, 1, 2]
        check_stack(&stack, vec![None, Some(1), Some(2)]);
        stack.push(6); // [$, 1, 2, 6]
        check_stack(&stack, vec![None, Some(1), Some(2), Some(6)]);
        stack.enter(); // [$, 1, 2, 6, $]
        check_stack(&stack, vec![None, Some(1), Some(2), Some(6), None]);
        stack.enter(); // [$, 1, 2, 6, $, $]
        check_stack(&stack, vec![None, Some(1), Some(2), Some(6), None, None]);
        stack.enter(); // [$, 1, 2, 6, $, $, $]
        check_stack(
            &stack,
            vec![None, Some(1), Some(2), Some(6), None, None, None],
        );
        stack.commit(); // [$, 1, 2, 6, $, $]
        check_stack(&stack, vec![None, Some(1), Some(2), Some(6), None, None]);
        stack.discard(); // [$, 1, 2, 6, $]
        check_stack(&stack, vec![None, Some(1), Some(2), Some(6), None]);
        stack.push(7); // [$, 1, 2, 6, $, 7]

        assert_eq!(stack.into_vec(), vec![1, 2, 6, 7]);
=======
    #[test]
    fn test_wei_from_u64() {
        let x: u64 = rand::random();
        assert_eq!(Wei::new_u64(x).raw().as_u64(), x);
    }

    #[test]
    fn test_wei_from_eth() {
        let eth_amount: u64 = rand::random();
        let wei_amount = U256::from(eth_amount) * U256::from(10).pow(18.into());
        assert_eq!(Wei::from_eth(eth_amount.into()), Some(Wei::new(wei_amount)));
>>>>>>> 9c81e525
    }
}<|MERGE_RESOLUTION|>--- conflicted
+++ resolved
@@ -156,7 +156,6 @@
     Address::from_slice(&keccak(addr)[12..])
 }
 
-<<<<<<< HEAD
 pub struct Stack<T> {
     stack: Vec<T>,
     boundaries: Vec<usize>,
@@ -193,7 +192,8 @@
 
     pub fn into_vec(self) -> Vec<T> {
         self.stack
-=======
+    }
+}
 #[cfg(feature = "engine")]
 pub fn str_from_slice(inp: &[u8]) -> &str {
     str::from_utf8(inp).unwrap()
@@ -221,7 +221,6 @@
             Ok(t) => t,
             Err(_) => sdk::panic_utf8(message),
         }
->>>>>>> 9c81e525
     }
 }
 
@@ -237,7 +236,6 @@
         );
     }
 
-<<<<<<< HEAD
     /// Build view of the stack. Intervals between None values are scopes.
     fn view_stack(stack: &Stack<i32>) -> Vec<Option<i32>> {
         let mut res = vec![];
@@ -314,7 +312,8 @@
         stack.push(7); // [$, 1, 2, 6, $, 7]
 
         assert_eq!(stack.into_vec(), vec![1, 2, 6, 7]);
-=======
+    }
+
     #[test]
     fn test_wei_from_u64() {
         let x: u64 = rand::random();
@@ -326,6 +325,5 @@
         let eth_amount: u64 = rand::random();
         let wei_amount = U256::from(eth_amount) * U256::from(10).pow(18.into());
         assert_eq!(Wei::from_eth(eth_amount.into()), Some(Wei::new(wei_amount)));
->>>>>>> 9c81e525
     }
 }