--- conflicted
+++ resolved
@@ -17,12 +17,8 @@
 pub type Gas = u64;
 pub type StorageUsage = u64;
 
-<<<<<<< HEAD
-pub const STORAGE_PRICE_PER_BYTE: u128 = 100_000_000_000_000_000_000; // 1e20yN, 0.0001N
+pub const STORAGE_PRICE_PER_BYTE: u128 = 10_000_000_000_000_000_000; // 1e19yN, 0.00001N
 pub const ERR_FAILED_PARSE: &str = "ERR_FAILED_PARSE";
-=======
-pub const STORAGE_PRICE_PER_BYTE: u128 = 10_000_000_000_000_000_000; // 1e19yN, 0.00001N
->>>>>>> cc2948c7
 
 /// Internal args format for meta call.
 #[derive(Debug)]
