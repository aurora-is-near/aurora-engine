--- conflicted
+++ resolved
@@ -11,15 +11,8 @@
     vec::Vec,
 };
 #[cfg(not(feature = "std"))]
-<<<<<<< HEAD
-pub use core::{cmp::Ordering, convert::TryInto, marker::PhantomData, mem};
-#[cfg(feature = "std")]
-pub use std::{
-    borrow::Cow, borrow::Cow::Borrowed, borrow::ToOwned, boxed::Box, cmp::Ordering,
-    collections::HashMap, convert::TryInto, error::Error, fmt, format, marker::PhantomData, mem,
-    string::String, string::ToString, vec, vec::Vec,
-=======
 pub use core::{
+    cmp::Ordering,
     convert::TryInto,
     marker::PhantomData,
     mem,
@@ -31,6 +24,7 @@
     borrow::Cow::Borrowed,
     borrow::ToOwned,
     boxed::Box,
+    cmp::Ordering,
     collections::HashMap,
     convert::TryInto,
     error::Error,
@@ -42,7 +36,6 @@
     string::ToString,
     vec,
     vec::Vec,
->>>>>>> 060f3103
 };
 
 pub use primitive_types::{H160, H256, U256};
