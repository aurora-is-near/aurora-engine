use crate::prelude::{Address, Vec, H256};
use borsh::{BorshDeserialize, BorshSerialize};

// NOTE: We start at 0x7 as our initial value as our original storage was not
// version prefixed and ended as 0x6.
pub enum VersionPrefix {
    V1 = 0x7,
}

#[allow(dead_code)]
#[derive(Clone, Copy, BorshSerialize, BorshDeserialize)]
pub enum KeyPrefix {
    Config = 0x0,
    Nonce = 0x1,
    Balance = 0x2,
    Code = 0x3,
    Storage = 0x4,
    RelayerEvmAddressMap = 0x5,
    EthConnector = 0x6,
}

/// Enum used to differentiate different storage keys used by eth-connector
#[derive(Clone, Copy, BorshSerialize, BorshDeserialize)]
pub enum EthConnectorStorageId {
    Contract = 0x0,
    FungibleToken = 0x1,
    UsedEvent = 0x2,
<<<<<<< HEAD
    PausedMask = 0x3,
=======
    StatisticsAuroraAccountsCounter = 0x3,
>>>>>>> b4a5d1ee
}

/// We can't use const generic over Enum, but we can do it over integral type
pub type KeyPrefixU8 = u8;

// TODO: Derive From<u8> using macro to avoid missing new arguments in the future
impl From<KeyPrefixU8> for KeyPrefix {
    fn from(value: KeyPrefixU8) -> Self {
        match value {
            0x0 => Self::Config,
            0x1 => Self::Nonce,
            0x2 => Self::Balance,
            0x3 => Self::Code,
            0x4 => Self::Storage,
            0x5 => Self::RelayerEvmAddressMap,
            0x6 => Self::EthConnector,
            _ => unreachable!(),
        }
    }
}

#[allow(dead_code)]
pub fn bytes_to_key(prefix: KeyPrefix, bytes: &[u8]) -> Vec<u8> {
    [&[VersionPrefix::V1 as u8], &[prefix as u8], bytes].concat()
}

#[allow(dead_code)]
pub fn address_to_key(prefix: KeyPrefix, address: &Address) -> [u8; 22] {
    let mut result = [0u8; 22];
    result[0] = VersionPrefix::V1 as u8;
    result[1] = prefix as u8;
    result[2..22].copy_from_slice(&address.0);
    result
}

#[allow(dead_code)]
pub fn storage_to_key(address: &Address, key: &H256) -> [u8; 54] {
    let mut result = [0u8; 54];
    result[0] = VersionPrefix::V1 as u8;
    result[1] = KeyPrefix::Storage as u8;
    result[2..22].copy_from_slice(&address.0);
    result[22..54].copy_from_slice(&key.0);
    result
}

#[allow(dead_code)]
pub fn storage_to_key_nonced(address: &Address, storage_nonce: u32, key: &H256) -> [u8; 58] {
    let mut result = [0u8; 58];
    result[0] = VersionPrefix::V1 as u8;
    result[1] = KeyPrefix::Storage as u8;
    result[2..22].copy_from_slice(&address.0);
    result[22..26].copy_from_slice(&storage_nonce.to_le_bytes());
    result[26..58].copy_from_slice(&key.0);
    result
}

#[cfg(test)]
mod tests {}<|MERGE_RESOLUTION|>--- conflicted
+++ resolved
@@ -25,11 +25,8 @@
     Contract = 0x0,
     FungibleToken = 0x1,
     UsedEvent = 0x2,
-<<<<<<< HEAD
     PausedMask = 0x3,
-=======
-    StatisticsAuroraAccountsCounter = 0x3,
->>>>>>> b4a5d1ee
+    StatisticsAuroraAccountsCounter = 0x4,
 }
 
 /// We can't use const generic over Enum, but we can do it over integral type
