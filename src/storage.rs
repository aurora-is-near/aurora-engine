--- conflicted
+++ resolved
@@ -16,11 +16,9 @@
     Code = 0x3,
     Storage = 0x4,
     RelayerEvmAddressMap = 0x5,
-<<<<<<< HEAD
-    Nep141Erc20Map = 0x6,
-    Erc20Nep141Map = 0x7,
-=======
     EthConnector = 0x6,
+    Nep141Erc20Map = 0x7,
+    Erc20Nep141Map = 0x8,
 }
 
 /// Enum used to differentiate different storage keys used by eth-connector
@@ -31,7 +29,6 @@
     UsedEvent = 0x2,
     PausedMask = 0x3,
     StatisticsAuroraAccountsCounter = 0x4,
->>>>>>> 9c81e525
 }
 
 /// We can't use const generic over Enum, but we can do it over integral type
@@ -47,12 +44,9 @@
             0x3 => Self::Code,
             0x4 => Self::Storage,
             0x5 => Self::RelayerEvmAddressMap,
-<<<<<<< HEAD
-            0x6 => Self::Nep141Erc20Map,
-            0x7 => Self::Erc20Nep141Map,
-=======
             0x6 => Self::EthConnector,
->>>>>>> 9c81e525
+            0x7 => Self::Nep141Erc20Map,
+            0x8 => Self::Erc20Nep141Map,
             _ => unreachable!(),
         }
     }
