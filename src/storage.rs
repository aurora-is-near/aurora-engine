--- conflicted
+++ resolved
@@ -16,12 +16,8 @@
     Code = 0x3,
     Storage = 0x4,
     RelayerEvmAddressMap = 0x5,
-<<<<<<< HEAD
-    // EthConnector = 0x6,
-=======
     Nep141Erc20Map = 0x6,
     Erc20Nep141Map = 0x7,
->>>>>>> c848791f
 }
 
 /// We can't use const generic over Enum, but we can do it over integral type
@@ -37,12 +33,8 @@
             0x3 => Self::Code,
             0x4 => Self::Storage,
             0x5 => Self::RelayerEvmAddressMap,
-<<<<<<< HEAD
-            // 0x6 used
-=======
             0x6 => Self::Nep141Erc20Map,
             0x7 => Self::Erc20Nep141Map,
->>>>>>> c848791f
             _ => unreachable!(),
         }
     }
