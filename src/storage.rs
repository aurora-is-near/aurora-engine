--- conflicted
+++ resolved
@@ -16,11 +16,8 @@
     Code = 0x3,
     Storage = 0x4,
     RelayerEvmAddressMap = 0x5,
-<<<<<<< HEAD
-    // EthConnector = 0x6,
+    EthConnector = 0x6,
     Generation = 0x7,
-=======
-    EthConnector = 0x6,
 }
 
 /// Enum used to differentiate different storage keys used by eth-connector
@@ -31,7 +28,6 @@
     UsedEvent = 0x2,
     PausedMask = 0x3,
     StatisticsAuroraAccountsCounter = 0x4,
->>>>>>> 51442811
 }
 
 /// We can't use const generic over Enum, but we can do it over integral type
@@ -47,12 +43,8 @@
             0x3 => Self::Code,
             0x4 => Self::Storage,
             0x5 => Self::RelayerEvmAddressMap,
-<<<<<<< HEAD
-            // 0x6 used
+            0x6 => Self::EthConnector,
             0x7 => Self::Generation,
-=======
-            0x6 => Self::EthConnector,
->>>>>>> 51442811
             _ => unreachable!(),
         }
     }
