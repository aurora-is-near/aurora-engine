--- conflicted
+++ resolved
@@ -626,59 +626,55 @@
         near_account_to_evm_address(&sdk::predecessor_account_id())
     }
 
-<<<<<<< HEAD
     pub fn current_address() -> Address {
         near_account_to_evm_address(&sdk::current_account_id())
     }
 
-    pub(crate) trait SdkExpect<T> {
-        fn sdk_expect(self, msg: &str) -> T;
-    }
-
-    impl<T> SdkExpect<T> for Option<T> {
-        fn sdk_expect(self, msg: &str) -> T {
-            match self {
-                Some(t) => t,
-                None => sdk::panic_utf8(msg.as_ref()),
-            }
-        }
-    }
-
-    impl<T, E> SdkExpect<T> for Result<T, E> {
-        fn sdk_expect(self, msg: &str) -> T {
-            match self {
-                Ok(t) => t,
-                Err(_) => sdk::panic_utf8(msg.as_ref()),
-            }
-        }
-    }
-
-    pub(crate) trait SdkUnwrap<T> {
-        fn sdk_unwrap(self) -> T;
-    }
-
-    impl<T> SdkUnwrap<T> for Option<T> {
-        fn sdk_unwrap(self) -> T {
-            match self {
-                Some(t) => t,
-                None => sdk::panic_utf8("ERR_UNWRAP".as_bytes()),
-            }
-        }
-    }
-
-    impl<T, E: AsRef<[u8]>> SdkUnwrap<T> for Result<T, E> {
-        fn sdk_unwrap(self) -> T {
-            match self {
-                Ok(t) => t,
-                Err(e) => sdk::panic_utf8(e.as_ref()),
-            }
-        }
-    }
+    // pub(crate) trait SdkExpect<T> {
+    //     fn sdk_expect(self, msg: &str) -> T;
+    // }
+
+    // impl<T> SdkExpect<T> for Option<T> {
+    //     fn sdk_expect(self, msg: &str) -> T {
+    //         match self {
+    //             Some(t) => t,
+    //             None => sdk::panic_utf8(msg.as_ref()),
+    //         }
+    //     }
+    // }
+
+    // impl<T, E> SdkExpect<T> for Result<T, E> {
+    //     fn sdk_expect(self, msg: &str) -> T {
+    //         match self {
+    //             Ok(t) => t,
+    //             Err(_) => sdk::panic_utf8(msg.as_ref()),
+    //         }
+    //     }
+    // }
+
+    // pub(crate) trait SdkUnwrap<T> {
+    //     fn sdk_unwrap(self) -> T;
+    // }
+
+    // impl<T> SdkUnwrap<T> for Option<T> {
+    //     fn sdk_unwrap(self) -> T {
+    //         match self {
+    //             Some(t) => t,
+    //             None => sdk::panic_utf8("ERR_UNWRAP".as_bytes()),
+    //         }
+    //     }
+    // }
+
+    // impl<T, E: AsRef<[u8]>> SdkUnwrap<T> for Result<T, E> {
+    //     fn sdk_unwrap(self) -> T {
+    //         match self {
+    //             Ok(t) => t,
+    //             Err(e) => sdk::panic_utf8(e.as_ref()),
+    //         }
+    //     }
+    // }
 
     pub(crate) trait SdkProcess<T> {
-=======
-    trait SdkProcess<T> {
->>>>>>> cb64a2d8
         fn sdk_process(self);
     }
 
