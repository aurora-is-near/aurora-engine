#![feature(array_methods)]
#![cfg_attr(not(feature = "std"), no_std)]
#![cfg_attr(not(feature = "std"), feature(alloc_error_handler))]
#![cfg_attr(feature = "log", feature(panic_info_message))]

#[cfg(not(feature = "std"))]
extern crate alloc;
#[cfg(not(feature = "std"))]
extern crate core;

#[cfg(feature = "engine")]
mod map;
pub mod meta_parsing;
pub mod parameters;
pub mod prelude;
pub mod storage;
pub mod transaction;
pub mod types;

#[cfg(feature = "engine")]
mod admin_controlled;
#[cfg(feature = "engine")]
mod connector;
#[cfg(feature = "engine")]
mod deposit_event;
#[cfg(feature = "engine")]
pub mod engine;
#[cfg(any(feature = "engine", test))]
mod fungible_token;
#[cfg(feature = "engine")]
mod json;
#[cfg(feature = "engine")]
mod log_entry;
mod precompiles;
#[cfg(feature = "engine")]
mod prover;
#[cfg(feature = "engine")]
pub mod sdk;

#[cfg(test)]
mod benches;
#[cfg(test)]
mod test_utils;
#[cfg(test)]
mod tests;

#[cfg(target_arch = "wasm32")]
#[global_allocator]
static ALLOC: wee_alloc::WeeAlloc = wee_alloc::WeeAlloc::INIT;

#[cfg(target_arch = "wasm32")]
#[panic_handler]
#[cfg_attr(not(feature = "log"), allow(unused_variables))]
#[no_mangle]
pub unsafe fn on_panic(info: &::core::panic::PanicInfo) -> ! {
    #[cfg(feature = "log")]
    {
        use alloc::{format, string::ToString};
        if let Some(msg) = info.message() {
            let msg = if let Some(log) = info.location() {
                format!("{} [{}]", msg, log)
            } else {
                msg.to_string()
            };
            sdk::panic_utf8(msg.as_bytes());
        } else if let Some(log) = info.location() {
            sdk::panic_utf8(log.to_string().as_bytes());
        }
    }

    ::core::arch::wasm32::unreachable();
}

#[cfg(target_arch = "wasm32")]
#[alloc_error_handler]
#[no_mangle]
pub unsafe fn on_alloc_error(_: core::alloc::Layout) -> ! {
    ::core::arch::wasm32::unreachable();
}

#[cfg(feature = "contract")]
mod contract {
    use borsh::{BorshDeserialize, BorshSerialize};

    use crate::connector::EthConnectorContract;
    use crate::engine::{Engine, EngineResult, EngineState};
    #[cfg(feature = "evm_bully")]
    use crate::parameters::{BeginBlockArgs, BeginChainArgs};
    use crate::parameters::{
        ExpectUtf8, FunctionCallArgs, GetStorageAtArgs, InitCallArgs, NewCallArgs,
        PauseEthConnectorCallArgs, SetContractDataCallArgs, TransferCallCallArgs, ViewCallArgs,
    };
    use crate::prelude::{Address, H256, U256};
    use crate::sdk;
    use crate::storage::{bytes_to_key, KeyPrefix};
    use crate::types::{near_account_to_evm_address, u256_to_arr, ERR_FAILED_PARSE};

    const CODE_KEY: &[u8; 4] = b"CODE";
    const CODE_STAGE_KEY: &[u8; 10] = b"CODE_STAGE";

    ///
    /// ADMINISTRATIVE METHODS
    ///

    /// Sets the configuration for the Engine.
    /// Should be called on deployment.
    #[no_mangle]
    pub extern "C" fn new() {
        if let Ok(state) = Engine::get_state() {
            require_owner_only(&state);
        }

        let args: NewCallArgs = sdk::read_input_borsh().sdk_unwrap();
        Engine::set_state(args.into());
    }

    /// Get version of the contract.
    #[no_mangle]
    pub extern "C" fn get_version() {
        let version = match option_env!("NEAR_EVM_VERSION") {
            Some(v) => v.as_bytes(),
            None => include_bytes!("../VERSION"),
        };
        sdk::return_output(version)
    }

    /// Get owner account id for this contract.
    #[no_mangle]
    pub extern "C" fn get_owner() {
        let state = Engine::get_state().sdk_unwrap();
        sdk::return_output(state.owner_id.as_bytes());
    }

    /// Get bridge prover id for this contract.
    #[no_mangle]
    pub extern "C" fn get_bridge_prover() {
        let state = Engine::get_state().sdk_unwrap();
        sdk::return_output(state.bridge_prover_id.as_bytes());
    }

    /// Get chain id for this contract.
    #[no_mangle]
    pub extern "C" fn get_chain_id() {
        sdk::return_output(&Engine::get_state().sdk_unwrap().chain_id)
    }

    #[no_mangle]
    pub extern "C" fn get_upgrade_index() {
        let state = Engine::get_state().sdk_unwrap();
        let index = sdk::read_u64(&bytes_to_key(KeyPrefix::Config, CODE_STAGE_KEY))
            .sdk_expect("ERR_NO_UPGRADE")
            .sdk_unwrap();
        sdk::return_output(&(index + state.upgrade_delay_blocks).to_le_bytes())
    }

    /// Stage new code for deployment.
    #[no_mangle]
    pub extern "C" fn stage_upgrade() {
        let state = Engine::get_state().sdk_unwrap();
        require_owner_only(&state);
        sdk::read_input_and_store(&bytes_to_key(KeyPrefix::Config, CODE_KEY));
        sdk::write_storage(
            &bytes_to_key(KeyPrefix::Config, CODE_STAGE_KEY),
            &sdk::block_index().to_le_bytes(),
        );
    }

    /// Deploy staged upgrade.
    #[no_mangle]
    pub extern "C" fn deploy_upgrade() {
        let state = Engine::get_state().sdk_unwrap();
        let index = sdk::read_u64(&bytes_to_key(KeyPrefix::Config, CODE_STAGE_KEY))
            .sdk_expect("ERR_NO_UPGRADE")
            .sdk_unwrap();
        if sdk::block_index() <= index + state.upgrade_delay_blocks {
            sdk::panic_utf8(b"ERR_NOT_ALLOWED:TOO_EARLY");
        }
        sdk::self_deploy(&bytes_to_key(KeyPrefix::Config, CODE_KEY));
    }

    /// Called as part of the upgrade process (see `sdk::self_deploy`). This function is meant
    /// to make any necessary changes to the state such that it aligns with the newly deployed
    /// code.
    #[no_mangle]
    pub extern "C" fn state_migration() {
        // This function is purposely left empty because we do not have any state migration
        // to do.
    }

    ///
    /// MUTATIVE METHODS
    ///

    /// Deploy code into the EVM.
    #[no_mangle]
    pub extern "C" fn deploy_code() {
        let input = sdk::read_input();
        let mut engine = Engine::new(predecessor_address()).sdk_unwrap();
        Engine::deploy_code_with_input(&mut engine, input)
            .map(|res| res.try_to_vec().sdk_expect("ERR_SERIALIZE"))
            .sdk_process();
        // TODO: charge for storage
    }

    /// Call method on the EVM contract.
    #[no_mangle]
    pub extern "C" fn call() {
        let args: FunctionCallArgs = sdk::read_input_borsh().sdk_unwrap();
        let mut engine = Engine::new(predecessor_address()).sdk_unwrap();
        Engine::call_with_args(&mut engine, args)
            .map(|res| res.try_to_vec().sdk_expect("ERR_SERIALIZE"))
            .sdk_process();
        // TODO: charge for storage
    }

    /// Process signed Ethereum transaction.
    /// Must match CHAIN_ID to make sure it's signed for given chain vs replayed from another chain.
    #[no_mangle]
    pub extern "C" fn submit() {
        use crate::transaction::EthSignedTransaction;
        use rlp::{Decodable, Rlp};

        let input = sdk::read_input();
        let signed_transaction =
            EthSignedTransaction::decode(&Rlp::new(&input)).sdk_expect("ERR_INVALID_TX");

        let state = Engine::get_state().sdk_unwrap();

        // Validate the chain ID, if provided inside the signature:
        if let Some(chain_id) = signed_transaction.chain_id() {
            if U256::from(chain_id) != U256::from(state.chain_id) {
                sdk::panic_utf8(b"ERR_INVALID_CHAIN_ID");
            }
        }

        // Retrieve the signer of the transaction:
        let sender = signed_transaction
            .sender()
            .sdk_expect("ERR_INVALID_ECDSA_SIGNATURE");

        Engine::check_nonce(&sender, &signed_transaction.transaction.nonce).sdk_unwrap();

        // Figure out what kind of a transaction this is, and execute it:
        let mut engine = Engine::new_with_state(state, sender);
        let value = signed_transaction.transaction.value;
        let data = signed_transaction.transaction.data;
        let result = if let Some(receiver) = signed_transaction.transaction.to {
            Engine::call(&mut engine, sender, receiver, value, data)
            // TODO: charge for storage
        } else {
            // Execute a contract deployment:
            Engine::deploy_code(&mut engine, sender, value, data)
            // TODO: charge for storage
        };
        result
            .map(|res| res.try_to_vec().sdk_expect("ERR_SERIALIZE"))
            .sdk_process();
    }

    #[no_mangle]
    pub extern "C" fn meta_call() {
        let input = sdk::read_input();
        let state = Engine::get_state().sdk_unwrap();
        let domain_separator = crate::meta_parsing::near_erc712_domain(U256::from(state.chain_id));
        let meta_call_args = crate::meta_parsing::parse_meta_call(
            &domain_separator,
            &sdk::current_account_id(),
            input,
        )
        .sdk_expect("ERR_META_TX_PARSE");

        Engine::check_nonce(&meta_call_args.sender, &meta_call_args.nonce).sdk_unwrap();

        let mut engine = Engine::new_with_state(state, meta_call_args.sender);
        let result = engine.call(
            meta_call_args.sender,
            meta_call_args.contract_address,
            meta_call_args.value,
            meta_call_args.input,
        );
        result
            .map(|res| res.try_to_vec().sdk_expect("ERR_SERIALIZE"))
            .sdk_process();
    }

    #[no_mangle]
    pub extern "C" fn register_relayer() {
        let relayer_address = sdk::read_input_arr20().sdk_unwrap();

        let mut engine = Engine::new(predecessor_address()).sdk_unwrap();
        engine.register_relayer(
            sdk::predecessor_account_id().as_slice(),
            Address(relayer_address),
        );
    }

    ///
    /// NONMUTATIVE METHODS
    ///

    #[no_mangle]
    pub extern "C" fn view() {
        let args: ViewCallArgs = sdk::read_input_borsh().sdk_unwrap();
        let engine = Engine::new(Address::from_slice(&args.sender)).sdk_unwrap();
        let result = Engine::view_with_args(&engine, args);
        result.sdk_process()
    }

    #[no_mangle]
    pub extern "C" fn get_code() {
        let address = sdk::read_input_arr20().sdk_unwrap();
        let code = Engine::get_code(&Address(address));
        sdk::return_output(&code)
    }

    #[no_mangle]
    pub extern "C" fn get_balance() {
        let address = sdk::read_input_arr20().sdk_unwrap();
        let balance = Engine::get_balance(&Address(address));
        sdk::return_output(&balance.to_bytes())
    }

    #[no_mangle]
    pub extern "C" fn get_nonce() {
        let address = sdk::read_input_arr20().sdk_unwrap();
        let nonce = Engine::get_nonce(&Address(address));
        sdk::return_output(&u256_to_arr(&nonce))
    }

    #[no_mangle]
    pub extern "C" fn get_storage_at() {
<<<<<<< HEAD
        let input = sdk::read_input();
        let args = GetStorageAtArgs::try_from_slice(&input).sdk_expect("ERR_ARG_PARSE");
        let address = Address(args.address);
        let generation = Engine::get_generation(&address);
        let value = Engine::get_storage(&address, &H256(args.key), generation);
=======
        let args: GetStorageAtArgs = sdk::read_input_borsh().sdk_unwrap();
        let value = Engine::get_storage(&Address(args.address), &H256(args.key));
>>>>>>> 51442811
        sdk::return_output(&value.0)
    }

    ///
    /// BENCHMARKING METHODS
    ///

    #[cfg(feature = "evm_bully")]
    #[no_mangle]
    pub extern "C" fn begin_chain() {
        let mut state = Engine::get_state().sdk_unwrap();
        require_owner_only(&state);
        let args: BeginChainArgs = sdk::read_input_borsh().sdk_unwrap();
        state.chain_id = args.chain_id;
        Engine::set_state(state);
        // set genesis block balances
        for account_balance in args.genesis_alloc {
            Engine::set_balance(
                &Address(account_balance.address),
                &crate::types::Wei::new(U256::from(account_balance.balance)),
            )
        }
        // return new chain ID
        sdk::return_output(&Engine::get_state().chain_id)
    }

    #[cfg(feature = "evm_bully")]
    #[no_mangle]
    pub extern "C" fn begin_block() {
        let state = Engine::get_state().sdk_unwrap();
        require_owner_only(&state);
        let _args: BeginBlockArgs = sdk::read_input_borsh().sdk_unwrap();
        // TODO: https://github.com/aurora-is-near/aurora-engine/issues/2
    }

    #[no_mangle]
    pub extern "C" fn new_eth_connector() {
        // Only the owner can initialize the EthConnector
        sdk::assert_private_call();

        let args = InitCallArgs::try_from_slice(&sdk::read_input()).expect(ERR_FAILED_PARSE);

        EthConnectorContract::init_contract(args);
    }

    #[no_mangle]
    pub extern "C" fn set_eth_connector_contract_data() {
        // Only the owner can set the EthConnector contract data
        sdk::assert_private_call();

        let args =
            SetContractDataCallArgs::try_from_slice(&sdk::read_input()).expect(ERR_FAILED_PARSE);

        EthConnectorContract::set_contract_data(args);
    }

    #[no_mangle]
    pub extern "C" fn withdraw() {
        EthConnectorContract::get_instance().withdraw_near()
    }

    #[no_mangle]
    pub extern "C" fn deposit() {
        EthConnectorContract::get_instance().deposit()
    }

    #[no_mangle]
    pub extern "C" fn finish_deposit_near() {
        EthConnectorContract::get_instance().finish_deposit_near();
    }

    #[no_mangle]
    pub extern "C" fn ft_total_supply() {
        EthConnectorContract::get_instance().ft_total_supply();
    }

    #[no_mangle]
    pub extern "C" fn ft_total_supply_near() {
        EthConnectorContract::get_instance().ft_total_supply_near();
    }

    #[no_mangle]
    pub extern "C" fn ft_total_supply_eth() {
        EthConnectorContract::get_instance().ft_total_supply_eth();
    }

    #[no_mangle]
    pub extern "C" fn ft_balance_of() {
        EthConnectorContract::get_instance().ft_balance_of();
    }

    #[no_mangle]
    pub extern "C" fn ft_balance_of_eth() {
        EthConnectorContract::get_instance().ft_balance_of_eth();
    }

    #[no_mangle]
    pub extern "C" fn ft_transfer() {
        EthConnectorContract::get_instance().ft_transfer();
    }

    #[no_mangle]
    pub extern "C" fn ft_resolve_transfer() {
        EthConnectorContract::get_instance().ft_resolve_transfer();
    }

    #[no_mangle]
    pub extern "C" fn ft_transfer_call() {
        use crate::json::parse_json;

        // Check is payable
        sdk::assert_one_yocto();

        let args = TransferCallCallArgs::from(
            parse_json(&sdk::read_input()).expect_utf8(ERR_FAILED_PARSE.as_bytes()),
        );
        EthConnectorContract::get_instance().ft_transfer_call(args);
    }

    #[no_mangle]
    pub extern "C" fn storage_deposit() {
        EthConnectorContract::get_instance().storage_deposit()
    }

    #[no_mangle]
    pub extern "C" fn storage_withdraw() {
        EthConnectorContract::get_instance().storage_withdraw()
    }

    #[no_mangle]
    pub extern "C" fn storage_balance_of() {
        EthConnectorContract::get_instance().storage_balance_of()
    }

    #[no_mangle]
    pub extern "C" fn ft_on_transfer() {
        let engine = Engine::new(predecessor_address()).sdk_unwrap();
        EthConnectorContract::get_instance().ft_on_transfer(&engine)
    }

    #[no_mangle]
    pub extern "C" fn get_paused_flags() {
        let paused_flags = EthConnectorContract::get_instance().get_paused_flags();
        let data = paused_flags.try_to_vec().expect(ERR_FAILED_PARSE);
        sdk::return_output(&data[..]);
    }

    #[no_mangle]
    pub extern "C" fn set_paused_flags() {
        sdk::assert_private_call();

        let args =
            PauseEthConnectorCallArgs::try_from_slice(&sdk::read_input()).expect(ERR_FAILED_PARSE);
        EthConnectorContract::get_instance().set_paused_flags(args);
    }

    #[no_mangle]
    pub extern "C" fn get_accounts_counter() {
        EthConnectorContract::get_instance().get_accounts_counter()
    }

    #[cfg(feature = "integration-test")]
    #[no_mangle]
    pub extern "C" fn verify_log_entry() {
        #[cfg(feature = "log")]
        sdk::log("Call from verify_log_entry");
        let data = true.try_to_vec().unwrap();
        sdk::return_output(&data[..]);
    }

    ///
    /// Utility methods.
    ///

    fn require_owner_only(state: &EngineState) {
        if state.owner_id.as_bytes() != sdk::predecessor_account_id() {
            sdk::panic_utf8(b"ERR_NOT_ALLOWED");
        }
    }

    fn predecessor_address() -> Address {
        near_account_to_evm_address(&sdk::predecessor_account_id())
    }

    trait SdkExpect<T> {
        fn sdk_expect(self, msg: &str) -> T;
    }

    impl<T> SdkExpect<T> for Option<T> {
        fn sdk_expect(self, msg: &str) -> T {
            match self {
                Some(t) => t,
                None => sdk::panic_utf8(msg.as_ref()),
            }
        }
    }

    impl<T, E> SdkExpect<T> for Result<T, E> {
        fn sdk_expect(self, msg: &str) -> T {
            match self {
                Ok(t) => t,
                Err(_) => sdk::panic_utf8(msg.as_ref()),
            }
        }
    }

    trait SdkUnwrap<T> {
        fn sdk_unwrap(self) -> T;
    }

    impl<T> SdkUnwrap<T> for Option<T> {
        fn sdk_unwrap(self) -> T {
            match self {
                Some(t) => t,
                None => sdk::panic_utf8("ERR_UNWRAP".as_bytes()),
            }
        }
    }

    impl<T, E: AsRef<[u8]>> SdkUnwrap<T> for Result<T, E> {
        fn sdk_unwrap(self) -> T {
            match self {
                Ok(t) => t,
                Err(e) => sdk::panic_utf8(e.as_ref()),
            }
        }
    }

    trait SdkProcess<T> {
        fn sdk_process(self);
    }

    impl<T: AsRef<[u8]>> SdkProcess<T> for EngineResult<T> {
        fn sdk_process(self) {
            match self {
                Ok(r) => sdk::return_output(r.as_ref()),
                Err(e) => sdk::panic_utf8(e.as_ref()),
            }
        }
    }
}<|MERGE_RESOLUTION|>--- conflicted
+++ resolved
@@ -329,16 +329,11 @@
 
     #[no_mangle]
     pub extern "C" fn get_storage_at() {
-<<<<<<< HEAD
         let input = sdk::read_input();
-        let args = GetStorageAtArgs::try_from_slice(&input).sdk_expect("ERR_ARG_PARSE");
+        let args: GetStorageAtArgs = sdk::read_input_borsh().sdk_unwrap();
         let address = Address(args.address);
         let generation = Engine::get_generation(&address);
-        let value = Engine::get_storage(&address, &H256(args.key), generation);
-=======
-        let args: GetStorageAtArgs = sdk::read_input_borsh().sdk_unwrap();
-        let value = Engine::get_storage(&Address(args.address), &H256(args.key));
->>>>>>> 51442811
+        let value = Engine::get_storage(&Address(args.address), &H256(args.key), generation);
         sdk::return_output(&value.0)
     }
 
