#![cfg_attr(not(feature = "std"), no_std)]
#![cfg_attr(not(feature = "std"), feature(core_intrinsics))]
#![cfg_attr(not(feature = "std"), feature(alloc_error_handler))]
#![cfg_attr(feature = "log", feature(panic_info_message))]

#[cfg(not(feature = "std"))]
extern crate alloc;
#[cfg(not(feature = "std"))]
extern crate core;

#[cfg(feature = "contract")]
mod map;
pub mod meta_parsing;
pub mod parameters;
pub mod prelude;
pub mod storage;
pub mod transaction;
pub mod types;

#[cfg(feature = "contract")]
mod admin_controlled;
#[cfg(feature = "contract")]
mod connector;
#[cfg(feature = "contract")]
mod deposit_event;
#[cfg(feature = "contract")]
mod engine;
mod fungible_token;
#[cfg(feature = "contract")]
mod json;
#[cfg(feature = "contract")]
mod log_entry;
mod precompiles;
#[cfg(feature = "contract")]
mod prover;
#[cfg(feature = "contract")]
mod sdk;

#[cfg(test)]
mod benches;
#[cfg(test)]
mod test_utils;
#[cfg(test)]
mod tests;

#[cfg(feature = "contract")]
mod contract {
    use borsh::{BorshDeserialize, BorshSerialize};

    use crate::connector::EthConnectorContract;
    use crate::engine::{Engine, EngineResult, EngineState};
    #[cfg(feature = "evm_bully")]
    use crate::parameters::{BeginBlockArgs, BeginChainArgs};
    use crate::parameters::{
        ExpectUtf8, FunctionCallArgs, GetStorageAtArgs, NewCallArgs, TransferCallCallArgs,
        ViewCallArgs,
    };
    use crate::prelude::{Address, TryInto, H256, U256};
    use crate::sdk;
    use crate::storage::{bytes_to_key, KeyPrefix};
    use crate::types::{near_account_to_evm_address, u256_to_arr, ERR_FAILED_PARSE};

    #[global_allocator]
    static ALLOC: wee_alloc::WeeAlloc = wee_alloc::WeeAlloc::INIT;

    const CODE_KEY: &[u8; 4] = b"CODE";
    const CODE_STAGE_KEY: &[u8; 10] = b"CODE_STAGE";

    #[cfg(target_arch = "wasm32")]
    #[panic_handler]
    #[cfg_attr(not(feature = "log"), allow(unused_variables))]
    #[no_mangle]
    pub unsafe fn on_panic(info: &::core::panic::PanicInfo) -> ! {
        #[cfg(feature = "log")]
        {
            use alloc::{format, string::ToString};
            if let Some(msg) = info.message() {
                let msg = if let Some(log) = info.location() {
                    format!("{} [{}]", msg, log)
                } else {
                    msg.to_string()
                };
                sdk::panic_utf8(msg.as_bytes());
            } else if let Some(log) = info.location() {
                sdk::panic_utf8(log.to_string().as_bytes());
            }
        }

        ::core::intrinsics::abort();
    }

    #[cfg(target_arch = "wasm32")]
    #[alloc_error_handler]
    #[no_mangle]
    pub unsafe fn on_alloc_error(_: core::alloc::Layout) -> ! {
        ::core::intrinsics::abort();
    }

    ///
    /// ADMINISTRATIVE METHODS
    ///

    /// Sets the configuration for the Engine.
    /// Should be called on deployment.
    #[no_mangle]
    pub extern "C" fn new() {
        let state = Engine::get_state();
        if !state.owner_id.is_empty() {
            require_owner_only(&state);
        }
        let args = NewCallArgs::try_from_slice(&sdk::read_input()).sdk_expect("ERR_ARG_PARSE");
        Engine::set_state(args.into());
    }

    /// Get version of the contract.
    #[no_mangle]
    pub extern "C" fn get_version() {
        let version = match option_env!("NEAR_EVM_VERSION") {
            Some(v) => v.as_bytes(),
            None => include_bytes!("../VERSION"),
        };
        sdk::return_output(version)
    }

    /// Get owner account id for this contract.
    #[no_mangle]
    pub extern "C" fn get_owner() {
        let state = Engine::get_state();
        sdk::return_output(state.owner_id.as_bytes());
    }

    /// Get bridge prover id for this contract.
    #[no_mangle]
    pub extern "C" fn get_bridge_prover() {
        let state = Engine::get_state();
        sdk::return_output(state.bridge_prover_id.as_bytes());
    }

    /// Get chain id for this contract.
    #[no_mangle]
    pub extern "C" fn get_chain_id() {
        sdk::return_output(&Engine::get_state().chain_id)
    }

    #[no_mangle]
    pub extern "C" fn get_upgrade_index() {
        let state = Engine::get_state();
        let index = sdk::read_u64(&bytes_to_key(KeyPrefix::Config, CODE_STAGE_KEY))
            .sdk_expect("ERR_NO_UPGRADE");
        sdk::return_output(&(index + state.upgrade_delay_blocks).to_le_bytes())
    }

    /// Stage new code for deployment.
    #[no_mangle]
    pub extern "C" fn stage_upgrade() {
        let state = Engine::get_state();
        require_owner_only(&state);
        sdk::read_input_and_store(&bytes_to_key(KeyPrefix::Config, CODE_KEY));
        sdk::write_storage(
            &bytes_to_key(KeyPrefix::Config, CODE_STAGE_KEY),
            &sdk::block_index().to_le_bytes(),
        );
    }

    /// Deploy staged upgrade.
    #[no_mangle]
    pub extern "C" fn deploy_upgrade() {
        let state = Engine::get_state();
        let index = sdk::read_u64(&bytes_to_key(KeyPrefix::Config, CODE_STAGE_KEY)).sdk_unwrap();
        if sdk::block_index() <= index + state.upgrade_delay_blocks {
            sdk::panic_utf8(b"ERR_NOT_ALLOWED:TOO_EARLY");
        }
        sdk::self_deploy(&bytes_to_key(KeyPrefix::Config, CODE_KEY));
    }

    ///
    /// MUTATIVE METHODS
    ///

    /// Deploy code into the EVM.
    #[no_mangle]
    pub extern "C" fn deploy_code() {
        let input = sdk::read_input();
        let mut engine = Engine::new(predecessor_address());
        Engine::deploy_code_with_input(&mut engine, input)
            .map(|res| res.try_to_vec().sdk_expect("ERR_SERIALIZE"))
            .sdk_process();
        // TODO: charge for storage
    }

    /// Call method on the EVM contract.
    #[no_mangle]
    pub extern "C" fn call() {
        // TODO: Borsh input pattern is so common here. It worth writing sdk::read_input_borsh().
        let input = sdk::read_input();
        let args = FunctionCallArgs::try_from_slice(&input).sdk_expect("ERR_ARG_PARSE");
        let mut engine = Engine::new(predecessor_address());
        Engine::call_with_args(&mut engine, args)
            .map(|res| res.try_to_vec().sdk_expect("ERR_SERIALIZE"))
            .sdk_process();
        // TODO: charge for storage
    }

    /// Process signed Ethereum transaction.
    /// Must match CHAIN_ID to make sure it's signed for given chain vs replayed from another chain.
    #[no_mangle]
    pub extern "C" fn submit() {
        use crate::transaction::EthSignedTransaction;
        use rlp::{Decodable, Rlp};

        let input = sdk::read_input();
        let signed_transaction =
            EthSignedTransaction::decode(&Rlp::new(&input)).sdk_expect("ERR_INVALID_TX");

        let state = Engine::get_state();

        // Validate the chain ID, if provided inside the signature:
        if let Some(chain_id) = signed_transaction.chain_id() {
            if U256::from(chain_id) != U256::from(state.chain_id) {
                sdk::panic_utf8(b"ERR_INVALID_CHAIN_ID");
            }
        }

        // Retrieve the signer of the transaction:
        let sender = signed_transaction
            .sender()
            .sdk_expect("ERR_INVALID_ECDSA_SIGNATURE");

        Engine::check_nonce(&sender, &signed_transaction.transaction.nonce).sdk_unwrap();

        // Figure out what kind of a transaction this is, and execute it:
        let mut engine = Engine::new_with_state(state, sender);
        let value = signed_transaction.transaction.value;
        let data = signed_transaction.transaction.data;
        let result = if let Some(receiver) = signed_transaction.transaction.to {
            Engine::call(&mut engine, sender, receiver, value, data)
            // TODO: charge for storage
        } else {
            // Execute a contract deployment:
            Engine::deploy_code(&mut engine, sender, value, data)
            // TODO: charge for storage
        };
        result
            .map(|res| res.try_to_vec().sdk_expect("ERR_SERIALIZE"))
            .sdk_process();
    }

    #[no_mangle]
    pub extern "C" fn meta_call() {
        let input = sdk::read_input();
        let state = Engine::get_state();
        let domain_separator = crate::meta_parsing::near_erc712_domain(U256::from(state.chain_id));
        let meta_call_args = crate::meta_parsing::parse_meta_call(
            &domain_separator,
            &sdk::current_account_id(),
            input,
        )
        .sdk_expect("ERR_META_TX_PARSE");

        Engine::check_nonce(&meta_call_args.sender, &meta_call_args.nonce).sdk_unwrap();

        let mut engine = Engine::new_with_state(state, meta_call_args.sender);
        let result = engine.call(
            meta_call_args.sender,
            meta_call_args.contract_address,
            meta_call_args.value,
            meta_call_args.input,
        );
        result
            .map(|res| res.try_to_vec().sdk_expect("ERR_SERIALIZE"))
            .sdk_process();
    }

    #[no_mangle]
    pub extern "C" fn register_relayer() {
        let relayer_address = sdk::read_input();
        // NOTE: Why not `sdk::read_input_arr20();`?
        assert_eq!(relayer_address.len(), 20);

        let mut engine = Engine::new(predecessor_address());
        engine.register_relayer(
            sdk::predecessor_account_id().as_slice(),
            Address(relayer_address.as_slice().try_into().unwrap()),
        );
    }

    ///
    /// NONMUTATIVE METHODS
    ///

    #[no_mangle]
    pub extern "C" fn view() {
        let input = sdk::read_input();
        let args = ViewCallArgs::try_from_slice(&input).sdk_expect("ERR_ARG_PARSE");
        let engine = Engine::new(Address::from_slice(&args.sender));
        let result = Engine::view_with_args(&engine, args);
        result.sdk_process()
    }

    #[no_mangle]
    pub extern "C" fn get_code() {
        let address = sdk::read_input_arr20();
        let code = Engine::get_code(&Address(address));
        sdk::return_output(&code)
    }

    #[no_mangle]
    pub extern "C" fn get_balance() {
        let address = sdk::read_input_arr20();
        let balance = Engine::get_balance(&Address(address));
        sdk::return_output(&u256_to_arr(&balance))
    }

    #[no_mangle]
    pub extern "C" fn get_nonce() {
        let address = sdk::read_input_arr20();
        let nonce = Engine::get_nonce(&Address(address));
        sdk::return_output(&u256_to_arr(&nonce))
    }

    #[no_mangle]
    pub extern "C" fn get_storage_at() {
        let input = sdk::read_input();
        let args = GetStorageAtArgs::try_from_slice(&input).sdk_expect("ERR_ARG_PARSE");
        let value = Engine::get_storage(&Address(args.address), &H256(args.key));
        sdk::return_output(&value.0)
    }

    ///
    /// BENCHMARKING METHODS
    ///

    #[cfg(feature = "evm_bully")]
    #[no_mangle]
    pub extern "C" fn begin_chain() {
        let mut state = Engine::get_state();
        require_owner_only(&state);
        let input = sdk::read_input();
        let args = BeginChainArgs::try_from_slice(&input).sdk_expect("ERR_ARG_PARSE");
        state.chain_id = args.chain_id;
        Engine::set_state(state);
        // set genesis block balances
        for account_balance in args.genesis_alloc {
            Engine::set_balance(
                &Address(account_balance.address),
                &U256::from(account_balance.balance),
            )
        }
        // return new chain ID
        sdk::return_output(&Engine::get_state().chain_id)
    }

    #[cfg(feature = "evm_bully")]
    #[no_mangle]
    pub extern "C" fn begin_block() {
        let state = Engine::get_state();
        require_owner_only(&state);
        let input = sdk::read_input();
        let _args = BeginBlockArgs::try_from_slice(&input).sdk_expect("ERR_ARG_PARSE");
        // TODO: https://github.com/aurora-is-near/aurora-engine/issues/2
    }

    #[no_mangle]
    pub extern "C" fn new_eth_connector() {
        EthConnectorContract::init_contract()
    }

    #[no_mangle]
    pub extern "C" fn withdraw() {
        EthConnectorContract::get_instance().withdraw_near()
    }

    #[no_mangle]
    pub extern "C" fn deposit() {
        EthConnectorContract::get_instance().deposit()
    }

    #[no_mangle]
    pub extern "C" fn finish_deposit_near() {
        EthConnectorContract::get_instance().finish_deposit_near();
    }

    #[no_mangle]
    pub extern "C" fn ft_total_supply() {
        EthConnectorContract::get_instance().ft_total_supply();
    }

    #[no_mangle]
    pub extern "C" fn ft_total_supply_near() {
        EthConnectorContract::get_instance().ft_total_supply_near();
    }

    #[no_mangle]
    pub extern "C" fn ft_total_supply_eth() {
        EthConnectorContract::get_instance().ft_total_supply_eth();
    }

    #[no_mangle]
    pub extern "C" fn ft_balance_of() {
        EthConnectorContract::get_instance().ft_balance_of();
    }

    #[no_mangle]
    pub extern "C" fn ft_balance_of_eth() {
        EthConnectorContract::get_instance().ft_balance_of_eth();
    }

    #[no_mangle]
    pub extern "C" fn ft_transfer() {
        EthConnectorContract::get_instance().ft_transfer();
    }

    #[no_mangle]
    pub extern "C" fn ft_resolve_transfer() {
        EthConnectorContract::get_instance().ft_resolve_transfer();
    }

    #[no_mangle]
    pub extern "C" fn ft_transfer_call() {
        use crate::json::parse_json;

        // Check is payable
        sdk::assert_one_yocto();

        let args = TransferCallCallArgs::from(
            parse_json(&sdk::read_input()).expect_utf8(ERR_FAILED_PARSE.as_bytes()),
        );
        EthConnectorContract::get_instance().ft_transfer_call(args);
    }

    #[no_mangle]
    pub extern "C" fn storage_deposit() {
        EthConnectorContract::get_instance().storage_deposit()
    }

    #[no_mangle]
    pub extern "C" fn storage_withdraw() {
        EthConnectorContract::get_instance().storage_withdraw()
    }

    #[no_mangle]
    pub extern "C" fn storage_balance_of() {
        EthConnectorContract::get_instance().storage_balance_of()
    }

    #[no_mangle]
    pub extern "C" fn ft_on_transfer() {
        let engine = Engine::new(predecessor_address());
        EthConnectorContract::get_instance().ft_on_transfer(&engine)
    }

    #[no_mangle]
<<<<<<< HEAD
    pub extern "C" fn get_paused_flags() {
        EthConnectorContract::get_instance().get_paused_flags()
    }

    #[no_mangle]
    pub extern "C" fn set_paused_flags() {
        EthConnectorContract::get_instance().set_paused_flags()
=======
    pub extern "C" fn get_accounts_counter() {
        EthConnectorContract::get_instance().get_accounts_counter()
>>>>>>> b4a5d1ee
    }

    #[cfg(feature = "integration-test")]
    #[no_mangle]
    pub extern "C" fn verify_log_entry() {
        #[cfg(feature = "log")]
        sdk::log("Call from verify_log_entry");
        let data = true.try_to_vec().unwrap();
        sdk::return_output(&data[..]);
    }

    ///
    /// Utility methods.
    ///

    fn require_owner_only(state: &EngineState) {
        if state.owner_id.as_bytes() != sdk::predecessor_account_id() {
            sdk::panic_utf8(b"ERR_NOT_ALLOWED");
        }
    }

    fn predecessor_address() -> Address {
        near_account_to_evm_address(&sdk::predecessor_account_id())
    }

    trait SdkExpect<T> {
        fn sdk_expect(self, msg: &str) -> T;
    }

    impl<T> SdkExpect<T> for Option<T> {
        fn sdk_expect(self, msg: &str) -> T {
            match self {
                Some(t) => t,
                None => sdk::panic_utf8(msg.as_ref()),
            }
        }
    }

    impl<T, E> SdkExpect<T> for Result<T, E> {
        fn sdk_expect(self, msg: &str) -> T {
            match self {
                Ok(t) => t,
                Err(_) => sdk::panic_utf8(msg.as_ref()),
            }
        }
    }

    trait SdkUnwrap<T> {
        fn sdk_unwrap(self) -> T;
    }

    impl<T> SdkUnwrap<T> for Option<T> {
        fn sdk_unwrap(self) -> T {
            match self {
                Some(t) => t,
                None => sdk::panic_utf8("ERR_UNWRAP".as_bytes()),
            }
        }
    }

    impl<T, E: AsRef<[u8]>> SdkUnwrap<T> for Result<T, E> {
        fn sdk_unwrap(self) -> T {
            match self {
                Ok(t) => t,
                Err(e) => sdk::panic_utf8(e.as_ref()),
            }
        }
    }

    trait SdkProcess<T> {
        fn sdk_process(self);
    }

    impl<T: AsRef<[u8]>> SdkProcess<T> for EngineResult<T> {
        fn sdk_process(self) {
            match self {
                Ok(r) => sdk::return_output(r.as_ref()),
                Err(e) => sdk::panic_utf8(e.as_ref()),
            }
        }
    }
}<|MERGE_RESOLUTION|>--- conflicted
+++ resolved
@@ -450,7 +450,6 @@
     }
 
     #[no_mangle]
-<<<<<<< HEAD
     pub extern "C" fn get_paused_flags() {
         EthConnectorContract::get_instance().get_paused_flags()
     }
@@ -458,10 +457,11 @@
     #[no_mangle]
     pub extern "C" fn set_paused_flags() {
         EthConnectorContract::get_instance().set_paused_flags()
-=======
+    }
+
+    #[no_mangle]
     pub extern "C" fn get_accounts_counter() {
         EthConnectorContract::get_instance().get_accounts_counter()
->>>>>>> b4a5d1ee
     }
 
     #[cfg(feature = "integration-test")]
