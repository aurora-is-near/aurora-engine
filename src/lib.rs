--- conflicted
+++ resolved
@@ -35,7 +35,6 @@
 mod contract {
     use borsh::{BorshDeserialize, BorshSerialize};
 
-<<<<<<< HEAD
     use crate::connector::EthConnectorContract;
     use crate::engine::{Engine, EngineResult, EngineState};
     #[cfg(feature = "evm_bully")]
@@ -44,13 +43,6 @@
         DeployEvmTokenCallArgs, FunctionCallArgs, GetStorageAtArgs, NewCallArgs, ViewCallArgs,
     };
     use crate::prelude::{Address, Vec, H256, U256};
-=======
-    use crate::engine::{Engine, EngineResult, EngineState};
-    #[cfg(feature = "evm_bully")]
-    use crate::parameters::{BeginBlockArgs, BeginChainArgs};
-    use crate::parameters::{FunctionCallArgs, GetStorageAtArgs, NewCallArgs, ViewCallArgs};
-    use crate::prelude::{Address, H256, U256};
->>>>>>> 09d40129
     use crate::sdk;
     use crate::types::{near_account_to_evm_address, u256_to_arr};
 
@@ -227,30 +219,19 @@
         if let Some(receiver) = signed_transaction.transaction.to {
             let result = if data.is_empty() {
                 // Execute a balance transfer. We need to save the incremented nonce in this case
-<<<<<<< HEAD
-                // because it is not handled internally by the SputnikVM like it is in the case of
-                // `call` and `deploy_code`.
-                Engine::set_nonce(&sender, &next_nonce);
-                Engine::transfer(&mut engine, &sender, &receiver, &value).map(|_f| Vec::new())
-=======
                 // because it is not handled internally by SputnikVM like it is in the case of
                 // `call` and `deploy_code`.
                 Engine::set_nonce(&sender, &next_nonce);
                 Engine::transfer(&mut engine, &sender, &receiver, &value)
->>>>>>> 09d40129
             } else {
                 // Execute a contract call:
                 Engine::call(&mut engine, sender, receiver, value, data)
                     .map(|res| res.try_to_vec().sdk_expect("ERR_SERIALIZE"))
                 // TODO: charge for storage
             };
-<<<<<<< HEAD
-            result.sdk_process();
-=======
             result
                 .map(|res| res.try_to_vec().sdk_expect("ERR_SERIALIZE"))
                 .sdk_process();
->>>>>>> 09d40129
         } else {
             // Execute a contract deployment:
             Engine::deploy_code(&mut engine, sender, value, &data)
@@ -510,7 +491,6 @@
                 Some(t) => t,
                 None => sdk::panic_utf8(msg.as_ref()),
             }
-<<<<<<< HEAD
         }
     }
 
@@ -545,42 +525,6 @@
         }
     }
 
-=======
-        }
-    }
-
-    impl<T, E> SdkExpect<T> for Result<T, E> {
-        fn sdk_expect(self, msg: &str) -> T {
-            match self {
-                Ok(t) => t,
-                Err(_) => sdk::panic_utf8(msg.as_ref()),
-            }
-        }
-    }
-
-    trait SdkUnwrap<T> {
-        fn sdk_unwrap(self) -> T;
-    }
-
-    impl<T> SdkUnwrap<T> for Option<T> {
-        fn sdk_unwrap(self) -> T {
-            match self {
-                Some(t) => t,
-                None => sdk::panic_utf8("ERR_UNWRAP".as_bytes()),
-            }
-        }
-    }
-
-    impl<T, E: AsRef<[u8]>> SdkUnwrap<T> for Result<T, E> {
-        fn sdk_unwrap(self) -> T {
-            match self {
-                Ok(t) => t,
-                Err(e) => sdk::panic_utf8(e.as_ref()),
-            }
-        }
-    }
-
->>>>>>> 09d40129
     trait SdkProcess<T> {
         fn sdk_process(self);
     }
