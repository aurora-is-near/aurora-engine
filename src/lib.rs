#![cfg_attr(not(feature = "std"), no_std)]
#![cfg_attr(not(feature = "std"), feature(alloc_error_handler))]
#![cfg_attr(feature = "log", feature(panic_info_message))]

#[cfg(not(feature = "std"))]
extern crate alloc;
#[cfg(not(feature = "std"))]
extern crate core;

<<<<<<< HEAD
use crate::parameters::PromiseCreateArgs;

=======
#[cfg(feature = "engine")]
mod map;
>>>>>>> 9c81e525
pub mod meta_parsing;
pub mod parameters;
pub mod prelude;
pub mod storage;
pub mod transaction;
pub mod types;

#[cfg(feature = "engine")]
mod admin_controlled;
#[cfg(feature = "engine")]
mod connector;
#[cfg(feature = "engine")]
mod deposit_event;
#[cfg(feature = "engine")]
pub mod engine;
#[cfg(any(feature = "engine", test))]
mod fungible_token;
#[cfg(feature = "engine")]
mod json;
#[cfg(feature = "engine")]
mod log_entry;
#[cfg(feature = "contract")]
mod map;
mod precompiles;
#[cfg(feature = "engine")]
mod prover;
#[cfg(feature = "engine")]
pub mod sdk;

#[cfg(test)]
mod benches;
#[cfg(feature = "contract")]
mod state;
#[cfg(test)]
mod test_utils;
#[cfg(test)]
mod tests;

#[cfg(target_arch = "wasm32")]
#[global_allocator]
static ALLOC: wee_alloc::WeeAlloc = wee_alloc::WeeAlloc::INIT;

#[cfg(target_arch = "wasm32")]
#[panic_handler]
#[cfg_attr(not(feature = "log"), allow(unused_variables))]
#[no_mangle]
pub unsafe fn on_panic(info: &::core::panic::PanicInfo) -> ! {
    #[cfg(feature = "log")]
    {
        use alloc::{format, string::ToString};
        if let Some(msg) = info.message() {
            let msg = if let Some(log) = info.location() {
                format!("{} [{}]", msg, log)
            } else {
                msg.to_string()
            };
            sdk::panic_utf8(msg.as_bytes());
        } else if let Some(log) = info.location() {
            sdk::panic_utf8(log.to_string().as_bytes());
        }
    }

    ::core::arch::wasm32::unreachable();
}

#[cfg(target_arch = "wasm32")]
#[alloc_error_handler]
#[no_mangle]
pub unsafe fn on_alloc_error(_: core::alloc::Layout) -> ! {
    ::core::arch::wasm32::unreachable();
}

#[cfg(feature = "contract")]
mod contract {
    use borsh::{BorshDeserialize, BorshSerialize};

    use crate::connector::EthConnectorContract;
    use crate::engine::{Engine, EngineResult, EngineState};
    #[cfg(feature = "evm_bully")]
    use crate::parameters::{BeginBlockArgs, BeginChainArgs};
    use crate::parameters::{
<<<<<<< HEAD
        DeployErc20TokenArgs, FunctionCallArgs, GetStorageAtArgs, NEP141FtOnTransferArgs,
        NewCallArgs, ViewCallArgs,
    };
    use crate::prelude::{Address, ToString, TryInto, H160, H256, U256};
=======
        ExpectUtf8, FunctionCallArgs, GetStorageAtArgs, InitCallArgs, IsUsedProofCallArgs,
        NewCallArgs, PauseEthConnectorCallArgs, SetContractDataCallArgs, TransferCallCallArgs,
        ViewCallArgs,
    };
    use crate::prelude::{Address, H256, U256};
>>>>>>> 9c81e525
    use crate::sdk;
    use crate::storage::{bytes_to_key, KeyPrefix};
    use crate::types::{near_account_to_evm_address, u256_to_arr, ERR_FAILED_PARSE};

    const CODE_KEY: &[u8; 4] = b"CODE";
    const CODE_STAGE_KEY: &[u8; 10] = b"CODE_STAGE";
    const GAS_OVERFLOW: &str = "ERR_GAS_OVERFLOW";

    ///
    /// ADMINISTRATIVE METHODS
    ///

    /// Sets the configuration for the Engine.
    /// Should be called on deployment.
    #[no_mangle]
    pub extern "C" fn new() {
        if let Ok(state) = Engine::get_state() {
            require_owner_only(&state);
        }

        let args: NewCallArgs = sdk::read_input_borsh().sdk_unwrap();
        Engine::set_state(args.into());
    }

    /// Get version of the contract.
    #[no_mangle]
    pub extern "C" fn get_version() {
        let version = match option_env!("NEAR_EVM_VERSION") {
            Some(v) => v.as_bytes(),
            None => include_bytes!("../VERSION"),
        };
        sdk::return_output(version)
    }

    /// Get owner account id for this contract.
    #[no_mangle]
    pub extern "C" fn get_owner() {
        let state = Engine::get_state().sdk_unwrap();
        sdk::return_output(state.owner_id.as_bytes());
    }

    /// Get bridge prover id for this contract.
    #[no_mangle]
    pub extern "C" fn get_bridge_prover() {
        let state = Engine::get_state().sdk_unwrap();
        sdk::return_output(state.bridge_prover_id.as_bytes());
    }

    /// Get chain id for this contract.
    #[no_mangle]
    pub extern "C" fn get_chain_id() {
        sdk::return_output(&Engine::get_state().sdk_unwrap().chain_id)
    }

    #[no_mangle]
    pub extern "C" fn get_upgrade_index() {
        let state = Engine::get_state().sdk_unwrap();
        let index = internal_get_upgrade_index();
        sdk::return_output(&(index + state.upgrade_delay_blocks).to_le_bytes())
    }

    /// Stage new code for deployment.
    #[no_mangle]
    pub extern "C" fn stage_upgrade() {
        let state = Engine::get_state().sdk_unwrap();
        require_owner_only(&state);
        sdk::read_input_and_store(&bytes_to_key(KeyPrefix::Config, CODE_KEY));
        sdk::write_storage(
            &bytes_to_key(KeyPrefix::Config, CODE_STAGE_KEY),
            &sdk::block_index().to_le_bytes(),
        );
    }

    /// Deploy staged upgrade.
    #[no_mangle]
    pub extern "C" fn deploy_upgrade() {
        let state = Engine::get_state().sdk_unwrap();
        let index = internal_get_upgrade_index();
        if sdk::block_index() <= index + state.upgrade_delay_blocks {
            sdk::panic_utf8(b"ERR_NOT_ALLOWED:TOO_EARLY");
        }
        sdk::self_deploy(&bytes_to_key(KeyPrefix::Config, CODE_KEY));
    }

    /// Called as part of the upgrade process (see `sdk::self_deploy`). This function is meant
    /// to make any necessary changes to the state such that it aligns with the newly deployed
    /// code.
    #[no_mangle]
    pub extern "C" fn state_migration() {
        // This function is purposely left empty because we do not have any state migration
        // to do.
    }

    ///
    /// MUTATIVE METHODS
    ///

    /// Deploy code into the EVM.
    #[no_mangle]
    pub extern "C" fn deploy_code() {
        let input = sdk::read_input();
        let mut engine = Engine::new(predecessor_address()).sdk_unwrap();
        Engine::deploy_code_with_input(&mut engine, input)
            .map(|res| res.try_to_vec().sdk_expect("ERR_SERIALIZE"))
            .sdk_process();
        // TODO: charge for storage
    }

    /// Call method on the EVM contract.
    #[no_mangle]
    pub extern "C" fn call() {
        let args: FunctionCallArgs = sdk::read_input_borsh().sdk_unwrap();
        let mut engine = Engine::new(predecessor_address()).sdk_unwrap();
        Engine::call_with_args(&mut engine, args)
            .map(|res| res.try_to_vec().sdk_expect("ERR_SERIALIZE"))
            .sdk_process();
        // TODO: charge for storage
    }

    /// Process signed Ethereum transaction.
    /// Must match CHAIN_ID to make sure it's signed for given chain vs replayed from another chain.
    #[no_mangle]
    pub extern "C" fn submit() {
        use crate::transaction::EthSignedTransaction;
        use rlp::{Decodable, Rlp};

        let input = sdk::read_input();
        let signed_transaction =
            EthSignedTransaction::decode(&Rlp::new(&input)).sdk_expect("ERR_INVALID_TX");

        let state = Engine::get_state().sdk_unwrap();

        // Validate the chain ID, if provided inside the signature:
        if let Some(chain_id) = signed_transaction.chain_id() {
            if U256::from(chain_id) != U256::from(state.chain_id) {
                sdk::panic_utf8(b"ERR_INVALID_CHAIN_ID");
            }
        }

        // Retrieve the signer of the transaction:
        let sender = signed_transaction
            .sender()
            .sdk_expect("ERR_INVALID_ECDSA_SIGNATURE");

        Engine::check_nonce(&sender, &signed_transaction.transaction.nonce).sdk_unwrap();

        // Check intrinsic gas is covered by transaction gas limit
        match signed_transaction
            .transaction
            .intrinsic_gas(&crate::engine::CONFIG)
        {
            None => sdk::panic_utf8(GAS_OVERFLOW.as_bytes()),
            Some(intrinsic_gas) => {
                if signed_transaction.transaction.gas < intrinsic_gas.into() {
                    sdk::panic_utf8(b"ERR_INTRINSIC_GAS")
                }
            }
        }

        // Figure out what kind of a transaction this is, and execute it:
        let mut engine = Engine::new_with_state(state, sender);
        let value = signed_transaction.transaction.value;
        let gas_limit = signed_transaction
            .transaction
            .get_gas_limit()
            .sdk_expect(GAS_OVERFLOW);
        let data = signed_transaction.transaction.data;
        let result = if let Some(receiver) = signed_transaction.transaction.to {
            Engine::call(&mut engine, sender, receiver, value, data, gas_limit)
            // TODO: charge for storage
        } else {
            // Execute a contract deployment:
            Engine::deploy_code(&mut engine, sender, value, data, gas_limit)
            // TODO: charge for storage
        };
        result
            .map(|res| res.try_to_vec().sdk_expect("ERR_SERIALIZE"))
            .sdk_process();
    }

    #[no_mangle]
    pub extern "C" fn meta_call() {
        let input = sdk::read_input();
        let state = Engine::get_state().sdk_unwrap();
        let domain_separator = crate::meta_parsing::near_erc712_domain(U256::from(state.chain_id));
        let meta_call_args = crate::meta_parsing::parse_meta_call(
            &domain_separator,
            &sdk::current_account_id(),
            input,
        )
        .sdk_expect("ERR_META_TX_PARSE");

        Engine::check_nonce(&meta_call_args.sender, &meta_call_args.nonce).sdk_unwrap();

        let mut engine = Engine::new_with_state(state, meta_call_args.sender);
        let result = engine.call(
            meta_call_args.sender,
            meta_call_args.contract_address,
            meta_call_args.value,
            meta_call_args.input,
            u64::MAX, // TODO: is there a gas limit with meta calls?
        );
        result
            .map(|res| res.try_to_vec().sdk_expect("ERR_SERIALIZE"))
            .sdk_process();
    }

    #[no_mangle]
    pub extern "C" fn register_relayer() {
        let relayer_address = sdk::read_input_arr20().sdk_unwrap();

        let mut engine = Engine::new(predecessor_address()).sdk_unwrap();
        engine.register_relayer(
            sdk::predecessor_account_id().as_slice(),
            Address(relayer_address),
        );
    }

<<<<<<< HEAD
    /// Allow receiving NEP141 tokens to the EVM contract.
    ///
    /// This function returns the amount of tokens to return to the sender.
    /// Either all tokens are transferred tokens are returned in case of an
    /// error, or no token is returned if tx was successful.
    #[no_mangle]
    pub extern "C" fn ft_on_transfer() {
        #[allow(clippy::if_same_then_else)]
        if sdk::predecessor_account_id() == sdk::current_account_id() {
            // TODO(#59) ETH transfer
            todo!();
        } else {
            let mut engine = Engine::new(predecessor_address());

            let input = sdk::read_input();

            let args = if let Ok(args) = NEP141FtOnTransferArgs::try_from_slice(input.as_slice()) {
                args
            } else {
                // At this point the amount is not known yet.
                // It is responsibility of the NEP141 to provide correct arguments.
                sdk::return_output(b"0");
                return;
            };

            engine.receive_erc20_tokens(args);
        }
    }

    /// Deploy ERC20 token mapped to a NEP141
    #[no_mangle]
    pub extern "C" fn deploy_erc20_token() {
        // Id of the NEP141 token in Near
        let args: DeployErc20TokenArgs =
            DeployErc20TokenArgs::try_from_slice(&sdk::read_input()).sdk_expect("ERR_ARG_PARSE");

        let mut engine = Engine::new(predecessor_address());

        let erc20_contract = include_bytes!("../etc/eth-contracts/res/EvmErc20.bin");
        let deploy_args = ethabi::encode(&[
            ethabi::Token::String("Empty".to_string()),
            ethabi::Token::String("EMPTY".to_string()),
            ethabi::Token::Uint(ethabi::Uint::from(0)),
            ethabi::Token::Address(current_address().into()),
        ]);

        Engine::deploy_code_with_input(
            &mut engine,
            (&[erc20_contract, deploy_args.as_slice()].concat()).to_vec(),
        )
        .map(|res| {
            let address = H160(res.result.as_slice().try_into().unwrap());
            engine.register_token(address.as_bytes(), args.nep141.as_bytes());
            res.result.try_to_vec().sdk_expect("ERR_SERIALIZE")
        })
        .sdk_process();

        // TODO: charge for storage
    }

=======
>>>>>>> 9c81e525
    ///
    /// NONMUTATIVE METHODS
    ///

    #[no_mangle]
    pub extern "C" fn view() {
        let args: ViewCallArgs = sdk::read_input_borsh().sdk_unwrap();
        let engine = Engine::new(Address::from_slice(&args.sender)).sdk_unwrap();
        let result = Engine::view_with_args(&engine, args);
        result.sdk_process()
    }

    #[no_mangle]
    pub extern "C" fn get_code() {
        let address = sdk::read_input_arr20().sdk_unwrap();
        let code = Engine::get_code(&Address(address));
        sdk::return_output(&code)
    }

    #[no_mangle]
    pub extern "C" fn get_balance() {
        let address = sdk::read_input_arr20().sdk_unwrap();
        let balance = Engine::get_balance(&Address(address));
        sdk::return_output(&balance.to_bytes())
    }

    #[no_mangle]
    pub extern "C" fn get_nonce() {
        let address = sdk::read_input_arr20().sdk_unwrap();
        let nonce = Engine::get_nonce(&Address(address));
        sdk::return_output(&u256_to_arr(&nonce))
    }

    #[no_mangle]
    pub extern "C" fn get_storage_at() {
        let args: GetStorageAtArgs = sdk::read_input_borsh().sdk_unwrap();
        let value = Engine::get_storage(&Address(args.address), &H256(args.key));
        sdk::return_output(&value.0)
    }

    ///
    /// BENCHMARKING METHODS
    ///

    #[cfg(feature = "evm_bully")]
    #[no_mangle]
    pub extern "C" fn begin_chain() {
        let mut state = Engine::get_state().sdk_unwrap();
        require_owner_only(&state);
        let args: BeginChainArgs = sdk::read_input_borsh().sdk_unwrap();
        state.chain_id = args.chain_id;
        Engine::set_state(state);
        // set genesis block balances
        for account_balance in args.genesis_alloc {
            Engine::set_balance(
                &Address(account_balance.address),
                &crate::types::Wei::new(U256::from(account_balance.balance)),
            )
        }
        // return new chain ID
        sdk::return_output(&Engine::get_state().sdk_unwrap().chain_id)
    }

    #[cfg(feature = "evm_bully")]
    #[no_mangle]
    pub extern "C" fn begin_block() {
        let state = Engine::get_state().sdk_unwrap();
        require_owner_only(&state);
        let _args: BeginBlockArgs = sdk::read_input_borsh().sdk_unwrap();
        // TODO: https://github.com/aurora-is-near/aurora-engine/issues/2
    }

    #[no_mangle]
    pub extern "C" fn new_eth_connector() {
        // Only the owner can initialize the EthConnector
        sdk::assert_private_call();

        let args = InitCallArgs::try_from_slice(&sdk::read_input()).expect(ERR_FAILED_PARSE);

        EthConnectorContract::init_contract(args);
    }

    #[no_mangle]
    pub extern "C" fn set_eth_connector_contract_data() {
        // Only the owner can set the EthConnector contract data
        sdk::assert_private_call();

        let args =
            SetContractDataCallArgs::try_from_slice(&sdk::read_input()).expect(ERR_FAILED_PARSE);

        EthConnectorContract::set_contract_data(args);
    }

    #[no_mangle]
    pub extern "C" fn withdraw() {
        EthConnectorContract::get_instance().withdraw_near()
    }

    #[no_mangle]
    pub extern "C" fn deposit() {
        EthConnectorContract::get_instance().deposit()
    }

    #[no_mangle]
    pub extern "C" fn finish_deposit_near() {
        EthConnectorContract::get_instance().finish_deposit_near();
    }

    #[no_mangle]
    pub extern "C" fn is_used_proof() {
        let args = IsUsedProofCallArgs::try_from_slice(&sdk::read_input()).expect(ERR_FAILED_PARSE);

        let is_used_proof = EthConnectorContract::get_instance().is_used_proof(args.proof);
        let res = is_used_proof.try_to_vec().unwrap();
        sdk::return_output(&res[..]);
    }

    #[no_mangle]
    pub extern "C" fn ft_total_supply() {
        EthConnectorContract::get_instance().ft_total_supply();
    }

    #[no_mangle]
    pub extern "C" fn ft_total_supply_near() {
        EthConnectorContract::get_instance().ft_total_supply_near();
    }

    #[no_mangle]
    pub extern "C" fn ft_total_supply_eth() {
        EthConnectorContract::get_instance().ft_total_supply_eth();
    }

    #[no_mangle]
    pub extern "C" fn ft_balance_of() {
        EthConnectorContract::get_instance().ft_balance_of();
    }

    #[no_mangle]
    pub extern "C" fn ft_balance_of_eth() {
        EthConnectorContract::get_instance().ft_balance_of_eth();
    }

    #[no_mangle]
    pub extern "C" fn ft_transfer() {
        EthConnectorContract::get_instance().ft_transfer();
    }

    #[no_mangle]
    pub extern "C" fn ft_resolve_transfer() {
        EthConnectorContract::get_instance().ft_resolve_transfer();
    }

    #[no_mangle]
    pub extern "C" fn ft_transfer_call() {
        use crate::json::parse_json;

        // Check is payable
        sdk::assert_one_yocto();

        let args = TransferCallCallArgs::from(
            parse_json(&sdk::read_input()).expect_utf8(ERR_FAILED_PARSE.as_bytes()),
        );
        EthConnectorContract::get_instance().ft_transfer_call(args);
    }

    #[no_mangle]
    pub extern "C" fn storage_deposit() {
        EthConnectorContract::get_instance().storage_deposit()
    }

    #[no_mangle]
    pub extern "C" fn storage_withdraw() {
        EthConnectorContract::get_instance().storage_withdraw()
    }

    #[no_mangle]
    pub extern "C" fn storage_balance_of() {
        EthConnectorContract::get_instance().storage_balance_of()
    }

    #[no_mangle]
    pub extern "C" fn ft_on_transfer() {
        let engine = Engine::new(predecessor_address()).sdk_unwrap();
        EthConnectorContract::get_instance().ft_on_transfer(&engine)
    }

    #[no_mangle]
    pub extern "C" fn get_paused_flags() {
        let paused_flags = EthConnectorContract::get_instance().get_paused_flags();
        let data = paused_flags.try_to_vec().expect(ERR_FAILED_PARSE);
        sdk::return_output(&data[..]);
    }

    #[no_mangle]
    pub extern "C" fn set_paused_flags() {
        sdk::assert_private_call();

        let args =
            PauseEthConnectorCallArgs::try_from_slice(&sdk::read_input()).expect(ERR_FAILED_PARSE);
        EthConnectorContract::get_instance().set_paused_flags(args);
    }

    #[no_mangle]
    pub extern "C" fn get_accounts_counter() {
        EthConnectorContract::get_instance().get_accounts_counter()
    }

    #[cfg(feature = "integration-test")]
    #[no_mangle]
    pub extern "C" fn verify_log_entry() {
        #[cfg(feature = "log")]
        sdk::log("Call from verify_log_entry");
        let data = true.try_to_vec().unwrap();
        sdk::return_output(&data[..]);
    }

    ///
    /// Utility methods.
    ///

    fn internal_get_upgrade_index() -> u64 {
        match sdk::read_u64(&bytes_to_key(KeyPrefix::Config, CODE_STAGE_KEY)) {
            Ok(index) => index,
            Err(sdk::ReadU64Error::InvalidU64) => sdk::panic_utf8(b"ERR_INVALID_UPGRADE"),
            Err(sdk::ReadU64Error::MissingValue) => sdk::panic_utf8(b"ERR_NO_UPGRADE"),
        }
    }

    fn require_owner_only(state: &EngineState) {
        if state.owner_id.as_bytes() != sdk::predecessor_account_id() {
            sdk::panic_utf8(b"ERR_NOT_ALLOWED");
        }
    }

    fn predecessor_address() -> Address {
        near_account_to_evm_address(&sdk::predecessor_account_id())
    }

    pub fn current_address() -> Address {
        near_account_to_evm_address(&sdk::current_account_id())
    }

    pub(crate) trait SdkExpect<T> {
        fn sdk_expect(self, msg: &str) -> T;
    }

    impl<T> SdkExpect<T> for Option<T> {
        fn sdk_expect(self, msg: &str) -> T {
            match self {
                Some(t) => t,
                None => sdk::panic_utf8(msg.as_ref()),
            }
        }
    }

    impl<T, E> SdkExpect<T> for Result<T, E> {
        fn sdk_expect(self, msg: &str) -> T {
            match self {
                Ok(t) => t,
                Err(_) => sdk::panic_utf8(msg.as_ref()),
            }
        }
    }

    pub(crate) trait SdkUnwrap<T> {
        fn sdk_unwrap(self) -> T;
    }

    impl<T> SdkUnwrap<T> for Option<T> {
        fn sdk_unwrap(self) -> T {
            match self {
                Some(t) => t,
                None => sdk::panic_utf8("ERR_UNWRAP".as_bytes()),
            }
        }
    }

    impl<T, E: AsRef<[u8]>> SdkUnwrap<T> for Result<T, E> {
        fn sdk_unwrap(self) -> T {
            match self {
                Ok(t) => t,
                Err(e) => sdk::panic_utf8(e.as_ref()),
            }
        }
    }

    pub(crate) trait SdkProcess<T> {
        fn sdk_process(self);
    }

    impl<T: AsRef<[u8]>> SdkProcess<T> for EngineResult<T> {
        fn sdk_process(self) {
            match self {
                Ok(r) => sdk::return_output(r.as_ref()),
                Err(e) => sdk::panic_utf8(e.as_ref()),
            }
        }
    }
}

pub trait AuroraState {
    fn add_promise(&mut self, promise: PromiseCreateArgs);
}<|MERGE_RESOLUTION|>--- conflicted
+++ resolved
@@ -7,13 +7,10 @@
 #[cfg(not(feature = "std"))]
 extern crate core;
 
-<<<<<<< HEAD
 use crate::parameters::PromiseCreateArgs;
 
-=======
 #[cfg(feature = "engine")]
 mod map;
->>>>>>> 9c81e525
 pub mod meta_parsing;
 pub mod parameters;
 pub mod prelude;
@@ -35,8 +32,6 @@
 mod json;
 #[cfg(feature = "engine")]
 mod log_entry;
-#[cfg(feature = "contract")]
-mod map;
 mod precompiles;
 #[cfg(feature = "engine")]
 mod prover;
@@ -95,18 +90,12 @@
     #[cfg(feature = "evm_bully")]
     use crate::parameters::{BeginBlockArgs, BeginChainArgs};
     use crate::parameters::{
-<<<<<<< HEAD
-        DeployErc20TokenArgs, FunctionCallArgs, GetStorageAtArgs, NEP141FtOnTransferArgs,
-        NewCallArgs, ViewCallArgs,
+        DeployErc20TokenArgs, ExpectUtf8, FunctionCallArgs, GetStorageAtArgs, InitCallArgs,
+        IsUsedProofCallArgs, NEP141FtOnTransferArgs, NewCallArgs, PauseEthConnectorCallArgs,
+        SetContractDataCallArgs, TransferCallCallArgs, ViewCallArgs,
     };
+
     use crate::prelude::{Address, ToString, TryInto, H160, H256, U256};
-=======
-        ExpectUtf8, FunctionCallArgs, GetStorageAtArgs, InitCallArgs, IsUsedProofCallArgs,
-        NewCallArgs, PauseEthConnectorCallArgs, SetContractDataCallArgs, TransferCallCallArgs,
-        ViewCallArgs,
-    };
-    use crate::prelude::{Address, H256, U256};
->>>>>>> 9c81e525
     use crate::sdk;
     use crate::storage::{bytes_to_key, KeyPrefix};
     use crate::types::{near_account_to_evm_address, u256_to_arr, ERR_FAILED_PARSE};
@@ -325,7 +314,6 @@
         );
     }
 
-<<<<<<< HEAD
     /// Allow receiving NEP141 tokens to the EVM contract.
     ///
     /// This function returns the amount of tokens to return to the sender.
@@ -333,13 +321,12 @@
     /// error, or no token is returned if tx was successful.
     #[no_mangle]
     pub extern "C" fn ft_on_transfer() {
+        let mut engine = Engine::new(predecessor_address()).sdk_unwrap();
         #[allow(clippy::if_same_then_else)]
         if sdk::predecessor_account_id() == sdk::current_account_id() {
-            // TODO(#59) ETH transfer
-            todo!();
+            let engine = Engine::new(predecessor_address()).sdk_unwrap();
+            EthConnectorContract::get_instance().ft_on_transfer(&engine)
         } else {
-            let mut engine = Engine::new(predecessor_address());
-
             let input = sdk::read_input();
 
             let args = if let Ok(args) = NEP141FtOnTransferArgs::try_from_slice(input.as_slice()) {
@@ -351,7 +338,9 @@
                 return;
             };
 
-            engine.receive_erc20_tokens(args);
+            // TODO: Find correct gas_limit
+            let gas_limit = 0;
+            engine.receive_erc20_tokens(args, gas_limit);
         }
     }
 
@@ -362,7 +351,7 @@
         let args: DeployErc20TokenArgs =
             DeployErc20TokenArgs::try_from_slice(&sdk::read_input()).sdk_expect("ERR_ARG_PARSE");
 
-        let mut engine = Engine::new(predecessor_address());
+        let mut engine = Engine::new(predecessor_address()).sdk_unwrap();
 
         let erc20_contract = include_bytes!("../etc/eth-contracts/res/EvmErc20.bin");
         let deploy_args = ethabi::encode(&[
@@ -386,8 +375,6 @@
         // TODO: charge for storage
     }
 
-=======
->>>>>>> 9c81e525
     ///
     /// NONMUTATIVE METHODS
     ///
@@ -569,12 +556,6 @@
     }
 
     #[no_mangle]
-    pub extern "C" fn ft_on_transfer() {
-        let engine = Engine::new(predecessor_address()).sdk_unwrap();
-        EthConnectorContract::get_instance().ft_on_transfer(&engine)
-    }
-
-    #[no_mangle]
     pub extern "C" fn get_paused_flags() {
         let paused_flags = EthConnectorContract::get_instance().get_paused_flags();
         let data = paused_flags.try_to_vec().expect(ERR_FAILED_PARSE);
