#![cfg_attr(not(feature = "std"), no_std)]
#![cfg_attr(not(feature = "std"), feature(alloc_error_handler))]
#![cfg_attr(feature = "log", feature(panic_info_message))]

#[cfg(not(feature = "std"))]
extern crate alloc;
#[cfg(not(feature = "std"))]
extern crate core;

#[cfg(feature = "engine")]
mod map;
pub mod meta_parsing;
pub mod parameters;
pub mod prelude;
pub mod storage;
pub mod transaction;
pub mod types;

<<<<<<< HEAD
#[cfg(feature = "contract")]
mod admin_controlled;
#[cfg(feature = "contract")]
mod connector;
#[cfg(feature = "contract")]
mod deposit_event;
#[cfg(feature = "contract")]
mod engine;
mod fungible_token;
=======
#[cfg(feature = "engine")]
pub mod engine;
>>>>>>> b09b530a
#[cfg(feature = "contract")]
mod json;
#[cfg(feature = "contract")]
mod log_entry;
mod precompiles;
<<<<<<< HEAD
#[cfg(feature = "contract")]
mod prover;
#[cfg(feature = "contract")]
mod sdk;
=======
#[cfg(feature = "engine")]
pub mod sdk;
>>>>>>> b09b530a

#[cfg(test)]
mod benches;
#[cfg(test)]
mod test_utils;
#[cfg(test)]
mod tests;

#[cfg(target_arch = "wasm32")]
#[global_allocator]
static ALLOC: wee_alloc::WeeAlloc = wee_alloc::WeeAlloc::INIT;

#[cfg(target_arch = "wasm32")]
#[panic_handler]
#[no_mangle]
pub unsafe fn on_panic(_info: &::core::panic::PanicInfo) -> ! {
    ::core::arch::wasm32::unreachable();
}

#[cfg(target_arch = "wasm32")]
#[alloc_error_handler]
#[no_mangle]
pub unsafe fn on_alloc_error(_: core::alloc::Layout) -> ! {
    ::core::arch::wasm32::unreachable();
}

#[cfg(feature = "contract")]
mod contract {
    use borsh::{BorshDeserialize, BorshSerialize};

    use crate::connector::EthConnectorContract;
    use crate::engine::{Engine, EngineResult, EngineState};
    #[cfg(feature = "evm_bully")]
    use crate::parameters::{BeginBlockArgs, BeginChainArgs};
    use crate::parameters::{
        ExpectUtf8, FunctionCallArgs, GetStorageAtArgs, NewCallArgs, PauseEthConnectorCallArgs,
        TransferCallCallArgs, ViewCallArgs,
    };
    use crate::prelude::{Address, H256, U256};
    use crate::sdk;
    use crate::storage::{bytes_to_key, KeyPrefix};
    use crate::types::{near_account_to_evm_address, u256_to_arr, ERR_FAILED_PARSE};

    const CODE_KEY: &[u8; 4] = b"CODE";
    const CODE_STAGE_KEY: &[u8; 10] = b"CODE_STAGE";

<<<<<<< HEAD
    #[cfg(target_arch = "wasm32")]
    #[panic_handler]
    #[cfg_attr(not(feature = "log"), allow(unused_variables))]
    #[no_mangle]
    pub unsafe fn on_panic(info: &::core::panic::PanicInfo) -> ! {
        #[cfg(feature = "log")]
        {
            use alloc::{format, string::ToString};
            if let Some(msg) = info.message() {
                let msg = if let Some(log) = info.location() {
                    format!("{} [{}]", msg, log)
                } else {
                    msg.to_string()
                };
                sdk::panic_utf8(msg.as_bytes());
            } else if let Some(log) = info.location() {
                sdk::panic_utf8(log.to_string().as_bytes());
            }
        }

        ::core::arch::wasm32::unreachable();
    }

    #[cfg(target_arch = "wasm32")]
    #[alloc_error_handler]
    #[no_mangle]
    pub unsafe fn on_alloc_error(_: core::alloc::Layout) -> ! {
        ::core::arch::wasm32::unreachable();
    }

=======
>>>>>>> b09b530a
    ///
    /// ADMINISTRATIVE METHODS
    ///

    /// Sets the configuration for the Engine.
    /// Should be called on deployment.
    #[no_mangle]
    pub extern "C" fn new() {
        if let Ok(state) = Engine::get_state() {
            require_owner_only(&state);
        }

        let args: NewCallArgs = sdk::read_input_borsh().sdk_unwrap();
        Engine::set_state(args.into());
    }

    /// Get version of the contract.
    #[no_mangle]
    pub extern "C" fn get_version() {
        let version = match option_env!("NEAR_EVM_VERSION") {
            Some(v) => v.as_bytes(),
            None => include_bytes!("../VERSION"),
        };
        sdk::return_output(version)
    }

    /// Get owner account id for this contract.
    #[no_mangle]
    pub extern "C" fn get_owner() {
        let state = Engine::get_state().sdk_unwrap();
        sdk::return_output(state.owner_id.as_bytes());
    }

    /// Get bridge prover id for this contract.
    #[no_mangle]
    pub extern "C" fn get_bridge_prover() {
        let state = Engine::get_state().sdk_unwrap();
        sdk::return_output(state.bridge_prover_id.as_bytes());
    }

    /// Get chain id for this contract.
    #[no_mangle]
    pub extern "C" fn get_chain_id() {
        sdk::return_output(&Engine::get_state().sdk_unwrap().chain_id)
    }

    #[no_mangle]
    pub extern "C" fn get_upgrade_index() {
        let state = Engine::get_state().sdk_unwrap();
        let index = sdk::read_u64(&bytes_to_key(KeyPrefix::Config, CODE_STAGE_KEY))
            .sdk_expect("ERR_NO_UPGRADE")
            .sdk_unwrap();
        sdk::return_output(&(index + state.upgrade_delay_blocks).to_le_bytes())
    }

    /// Stage new code for deployment.
    #[no_mangle]
    pub extern "C" fn stage_upgrade() {
        let state = Engine::get_state().sdk_unwrap();
        require_owner_only(&state);
        sdk::read_input_and_store(&bytes_to_key(KeyPrefix::Config, CODE_KEY));
        sdk::write_storage(
            &bytes_to_key(KeyPrefix::Config, CODE_STAGE_KEY),
            &sdk::block_index().to_le_bytes(),
        );
    }

    /// Deploy staged upgrade.
    #[no_mangle]
    pub extern "C" fn deploy_upgrade() {
        let state = Engine::get_state().sdk_unwrap();
        let index = sdk::read_u64(&bytes_to_key(KeyPrefix::Config, CODE_STAGE_KEY))
            .sdk_expect("ERR_NO_UPGRADE")
            .sdk_unwrap();
        if sdk::block_index() <= index + state.upgrade_delay_blocks {
            sdk::panic_utf8(b"ERR_NOT_ALLOWED:TOO_EARLY");
        }
        sdk::self_deploy(&bytes_to_key(KeyPrefix::Config, CODE_KEY));
    }

    /// Called as part of the upgrade process (see `sdk::self_deploy`). This function is meant
    /// to make any necessary changes to the state such that it aligns with the newly deployed
    /// code.
    #[no_mangle]
    pub extern "C" fn state_migration() {
        // This function is purposely left empty because we do not have any state migration
        // to do.
    }

    ///
    /// MUTATIVE METHODS
    ///

    /// Deploy code into the EVM.
    #[no_mangle]
    pub extern "C" fn deploy_code() {
        let input = sdk::read_input();
        let mut engine = Engine::new(predecessor_address()).sdk_unwrap();
        Engine::deploy_code_with_input(&mut engine, input)
            .map(|res| res.try_to_vec().sdk_expect("ERR_SERIALIZE"))
            .sdk_process();
        // TODO: charge for storage
    }

    /// Call method on the EVM contract.
    #[no_mangle]
    pub extern "C" fn call() {
        let args: FunctionCallArgs = sdk::read_input_borsh().sdk_unwrap();
        let mut engine = Engine::new(predecessor_address()).sdk_unwrap();
        Engine::call_with_args(&mut engine, args)
            .map(|res| res.try_to_vec().sdk_expect("ERR_SERIALIZE"))
            .sdk_process();
        // TODO: charge for storage
    }

    /// Process signed Ethereum transaction.
    /// Must match CHAIN_ID to make sure it's signed for given chain vs replayed from another chain.
    #[no_mangle]
    pub extern "C" fn submit() {
        use crate::transaction::EthSignedTransaction;
        use rlp::{Decodable, Rlp};

        let input = sdk::read_input();
        let signed_transaction =
            EthSignedTransaction::decode(&Rlp::new(&input)).sdk_expect("ERR_INVALID_TX");

        let state = Engine::get_state().sdk_unwrap();

        // Validate the chain ID, if provided inside the signature:
        if let Some(chain_id) = signed_transaction.chain_id() {
            if U256::from(chain_id) != U256::from(state.chain_id) {
                sdk::panic_utf8(b"ERR_INVALID_CHAIN_ID");
            }
        }

        // Retrieve the signer of the transaction:
        let sender = signed_transaction
            .sender()
            .sdk_expect("ERR_INVALID_ECDSA_SIGNATURE");

        Engine::check_nonce(&sender, &signed_transaction.transaction.nonce).sdk_unwrap();

        // Figure out what kind of a transaction this is, and execute it:
        let mut engine = Engine::new_with_state(state, sender);
        let value = signed_transaction.transaction.value;
        let data = signed_transaction.transaction.data;
        let result = if let Some(receiver) = signed_transaction.transaction.to {
            Engine::call(&mut engine, sender, receiver, value, data)
            // TODO: charge for storage
        } else {
            // Execute a contract deployment:
            Engine::deploy_code(&mut engine, sender, value, data)
            // TODO: charge for storage
        };
        result
            .map(|res| res.try_to_vec().sdk_expect("ERR_SERIALIZE"))
            .sdk_process();
    }

    #[no_mangle]
    pub extern "C" fn meta_call() {
        let input = sdk::read_input();
        let state = Engine::get_state().sdk_unwrap();
        let domain_separator = crate::meta_parsing::near_erc712_domain(U256::from(state.chain_id));
        let meta_call_args = crate::meta_parsing::parse_meta_call(
            &domain_separator,
            &sdk::current_account_id(),
            input,
        )
        .sdk_expect("ERR_META_TX_PARSE");

        Engine::check_nonce(&meta_call_args.sender, &meta_call_args.nonce).sdk_unwrap();

        let mut engine = Engine::new_with_state(state, meta_call_args.sender);
        let result = engine.call(
            meta_call_args.sender,
            meta_call_args.contract_address,
            meta_call_args.value,
            meta_call_args.input,
        );
        result
            .map(|res| res.try_to_vec().sdk_expect("ERR_SERIALIZE"))
            .sdk_process();
    }

    #[no_mangle]
    pub extern "C" fn register_relayer() {
        let relayer_address = sdk::read_input_arr20().sdk_unwrap();

        let mut engine = Engine::new(predecessor_address()).sdk_unwrap();
        engine.register_relayer(
            sdk::predecessor_account_id().as_slice(),
            Address(relayer_address),
        );
    }

    ///
    /// NONMUTATIVE METHODS
    ///

    #[no_mangle]
    pub extern "C" fn view() {
        let args: ViewCallArgs = sdk::read_input_borsh().sdk_unwrap();
        let engine = Engine::new(Address::from_slice(&args.sender)).sdk_unwrap();
        let result = Engine::view_with_args(&engine, args);
        result.sdk_process()
    }

    #[no_mangle]
    pub extern "C" fn get_code() {
        let address = sdk::read_input_arr20().sdk_unwrap();
        let code = Engine::get_code(&Address(address));
        sdk::return_output(&code)
    }

    #[no_mangle]
    pub extern "C" fn get_balance() {
        let address = sdk::read_input_arr20().sdk_unwrap();
        let balance = Engine::get_balance(&Address(address));
        sdk::return_output(&balance.to_bytes())
    }

    #[no_mangle]
    pub extern "C" fn get_nonce() {
        let address = sdk::read_input_arr20().sdk_unwrap();
        let nonce = Engine::get_nonce(&Address(address));
        sdk::return_output(&u256_to_arr(&nonce))
    }

    #[no_mangle]
    pub extern "C" fn get_storage_at() {
        let args: GetStorageAtArgs = sdk::read_input_borsh().sdk_unwrap();
        let value = Engine::get_storage(&Address(args.address), &H256(args.key));
        sdk::return_output(&value.0)
    }

    ///
    /// BENCHMARKING METHODS
    ///

    #[cfg(feature = "evm_bully")]
    #[no_mangle]
    pub extern "C" fn begin_chain() {
        let mut state = Engine::get_state().sdk_unwrap();
        require_owner_only(&state);
        let args: BeginChainArgs = sdk::read_input_borsh().sdk_unwrap();
        state.chain_id = args.chain_id;
        Engine::set_state(state);
        // set genesis block balances
        for account_balance in args.genesis_alloc {
            Engine::set_balance(
                &Address(account_balance.address),
                &crate::types::Wei::new(U256::from(account_balance.balance)),
            )
        }
        // return new chain ID
        sdk::return_output(&Engine::get_state().chain_id)
    }

    #[cfg(feature = "evm_bully")]
    #[no_mangle]
    pub extern "C" fn begin_block() {
        let state = Engine::get_state().sdk_unwrap();
        require_owner_only(&state);
        let _args: BeginBlockArgs = sdk::read_input_borsh().sdk_unwrap();
        // TODO: https://github.com/aurora-is-near/aurora-engine/issues/2
    }

    #[no_mangle]
    pub extern "C" fn new_eth_connector() {
        EthConnectorContract::init_contract()
    }

    #[no_mangle]
    pub extern "C" fn withdraw() {
        EthConnectorContract::get_instance().withdraw_near()
    }

    #[no_mangle]
    pub extern "C" fn deposit() {
        EthConnectorContract::get_instance().deposit()
    }

    #[no_mangle]
    pub extern "C" fn finish_deposit_near() {
        EthConnectorContract::get_instance().finish_deposit_near();
    }

    #[no_mangle]
    pub extern "C" fn ft_total_supply() {
        EthConnectorContract::get_instance().ft_total_supply();
    }

    #[no_mangle]
    pub extern "C" fn ft_total_supply_near() {
        EthConnectorContract::get_instance().ft_total_supply_near();
    }

    #[no_mangle]
    pub extern "C" fn ft_total_supply_eth() {
        EthConnectorContract::get_instance().ft_total_supply_eth();
    }

    #[no_mangle]
    pub extern "C" fn ft_balance_of() {
        EthConnectorContract::get_instance().ft_balance_of();
    }

    #[no_mangle]
    pub extern "C" fn ft_balance_of_eth() {
        EthConnectorContract::get_instance().ft_balance_of_eth();
    }

    #[no_mangle]
    pub extern "C" fn ft_transfer() {
        EthConnectorContract::get_instance().ft_transfer();
    }

    #[no_mangle]
    pub extern "C" fn ft_resolve_transfer() {
        EthConnectorContract::get_instance().ft_resolve_transfer();
    }

    #[no_mangle]
    pub extern "C" fn ft_transfer_call() {
        use crate::json::parse_json;

        // Check is payable
        sdk::assert_one_yocto();

        let args = TransferCallCallArgs::from(
            parse_json(&sdk::read_input()).expect_utf8(ERR_FAILED_PARSE.as_bytes()),
        );
        EthConnectorContract::get_instance().ft_transfer_call(args);
    }

    #[no_mangle]
    pub extern "C" fn storage_deposit() {
        EthConnectorContract::get_instance().storage_deposit()
    }

    #[no_mangle]
    pub extern "C" fn storage_withdraw() {
        EthConnectorContract::get_instance().storage_withdraw()
    }

    #[no_mangle]
    pub extern "C" fn storage_balance_of() {
        EthConnectorContract::get_instance().storage_balance_of()
    }

    #[no_mangle]
    pub extern "C" fn ft_on_transfer() {
        let engine = Engine::new(predecessor_address()).sdk_unwrap();
        EthConnectorContract::get_instance().ft_on_transfer(&engine)
    }

    #[no_mangle]
    pub extern "C" fn get_paused_flags() {
        let paused_flags = EthConnectorContract::get_instance().get_paused_flags();
        let data = paused_flags.try_to_vec().expect(ERR_FAILED_PARSE);
        sdk::return_output(&data[..]);
    }

    #[no_mangle]
    pub extern "C" fn set_paused_flags() {
        sdk::assert_private_call();

        let args =
            PauseEthConnectorCallArgs::try_from_slice(&sdk::read_input()).expect(ERR_FAILED_PARSE);
        EthConnectorContract::get_instance().set_paused_flags(args);
    }

    #[no_mangle]
    pub extern "C" fn get_accounts_counter() {
        EthConnectorContract::get_instance().get_accounts_counter()
    }

    #[cfg(feature = "integration-test")]
    #[no_mangle]
    pub extern "C" fn verify_log_entry() {
        #[cfg(feature = "log")]
        sdk::log("Call from verify_log_entry");
        let data = true.try_to_vec().unwrap();
        sdk::return_output(&data[..]);
    }

    ///
    /// Utility methods.
    ///

    fn require_owner_only(state: &EngineState) {
        if state.owner_id.as_bytes() != sdk::predecessor_account_id() {
            sdk::panic_utf8(b"ERR_NOT_ALLOWED");
        }
    }

    fn predecessor_address() -> Address {
        near_account_to_evm_address(&sdk::predecessor_account_id())
    }

    trait SdkExpect<T> {
        fn sdk_expect(self, msg: &str) -> T;
    }

    impl<T> SdkExpect<T> for Option<T> {
        fn sdk_expect(self, msg: &str) -> T {
            match self {
                Some(t) => t,
                None => sdk::panic_utf8(msg.as_ref()),
            }
        }
    }

    impl<T, E> SdkExpect<T> for Result<T, E> {
        fn sdk_expect(self, msg: &str) -> T {
            match self {
                Ok(t) => t,
                Err(_) => sdk::panic_utf8(msg.as_ref()),
            }
        }
    }

    trait SdkUnwrap<T> {
        fn sdk_unwrap(self) -> T;
    }

    impl<T> SdkUnwrap<T> for Option<T> {
        fn sdk_unwrap(self) -> T {
            match self {
                Some(t) => t,
                None => sdk::panic_utf8("ERR_UNWRAP".as_bytes()),
            }
        }
    }

    impl<T, E: AsRef<[u8]>> SdkUnwrap<T> for Result<T, E> {
        fn sdk_unwrap(self) -> T {
            match self {
                Ok(t) => t,
                Err(e) => sdk::panic_utf8(e.as_ref()),
            }
        }
    }

    trait SdkProcess<T> {
        fn sdk_process(self);
    }

    impl<T: AsRef<[u8]>> SdkProcess<T> for EngineResult<T> {
        fn sdk_process(self) {
            match self {
                Ok(r) => sdk::return_output(r.as_ref()),
                Err(e) => sdk::panic_utf8(e.as_ref()),
            }
        }
    }
}<|MERGE_RESOLUTION|>--- conflicted
+++ resolved
@@ -16,34 +16,25 @@
 pub mod transaction;
 pub mod types;
 
-<<<<<<< HEAD
 #[cfg(feature = "contract")]
 mod admin_controlled;
 #[cfg(feature = "contract")]
 mod connector;
 #[cfg(feature = "contract")]
 mod deposit_event;
-#[cfg(feature = "contract")]
-mod engine;
-mod fungible_token;
-=======
 #[cfg(feature = "engine")]
 pub mod engine;
->>>>>>> b09b530a
+//TODO: add feature contract conditional compilation?
+mod fungible_token;
 #[cfg(feature = "contract")]
 mod json;
 #[cfg(feature = "contract")]
 mod log_entry;
 mod precompiles;
-<<<<<<< HEAD
 #[cfg(feature = "contract")]
 mod prover;
-#[cfg(feature = "contract")]
+#[cfg(feature = "engine")]
 mod sdk;
-=======
-#[cfg(feature = "engine")]
-pub mod sdk;
->>>>>>> b09b530a
 
 #[cfg(test)]
 mod benches;
@@ -58,8 +49,24 @@
 
 #[cfg(target_arch = "wasm32")]
 #[panic_handler]
+#[cfg_attr(not(feature = "log"), allow(unused_variables))]
 #[no_mangle]
-pub unsafe fn on_panic(_info: &::core::panic::PanicInfo) -> ! {
+pub unsafe fn on_panic(info: &::core::panic::PanicInfo) -> ! {
+    #[cfg(feature = "log")]
+    {
+        use alloc::{format, string::ToString};
+        if let Some(msg) = info.message() {
+            let msg = if let Some(log) = info.location() {
+                format!("{} [{}]", msg, log)
+            } else {
+                msg.to_string()
+            };
+            sdk::panic_utf8(msg.as_bytes());
+        } else if let Some(log) = info.location() {
+            sdk::panic_utf8(log.to_string().as_bytes());
+        }
+    }
+
     ::core::arch::wasm32::unreachable();
 }
 
@@ -90,39 +97,6 @@
     const CODE_KEY: &[u8; 4] = b"CODE";
     const CODE_STAGE_KEY: &[u8; 10] = b"CODE_STAGE";
 
-<<<<<<< HEAD
-    #[cfg(target_arch = "wasm32")]
-    #[panic_handler]
-    #[cfg_attr(not(feature = "log"), allow(unused_variables))]
-    #[no_mangle]
-    pub unsafe fn on_panic(info: &::core::panic::PanicInfo) -> ! {
-        #[cfg(feature = "log")]
-        {
-            use alloc::{format, string::ToString};
-            if let Some(msg) = info.message() {
-                let msg = if let Some(log) = info.location() {
-                    format!("{} [{}]", msg, log)
-                } else {
-                    msg.to_string()
-                };
-                sdk::panic_utf8(msg.as_bytes());
-            } else if let Some(log) = info.location() {
-                sdk::panic_utf8(log.to_string().as_bytes());
-            }
-        }
-
-        ::core::arch::wasm32::unreachable();
-    }
-
-    #[cfg(target_arch = "wasm32")]
-    #[alloc_error_handler]
-    #[no_mangle]
-    pub unsafe fn on_alloc_error(_: core::alloc::Layout) -> ! {
-        ::core::arch::wasm32::unreachable();
-    }
-
-=======
->>>>>>> b09b530a
     ///
     /// ADMINISTRATIVE METHODS
     ///
